---
slug: /interfaces/formats
sidebar_position: 21
sidebar_label: View all formats...
title: Formats for Input and Output Data
---

import CloudNotSupportedBadge from '@theme/badges/CloudNotSupportedBadge';

# Formats for input and output data {#formats-for-input-and-output-data}

ClickHouse supports most of the known text and binary data formats. This allows easy integration into almost any working
data pipeline to leverage the benefits of ClickHouse.

## Input formats {#input-formats}

Input formats are used for:
- Parsing data provided to `INSERT` statements
- Performing `SELECT` queries from file-backed tables such as `File`, `URL`, or `HDFS`
- Reading dictionaries

Choosing the right input format is crucial for efficient data ingestion in ClickHouse. With over 70 supported formats, 
selecting the most performant option can significantly impact insert speed, CPU and memory usage, and overall system 
efficiency. To help navigate these choices, we benchmarked ingestion performance across formats, revealing key takeaways:

- **The [Native](formats/Native.md) format is the most efficient input format**, offering the best compression, lowest 
  resource usage, and minimal server-side processing overhead.
- **Compression is essential** - LZ4 reduces data size with minimal CPU cost, while ZSTD offers higher compression at the
  expense of additional CPU usage.
- **Pre-sorting has a moderate impact**, as ClickHouse already sorts efficiently.
- **Batching significantly improves efficiency** - larger batches reduce insert overhead and improve throughput.

For a deep dive into the results and best practices, 
read the full [benchmark analysis](https://www.clickhouse.com/blog/clickhouse-input-format-matchup-which-is-fastest-most-efficient).
For the full test results, explore the [FastFormats](https://fastformats.clickhouse.com/) online dashboard.

## Output formats {#output-formats}

Formats supported for output are used for:
- Arranging the results of a `SELECT` query
- Performing `INSERT` operations into file-backed tables

## Formats overview {#formats-overview}

The supported formats are:

| Format                                                                                    | Input | Output |
|-------------------------------------------------------------------------------------------|-----|-------|
| [TabSeparated](#tabseparated)                                                             | ✔   | ✔     |
| [TabSeparatedRaw](#tabseparatedraw)                                                       | ✔   | ✔     |
| [TabSeparatedWithNames](#tabseparatedwithnames)                                           | ✔   | ✔     |
| [TabSeparatedWithNamesAndTypes](#tabseparatedwithnamesandtypes)                           | ✔   | ✔     |
| [TabSeparatedRawWithNames](#tabseparatedrawwithnames)                                     | ✔   | ✔     |
| [TabSeparatedRawWithNamesAndTypes](#tabseparatedrawwithnamesandtypes)                     | ✔   | ✔     |
| [Template](#format-template)                                                              | ✔   | ✔     |
| [TemplateIgnoreSpaces](#templateignorespaces)                                             | ✔   | ✗     |
| [CSV](#csv)                                                                               | ✔   | ✔     |
| [CSVWithNames](#csvwithnames)                                                             | ✔   | ✔     |
| [CSVWithNamesAndTypes](#csvwithnamesandtypes)                                             | ✔   | ✔     |
| [CustomSeparated](#format-customseparated)                                                | ✔   | ✔     |
| [CustomSeparatedWithNames](#customseparatedwithnames)                                     | ✔   | ✔     |
| [CustomSeparatedWithNamesAndTypes](#customseparatedwithnamesandtypes)                     | ✔   | ✔     |
| [SQLInsert](#sqlinsert)                                                                   | ✗   | ✔     |
| [Values](#data-format-values)                                                             | ✔   | ✔     |
| [Vertical](#vertical)                                                                     | ✗   | ✔     |
| [JSON](#json)                                                                             | ✔   | ✔     |
| [JSONAsString](#jsonasstring)                                                             | ✔   | ✗     |
| [JSONAsObject](#jsonasobject)                                                             | ✔   | ✗     |
| [JSONStrings](#jsonstrings)                                                               | ✔   | ✔     |
| [JSONColumns](#jsoncolumns)                                                               | ✔   | ✔     |
| [JSONColumnsWithMetadata](#jsoncolumnsmonoblock)                                          | ✔   | ✔     |
| [JSONCompact](#jsoncompact)                                                               | ✔   | ✔     |
| [JSONCompactStrings](#jsoncompactstrings)                                                 | ✗   | ✔     |
| [JSONCompactColumns](#jsoncompactcolumns)                                                 | ✔   | ✔     |
| [JSONEachRow](#jsoneachrow)                                                               | ✔   | ✔     |
| [PrettyJSONEachRow](#prettyjsoneachrow)                                                   | ✗   | ✔     |
| [JSONEachRowWithProgress](#jsoneachrowwithprogress)                                       | ✗   | ✔     |
| [JSONStringsEachRow](#jsonstringseachrow)                                                 | ✔   | ✔     |
| [JSONStringsEachRowWithProgress](#jsonstringseachrowwithprogress)                         | ✗   | ✔     |
| [JSONCompactEachRow](#jsoncompacteachrow)                                                 | ✔   | ✔     |
| [JSONCompactEachRowWithNames](#jsoncompacteachrowwithnames)                               | ✔   | ✔     |
| [JSONCompactEachRowWithNamesAndTypes](#jsoncompacteachrowwithnamesandtypes)               | ✔   | ✔     |
| [JSONCompactEachRowWithProgress](#jsoncompacteachrow)                                     | ✗    | ✔     |
| [JSONCompactStringsEachRow](#jsoncompactstringseachrow)                                   | ✔   | ✔     |
| [JSONCompactStringsEachRowWithNames](#jsoncompactstringseachrowwithnames)                 | ✔   | ✔     |
| [JSONCompactStringsEachRowWithNamesAndTypes](#jsoncompactstringseachrowwithnamesandtypes) | ✔   | ✔     |
| [JSONCompactStringsEachRowWithProgress](#jsoncompactstringseachrowwithnamesandtypes)      | ✗   | ✔     |
| [JSONObjectEachRow](#jsonobjecteachrow)                                                   | ✔   | ✔     |
| [BSONEachRow](#bsoneachrow)                                                               | ✔   | ✔     |
| [TSKV](#tskv)                                                                             | ✔   | ✔     |
| [Pretty](#pretty)                                                                         | ✗   | ✔     |
| [PrettyNoEscapes](#prettynoescapes)                                                       | ✗   | ✔     |
| [PrettyMonoBlock](#prettymonoblock)                                                       | ✗   | ✔     |
| [PrettyNoEscapesMonoBlock](#prettynoescapesmonoblock)                                     | ✗   | ✔     |
| [PrettyCompact](#prettycompact)                                                           | ✗   | ✔     |
| [PrettyCompactNoEscapes](#prettycompactnoescapes)                                         | ✗   | ✔     |
| [PrettyCompactMonoBlock](#prettycompactmonoblock)                                         | ✗   | ✔     |
| [PrettyCompactNoEscapesMonoBlock](#prettycompactnoescapesmonoblock)                       | ✗   | ✔     |
| [PrettySpace](#prettyspace)                                                               | ✗   | ✔     |
| [PrettySpaceNoEscapes](#prettyspacenoescapes)                                             | ✗   | ✔     |
| [PrettySpaceMonoBlock](#prettyspacemonoblock)                                             | ✗   | ✔     |
| [PrettySpaceNoEscapesMonoBlock](#prettyspacenoescapesmonoblock)                           | ✗   | ✔     |
| [Prometheus](#prometheus)                                                                 | ✗   | ✔     |
| [Protobuf](#protobuf)                                                                     | ✔   | ✔     |
| [ProtobufSingle](#protobufsingle)                                                         | ✔   | ✔     |
| [ProtobufList](#protobuflist)								                                                     | ✔   | ✔     |
| [Avro](#data-format-avro)                                                                 | ✔   | ✔     |
| [AvroConfluent](#data-format-avro-confluent)                                              | ✔   | ✗     |
| [Parquet](#data-format-parquet)                                                           | ✔   | ✔     |
| [ParquetMetadata](#data-format-parquet-metadata)                                          | ✔   | ✗     |
| [Arrow](#data-format-arrow)                                                               | ✔   | ✔     |
| [ArrowStream](#data-format-arrow-stream)                                                  | ✔   | ✔     |
| [ORC](#data-format-orc)                                                                   | ✔   | ✔     |
| [One](#data-format-one)                                                                   | ✔   | ✗     |
| [Npy](#data-format-npy)                                                                   | ✔   | ✔     |
| [RowBinary](#rowbinary)                                                                   | ✔   | ✔     |
| [RowBinaryWithNames](#rowbinarywithnamesandtypes)                                         | ✔   | ✔     |
| [RowBinaryWithNamesAndTypes](#rowbinarywithnamesandtypes)                                 | ✔   | ✔     |
| [RowBinaryWithDefaults](#rowbinarywithdefaults)                                           | ✔   | ✗     |
| [Native](#native)                                                                         | ✔   | ✔     |
| [Null](#null)                                                                             | ✗   | ✔     |
| [XML](#xml)                                                                               | ✗   | ✔     |
| [CapnProto](#capnproto)                                                                   | ✔   | ✔     |
| [LineAsString](#lineasstring)                                                             | ✔   | ✔     |
| [Regexp](#data-format-regexp)                                                             | ✔   | ✗     |
| [RawBLOB](#rawblob)                                                                       | ✔   | ✔     |
| [MsgPack](#msgpack)                                                                       | ✔   | ✔     |
| [MySQLDump](#mysqldump)                                                                   | ✔   | ✗     |
| [DWARF](#dwarf)                                                                           | ✔   | ✗     |
| [Markdown](#markdown)                                                                     | ✗   | ✔     |
| [Form](#form)                                                                             | ✔   | ✗     |

<<<<<<< HEAD

You can control some format processing parameters with the ClickHouse settings. For more information read the [Settings](/operations/settings/settings-formats.md) section.
=======
You can control some format processing parameters with the ClickHouse settings. For more information read the [Settings](/docs/operations/settings/settings-formats.md) section.
>>>>>>> 81b06589

### TabSeparated {#tabseparated}

See [TabSeparated](../interfaces/formats/TabSeparated/TabSeparated)

### TabSeparatedRaw {#tabseparatedraw}

See [TabSeparatedRaw](/interfaces/formats/TabSeparatedRaw)

### TabSeparatedWithNames {#tabseparatedwithnames}

See [TabSeparatedWithNames](../interfaces/formats/TabSeparated/TabSeparatedWithNames)

### TabSeparatedWithNamesAndTypes {#tabseparatedwithnamesandtypes}

See [TabSeparatedWithNamesAndTypes](../interfaces/formats/TabSeparated/TabSeparatedWithNamesAndTypes)

### TabSeparatedRawWithNames {#tabseparatedrawwithnames}

See [TabSeparatedRawWithNames](../interfaces/formats/TabSeparated/TabSeparatedRawWithNames)

### TabSeparatedRawWithNamesAndTypes {#tabseparatedrawwithnamesandtypes}

See [TabSeparatedRawWithNamesAndTypes](../interfaces/formats/TabSeparated/TabSeparatedRawWithNamesAndTypes)

### Template {#format-template}

See [Template](../interfaces/formats/Template)

### TemplateIgnoreSpaces {#templateignorespaces}

See [TemplateIgnoreSpaces](../interfaces/formats/Template/TemplateIgnoreSpaces)

### TSKV {#tskv}

See [TSKV](/interfaces/formats/TabSeparated/TSKV)

### CSV {#csv}

See [CSV](../interfaces/formats/CSV/CSV)

### CSVWithNames {#csvwithnames}

See [CSVWithNames](/interfaces/formats/CSV/CSVWithNames)

### CSVWithNamesAndTypes {#csvwithnamesandtypes}

See [CSVWithNamesAndTypes](/interfaces/formats/CSV/CSVWithNamesAndTypes)

### CustomSeparated {#format-customseparated}

See [CustomSeparated](/interfaces/formats/CustomSeparated/CustomSeparated)

### CustomSeparatedWithNames {#customseparatedwithnames}

See [CustomSeparatedWithNames](/interfaces/formats/CustomSeparated/CustomSeparatedWithNames)

### CustomSeparatedWithNamesAndTypes {#customseparatedwithnamesandtypes}

See [CustomSeparatedWithNamesAndTypes](/interfaces/formats/CustomSeparated/CustomSeparatedWithNamesAndTypes)

### SQLInsert {#sqlinsert}

See [SQLInsert](/interfaces/formats/SQLInsert)

### JSON {#json}

See [JSON](/interfaces/formats/JSON/JSON)

### JSONStrings {#jsonstrings}

See [JSONStrings](/interfaces/formats/JSON/JSONStrings)

### JSONColumns {#jsoncolumns}

See [JSONColumns](/interfaces/formats/JSON/JSONColumns)

### JSONColumnsWithMetadata {#jsoncolumnsmonoblock}

See [JSONColumnsWithMetadata](/interfaces/formats/JSON/JSONColumnsWithMetadata)

### JSONAsString {#jsonasstring}

See [JSONAsString](/interfaces/formats/JSON/JSONAsString)

### JSONAsObject {#jsonasobject}

See [JSONAsObject](/interfaces/formats/JSON/JSONAsObject)

### JSONCompact {#jsoncompact}

See [JSONCompact](/interfaces/formats/JSON/JSONCompact)

### JSONCompactStrings {#jsoncompactstrings}

See [JSONCompactStrings](/interfaces/formats/JSON/JSONCompactStrings)

### JSONCompactColumns {#jsoncompactcolumns}

See [JSONCompactColumns](/interfaces/formats/JSON/JSONCompactColumns)

### JSONEachRow {#jsoneachrow}

See [JSONEachRow](/interfaces/formats/JSON/JSONEachRow)

### PrettyJSONEachRow {#prettyjsoneachrow}

See [PrettyJSONEachRow](/interfaces/formats/JSON/PrettyJSONEachRow)

### JSONStringsEachRow {#jsonstringseachrow}

See [JSONStringsEachRow](/interfaces/formats/JSON/JSONStringsEachRow)

### JSONCompactEachRow {#jsoncompacteachrow}

See [JSONCompactEachRow](/interfaces/formats/JSON/JSONCompactEachRow)

### JSONCompactStringsEachRow {#jsoncompactstringseachrow}

See [JSONCompactStringsEachRow](/interfaces/formats/JSON/JSONCompactStringsEachRow)

### JSONEachRowWithProgress {#jsoneachrowwithprogress}

See [JSONEachRowWithProgress](/interfaces/formats/JSON/JSONEachRowWithProgress)

### JSONStringsEachRowWithProgress {#jsonstringseachrowwithprogress}

See [JSONStringsEachRowWithProgress](/interfaces/formats/JSON/JSONStringsEachRowWithProgress)

### JSONCompactEachRowWithNames {#jsoncompacteachrowwithnames}

See [JSONCompactEachRowWithNames](/interfaces/formats/JSON/JSONCompactEachRowWithNames)

### JSONCompactEachRowWithNamesAndTypes {#jsoncompacteachrowwithnamesandtypes}

See [JSONCompactEachRowWithNamesAndTypes](/interfaces/formats/JSON/JSONCompactEachRowWithNamesAndTypes)

### JSONCompactEachRowWithProgress {#jsoncompacteachrowwithprogress}

Similar to `JSONEachRowWithProgress` but outputs `row` events in a compact form, like in the `JSONCompactEachRow` format.

### JSONCompactStringsEachRowWithNames {#jsoncompactstringseachrowwithnames}

See [JSONCompactStringsEachRowWithNames](/interfaces/formats/JSON/JSONCompactStringsEachRowWithNames)

### JSONCompactStringsEachRowWithNamesAndTypes {#jsoncompactstringseachrowwithnamesandtypes}

See [JSONCompactStringsEachRowWithNamesAndTypes](/interfaces/formats/JSON/JSONCompactStringsEachRowWithNamesAndTypes)

### JSONObjectEachRow {#jsonobjecteachrow}

See [JSONObjectEachRow](/interfaces/formats/JSON/JSONObjectEachRow)

### JSON Formats Settings {#json-formats-settings}

See [JSON Format Settings](/interfaces/formats/JSON/format-settings)

### BSONEachRow {#bsoneachrow}

See [BSONEachRow](/interfaces/formats/BSONEachRow)

### Native {#native}

See [Native](/interfaces/formats/Native)

### Null {#null}

See [Null](/interfaces/formats/Null)

### Pretty {#pretty}

See [Pretty](/interfaces/formats/Pretty/Pretty)

### PrettyNoEscapes {#prettynoescapes}

See [PrettyNoEscapes](/interfaces/formats/Pretty/PrettyNoEscapes)

### PrettyMonoBlock {#prettymonoblock}

See [PrettyMonoBlock](/interfaces/formats/Pretty/PrettyMonoBlock)

### PrettyNoEscapesMonoBlock {#prettynoescapesmonoblock}

See [PrettyNoEscapesMonoBlock](/interfaces/formats/Pretty/PrettyNoEscapesMonoBlock)

### PrettyCompact {#prettycompact}

See [PrettyCompact](/interfaces/formats/Pretty/PrettyCompact)

### PrettyCompactNoEscapes {#prettycompactnoescapes}

See [PrettyCompactNoEscapes](/interfaces/formats/Pretty/PrettyCompactNoEscapes)

### PrettyCompactMonoBlock {#prettycompactmonoblock}

See [PrettyCompactMonoBlock](/interfaces/formats/Pretty/PrettyCompactMonoBlock)

### PrettyCompactNoEscapesMonoBlock {#prettycompactnoescapesmonoblock}

See [PrettyCompactNoEscapesMonoBlock](/interfaces/formats/Pretty/PrettyCompactNoEscapesMonoBlock)

### PrettySpace {#prettyspace}

See [PrettySpace](/interfaces/formats/Pretty/PrettySpace)

### PrettySpaceNoEscapes {#prettyspacenoescapes}

See [PrettySpaceNoEscapes](/interfaces/formats/Pretty/PrettySpaceNoEscapes)

### PrettySpaceMonoBlock {#prettyspacemonoblock}

See [PrettySpaceMonoBlock](/interfaces/formats/Pretty/PrettySpaceMonoBlock)

### PrettySpaceNoEscapesMonoBlock {#prettyspacenoescapesmonoblock}

See [PrettySpaceNoEscapesMonoBlock](/interfaces/formats/Pretty/PrettySpaceNoEscapesMonoBlock)

### RowBinary {#rowbinary}

See [RowBinary](/interfaces/formats/RowBinary/RowBinary)

### RowBinaryWithNames {#rowbinarywithnames}

See [RowBinaryWithNames](/interfaces/formats/RowBinary/RowBinaryWithNames)

### RowBinaryWithNamesAndTypes {#rowbinarywithnamesandtypes}

See [RowBinaryWithNamesAndTypes](/interfaces/formats/RowBinary/RowBinaryWithNamesAndTypes)

### RowBinaryWithDefaults {#rowbinarywithdefaults}

See [RowBinaryWithDefaults](/interfaces/formats/RowBinary/RowBinaryWithDefaults)

### Values {#data-format-values}

See [Values](/interfaces/formats/Values)

### Vertical {#vertical}

See [Vertical](/interfaces/formats/Vertical)

### XML {#xml}

See [XML](/interfaces/formats/XML)

### CapnProto {#capnproto}

See [CapnProto](/interfaces/formats/CapnProto)

### Prometheus {#prometheus}

See [Prometheus](/interfaces/formats/Prometheus)

### Protobuf {#protobuf}

See [Protobuf](/interfaces/formats/Protobuf/Protobuf)

### ProtobufSingle {#protobufsingle}

See [ProtobufSingle](/interfaces/formats/Protobuf/ProtobufSingle)

### ProtobufList {#protobuflist}

See [ProtobufList](/interfaces/formats/Protobuf/ProtobufList)

### Avro {#data-format-avro}

See [Avro](/interfaces/formats/Avro/Avro)

### AvroConfluent {#data-format-avro-confluent}

See [AvroConfluent](/interfaces/formats/Avro/AvroConfluent)

### Parquet {#data-format-parquet}

See [Parquet](/interfaces/formats/Parquet/Parquet)

### ParquetMetadata {#data-format-parquet-metadata}

See [ParquetMetadata](/interfaces/formats/Parquet/ParquetMetadata)

### Arrow {#data-format-arrow}

See [Arrow](/interfaces/formats/Arrow/ArrowStream)

### ArrowStream {#data-format-arrow-stream}

See [ArrowStream](/interfaces/formats/Arrow/ArrowStream)

### ORC {#data-format-orc}

See [ORC](/interfaces/formats/ORC)

### One {#data-format-one}

See [One](/interfaces/formats/One)

### Npy {#data-format-npy}

See [Npy](/interfaces/formats/Npy)

<<<<<<< HEAD
## LineAsString {#lineasstring}

See [LineAsString](/interfaces/formats/LineAsString/LineAsString)

See also: [LineAsStringWithNames](/interfaces/formats/LineAsString/LineAsStringWithNames), [LineAsStringWithNamesAndTypes](/interfaces/formats/LineAsString/LineAsStringWithNamesAndTypes)
=======
### LineAsString {#lineasstring}

See:
- [LineAsString](formats/LineAsString/LineAsString.md)
- [LineAsStringWithNames](formats/LineAsString/LineAsStringWithNames.md)
- [LineAsStringWithNamesAndTypes](formats/LineAsString/LineAsStringWithNamesAndTypes.md)
>>>>>>> 81b06589

### Regexp {#data-format-regexp}

See [Regexp](/interfaces/formats/Regexp)

### RawBLOB {#rawblob}

See [RawBLOB](formats/RawBLOB.md)

### Markdown {#markdown}

See [Markdown](formats/Markdown.md)

### MsgPack {#msgpack}

See [MsgPack](formats/MsgPack.md)

### MySQLDump {#mysqldump}

See [MySQLDump](formats/MySQLDump.md)

### DWARF {#dwarf}

See [Dwarf](formats/DWARF.md)

### Form {#form}

See [Form](formats/Form.md)

## Format Schema {#formatschema}

The file name containing the format schema is set by the setting `format_schema`.
It's required to set this setting when it is used one of the formats `Cap'n Proto` and `Protobuf`.
The format schema is a combination of a file name and the name of a message type in this file, delimited by a colon,
e.g. `schemafile.proto:MessageType`.
If the file has the standard extension for the format (for example, `.proto` for `Protobuf`),
it can be omitted and in this case, the format schema looks like `schemafile:MessageType`.

If you input or output data via the [client](/interfaces/cli.md) in interactive mode, the file name specified in the format schema
can contain an absolute path or a path relative to the current directory on the client.
If you use the client in the [batch mode](/interfaces/cli.md/#batch-mode), the path to the schema must be relative due to security reasons.

If you input or output data via the [HTTP interface](/interfaces/http.md) the file name specified in the format schema
should be located in the directory specified in [format_schema_path](/operations/server-configuration-parameters/settings.md/#format_schema_path)
in the server configuration.

## Skipping Errors {#skippingerrors}

Some formats such as `CSV`, `TabSeparated`, `TSKV`, `JSONEachRow`, `Template`, `CustomSeparated` and `Protobuf` can skip broken row if parsing error occurred and continue parsing from the beginning of next row. See [input_format_allow_errors_num](/operations/settings/settings-formats.md/#input_format_allow_errors_num) and
[input_format_allow_errors_ratio](/operations/settings/settings-formats.md/#input_format_allow_errors_ratio) settings.
Limitations:
- In case of parsing error `JSONEachRow` skips all data until the new line (or EOF), so rows must be delimited by `\n` to count errors correctly.
<<<<<<< HEAD
- `Template` and `CustomSeparated` use delimiter after the last column and delimiter between rows to find the beginning of next row, so skipping errors works only if at least one of them is not empty.

## RawBLOB {#rawblob}

See [RawBLOB](/interfaces/formats/RawBLOB)

## Markdown {#markdown}

See [Markdown](/interfaces/formats/Markdown)

## MsgPack {#msgpack}

See [MsgPack](/interfaces/formats/MsgPack)

## MySQLDump {#mysqldump}

See [MySQLDump](/interfaces/formats/MySQLDump)

## DWARF {#dwarf}

See [Dwarf](/interfaces/formats/DWARF)

## Form {#form}

See [Form](/interfaces/formats/Form)
=======
- `Template` and `CustomSeparated` use delimiter after the last column and delimiter between rows to find the beginning of next row, so skipping errors works only if at least one of them is not empty.
>>>>>>> 81b06589
<|MERGE_RESOLUTION|>--- conflicted
+++ resolved
@@ -130,16 +130,12 @@
 | [Markdown](#markdown)                                                                     | ✗   | ✔     |
 | [Form](#form)                                                                             | ✔   | ✗     |
 
-<<<<<<< HEAD
 
 You can control some format processing parameters with the ClickHouse settings. For more information read the [Settings](/operations/settings/settings-formats.md) section.
-=======
-You can control some format processing parameters with the ClickHouse settings. For more information read the [Settings](/docs/operations/settings/settings-formats.md) section.
->>>>>>> 81b06589
 
 ### TabSeparated {#tabseparated}
 
-See [TabSeparated](../interfaces/formats/TabSeparated/TabSeparated)
+See [TabSeparated](/interfaces/formats/TabSeparated/TabSeparated)
 
 ### TabSeparatedRaw {#tabseparatedraw}
 
@@ -147,27 +143,27 @@
 
 ### TabSeparatedWithNames {#tabseparatedwithnames}
 
-See [TabSeparatedWithNames](../interfaces/formats/TabSeparated/TabSeparatedWithNames)
+See [TabSeparatedWithNames](/interfaces/formats/TabSeparated/TabSeparatedWithNames)
 
 ### TabSeparatedWithNamesAndTypes {#tabseparatedwithnamesandtypes}
 
-See [TabSeparatedWithNamesAndTypes](../interfaces/formats/TabSeparated/TabSeparatedWithNamesAndTypes)
+See [TabSeparatedWithNamesAndTypes](/interfaces/formats/TabSeparated/TabSeparatedWithNamesAndTypes)
 
 ### TabSeparatedRawWithNames {#tabseparatedrawwithnames}
 
-See [TabSeparatedRawWithNames](../interfaces/formats/TabSeparated/TabSeparatedRawWithNames)
+See [TabSeparatedRawWithNames](/interfaces/formats/TabSeparated/TabSeparatedRawWithNames)
 
 ### TabSeparatedRawWithNamesAndTypes {#tabseparatedrawwithnamesandtypes}
 
-See [TabSeparatedRawWithNamesAndTypes](../interfaces/formats/TabSeparated/TabSeparatedRawWithNamesAndTypes)
+See [TabSeparatedRawWithNamesAndTypes](/interfaces/formats/TabSeparated/TabSeparatedRawWithNamesAndTypes)
 
 ### Template {#format-template}
 
-See [Template](../interfaces/formats/Template)
+See [Template](/interfaces/formats/Template)
 
 ### TemplateIgnoreSpaces {#templateignorespaces}
 
-See [TemplateIgnoreSpaces](../interfaces/formats/Template/TemplateIgnoreSpaces)
+See [TemplateIgnoreSpaces](/interfaces/formats/Template/TemplateIgnoreSpaces)
 
 ### TSKV {#tskv}
 
@@ -437,20 +433,12 @@
 
 See [Npy](/interfaces/formats/Npy)
 
-<<<<<<< HEAD
-## LineAsString {#lineasstring}
-
-See [LineAsString](/interfaces/formats/LineAsString/LineAsString)
-
-See also: [LineAsStringWithNames](/interfaces/formats/LineAsString/LineAsStringWithNames), [LineAsStringWithNamesAndTypes](/interfaces/formats/LineAsString/LineAsStringWithNamesAndTypes)
-=======
 ### LineAsString {#lineasstring}
 
 See:
-- [LineAsString](formats/LineAsString/LineAsString.md)
-- [LineAsStringWithNames](formats/LineAsString/LineAsStringWithNames.md)
-- [LineAsStringWithNamesAndTypes](formats/LineAsString/LineAsStringWithNamesAndTypes.md)
->>>>>>> 81b06589
+- [LineAsString](/interfaces/formats/LineAsString/LineAsString.md)
+- [LineAsStringWithNames](/interfaces/formats/LineAsString/LineAsStringWithNames.md)
+- [LineAsStringWithNamesAndTypes](/interfaces/formats/LineAsString/LineAsStringWithNamesAndTypes.md)
 
 ### Regexp {#data-format-regexp}
 
@@ -458,27 +446,27 @@
 
 ### RawBLOB {#rawblob}
 
-See [RawBLOB](formats/RawBLOB.md)
+See [RawBLOB](/interfacesformats/RawBLOB.md)
 
 ### Markdown {#markdown}
 
-See [Markdown](formats/Markdown.md)
+See [Markdown](/interfaces/formats/Markdown.md)
 
 ### MsgPack {#msgpack}
 
-See [MsgPack](formats/MsgPack.md)
+See [MsgPack](/interfaces/formats/MsgPack.md)
 
 ### MySQLDump {#mysqldump}
 
-See [MySQLDump](formats/MySQLDump.md)
+See [MySQLDump](/interfaces/formats/MySQLDump.md)
 
 ### DWARF {#dwarf}
 
-See [Dwarf](formats/DWARF.md)
+See [Dwarf](/interfaces/formats/DWARF.md)
 
 ### Form {#form}
 
-See [Form](formats/Form.md)
+See [Form](/interfaces/formats/Form.md)
 
 ## Format Schema {#formatschema}
 
@@ -503,32 +491,4 @@
 [input_format_allow_errors_ratio](/operations/settings/settings-formats.md/#input_format_allow_errors_ratio) settings.
 Limitations:
 - In case of parsing error `JSONEachRow` skips all data until the new line (or EOF), so rows must be delimited by `\n` to count errors correctly.
-<<<<<<< HEAD
-- `Template` and `CustomSeparated` use delimiter after the last column and delimiter between rows to find the beginning of next row, so skipping errors works only if at least one of them is not empty.
-
-## RawBLOB {#rawblob}
-
-See [RawBLOB](/interfaces/formats/RawBLOB)
-
-## Markdown {#markdown}
-
-See [Markdown](/interfaces/formats/Markdown)
-
-## MsgPack {#msgpack}
-
-See [MsgPack](/interfaces/formats/MsgPack)
-
-## MySQLDump {#mysqldump}
-
-See [MySQLDump](/interfaces/formats/MySQLDump)
-
-## DWARF {#dwarf}
-
-See [Dwarf](/interfaces/formats/DWARF)
-
-## Form {#form}
-
-See [Form](/interfaces/formats/Form)
-=======
-- `Template` and `CustomSeparated` use delimiter after the last column and delimiter between rows to find the beginning of next row, so skipping errors works only if at least one of them is not empty.
->>>>>>> 81b06589
+- `Template` and `CustomSeparated` use delimiter after the last column and delimiter between rows to find the beginning of next row, so skipping errors works only if at least one of them is not empty.