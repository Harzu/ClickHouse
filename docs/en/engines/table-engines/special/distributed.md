--- conflicted
+++ resolved
@@ -1,13 +1,9 @@
 ---
 sidebar_label: "Distributed"
 sidebar_position: 10
-<<<<<<< HEAD
-slug: /en/engines/table-engines/special/distributed
 title: "Distributed Table Engine"
 description: "Tables with Distributed engine do not store any data of their own, but allow distributed query processing on multiple servers. Reading is automatically parallelized. During a read, the table indexes on remote servers are used, if there are any."
-=======
 slug: /engines/table-engines/special/distributed
->>>>>>> e9e5edc3
 ---
 
 # Distributed Table Engine
