---
toc_priority: 67
toc_title: Other
---

# Other Functions {#other-functions}

## hostName() {#hostname}

Returns a string with the name of the host that this function was performed on. For distributed processing, this is the name of the remote server host, if the function is performed on a remote server.

## getMacro {#getmacro}

Gets a named value from the [macros](../../operations/server-configuration-parameters/settings.md#macros) section of the server configuration.

**Syntax**

``` sql
getMacro(name);
```

**Arguments**

-   `name` — Name to retrieve from the `macros` section. [String](../../sql-reference/data-types/string.md#string).

**Returned value**

-   Value of the specified macro.

Type: [String](../../sql-reference/data-types/string.md).

**Example**

The example `macros` section in the server configuration file:

``` xml
<macros>
    <test>Value</test>
</macros>
```

Query:

``` sql
SELECT getMacro('test');
```

Result:

``` text
┌─getMacro('test')─┐
│ Value            │
└──────────────────┘
```

An alternative way to get the same value:

``` sql
SELECT * FROM system.macros
WHERE macro = 'test';
```

``` text
┌─macro─┬─substitution─┐
│ test  │ Value        │
└───────┴──────────────┘
```

## FQDN {#fqdn}

Returns the fully qualified domain name.

**Syntax**

``` sql
fqdn();
```

This function is case-insensitive.

**Returned value**

-   String with the fully qualified domain name.

Type: `String`.

**Example**

Query:

``` sql
SELECT FQDN();
```

Result:

``` text
┌─FQDN()──────────────────────────┐
│ clickhouse.ru-central1.internal │
└─────────────────────────────────┘
```

## basename {#basename}

Extracts the trailing part of a string after the last slash or backslash. This function if often used to extract the filename from a path.

``` sql
basename( expr )
```

**Arguments**

-   `expr` — Expression resulting in a [String](../../sql-reference/data-types/string.md) type value. All the backslashes must be escaped in the resulting value.

**Returned Value**

A string that contains:

-   The trailing part of a string after the last slash or backslash.

        If the input string contains a path ending with slash or backslash, for example, `/` or `c:\`, the function returns an empty string.

-   The original string if there are no slashes or backslashes.

**Example**

``` sql
SELECT 'some/long/path/to/file' AS a, basename(a)
```

``` text
┌─a──────────────────────┬─basename('some\\long\\path\\to\\file')─┐
│ some\long\path\to\file │ file                                   │
└────────────────────────┴────────────────────────────────────────┘
```

``` sql
SELECT 'some\\long\\path\\to\\file' AS a, basename(a)
```

``` text
┌─a──────────────────────┬─basename('some\\long\\path\\to\\file')─┐
│ some\long\path\to\file │ file                                   │
└────────────────────────┴────────────────────────────────────────┘
```

``` sql
SELECT 'some-file-name' AS a, basename(a)
```

``` text
┌─a──────────────┬─basename('some-file-name')─┐
│ some-file-name │ some-file-name             │
└────────────────┴────────────────────────────┘
```

## visibleWidth(x) {#visiblewidthx}

Calculates the approximate width when outputting values to the console in text format (tab-separated).
This function is used by the system for implementing Pretty formats.

`NULL` is represented as a string corresponding to `NULL` in `Pretty` formats.

``` sql
SELECT visibleWidth(NULL)
```

``` text
┌─visibleWidth(NULL)─┐
│                  4 │
└────────────────────┘
```

## toTypeName(x) {#totypenamex}

Returns a string containing the type name of the passed argument.

If `NULL` is passed to the function as input, then it returns the `Nullable(Nothing)` type, which corresponds to an internal `NULL` representation in ClickHouse.

## blockSize() {#function-blocksize}

Gets the size of the block.
In ClickHouse, queries are always run on blocks (sets of column parts). This function allows getting the size of the block that you called it for.

## byteSize {#function-bytesize}

Returns estimation of uncompressed byte size of its arguments in memory.

**Syntax**

```sql
byteSize(argument [, ...])
```

**Arguments**

-   `argument` — Value.

**Returned value**

-   Estimation of byte size of the arguments in memory.

Type: [UInt64](../../sql-reference/data-types/int-uint.md).

**Examples**

For [String](../../sql-reference/data-types/string.md) arguments the funtion returns the string length + 9 (terminating zero + length).

Query:

```sql
SELECT byteSize('string');
```

Result:

```text
┌─byteSize('string')─┐
│                 15 │
└────────────────────┘
```

Query:

```sql
CREATE TABLE test
(
    `key` Int32,
    `u8` UInt8,
    `u16` UInt16,
    `u32` UInt32,
    `u64` UInt64,
    `i8` Int8,
    `i16` Int16,
    `i32` Int32,
    `i64` Int64,
    `f32` Float32,
    `f64` Float64
)
ENGINE = MergeTree
ORDER BY key;

INSERT INTO test VALUES(1, 8, 16, 32, 64,  -8, -16, -32, -64, 32.32, 64.64);

SELECT key, byteSize(u8) AS `byteSize(UInt8)`, byteSize(u16) AS `byteSize(UInt16)`, byteSize(u32) AS `byteSize(UInt32)`, byteSize(u64) AS `byteSize(UInt64)`, byteSize(i8) AS `byteSize(Int8)`, byteSize(i16) AS `byteSize(Int16)`, byteSize(i32) AS `byteSize(Int32)`, byteSize(i64) AS `byteSize(Int64)`, byteSize(f32) AS `byteSize(Float32)`, byteSize(f64) AS `byteSize(Float64)` FROM test ORDER BY key ASC FORMAT Vertical;
```

Result:

``` text
Row 1:
──────
key:               1
byteSize(UInt8):   1
byteSize(UInt16):  2
byteSize(UInt32):  4
byteSize(UInt64):  8
byteSize(Int8):    1
byteSize(Int16):   2
byteSize(Int32):   4
byteSize(Int64):   8
byteSize(Float32): 4
byteSize(Float64): 8
```

If the function takes multiple arguments, it returns their combined byte size.

Query:

```sql
SELECT byteSize(NULL, 1, 0.3, '');
```

Result:

```text
┌─byteSize(NULL, 1, 0.3, '')─┐
│                         19 │
└────────────────────────────┘
```

## materialize(x) {#materializex}

Turns a constant into a full column containing just one value.
In ClickHouse, full columns and constants are represented differently in memory. Functions work differently for constant arguments and normal arguments (different code is executed), although the result is almost always the same. This function is for debugging this behavior.

## ignore(…) {#ignore}

Accepts any arguments, including `NULL`. Always returns 0.
However, the argument is still evaluated. This can be used for benchmarks.

## sleep(seconds) {#sleepseconds}

Sleeps ‘seconds’ seconds on each data block. You can specify an integer or a floating-point number.

## sleepEachRow(seconds) {#sleepeachrowseconds}

Sleeps ‘seconds’ seconds on each row. You can specify an integer or a floating-point number.

## currentDatabase() {#currentdatabase}

Returns the name of the current database.
You can use this function in table engine parameters in a CREATE TABLE query where you need to specify the database.

## currentUser() {#other-function-currentuser}

Returns the login of current user. Login of user, that initiated query, will be returned in case distibuted query.

``` sql
SELECT currentUser();
```

Alias: `user()`, `USER()`.

**Returned values**

-   Login of current user.
-   Login of user that initiated query in case of disributed query.

Type: `String`.

**Example**

Query:

``` sql
SELECT currentUser();
```

Result:

``` text
┌─currentUser()─┐
│ default       │
└───────────────┘
```

## isConstant {#is-constant}

Checks whether the argument is a constant expression.

A constant expression means an expression whose resulting value is known at the query analysis (i.e. before execution). For example, expressions over [literals](../../sql-reference/syntax.md#literals) are constant expressions.

The function is intended for development, debugging and demonstration.

**Syntax**

``` sql
isConstant(x)
```

**Arguments**

-   `x` — Expression to check.

**Returned values**

-   `1` — `x` is constant.
-   `0` — `x` is non-constant.

Type: [UInt8](../../sql-reference/data-types/int-uint.md).

**Examples**

Query:

``` sql
SELECT isConstant(x + 1) FROM (SELECT 43 AS x)
```

Result:

``` text
┌─isConstant(plus(x, 1))─┐
│                      1 │
└────────────────────────┘
```

Query:

``` sql
WITH 3.14 AS pi SELECT isConstant(cos(pi))
```

Result:

``` text
┌─isConstant(cos(pi))─┐
│                   1 │
└─────────────────────┘
```

Query:

``` sql
SELECT isConstant(number) FROM numbers(1)
```

Result:

``` text
┌─isConstant(number)─┐
│                  0 │
└────────────────────┘
```

## isFinite(x) {#isfinitex}

Accepts Float32 and Float64 and returns UInt8 equal to 1 if the argument is not infinite and not a NaN, otherwise 0.

## isInfinite(x) {#isinfinitex}

Accepts Float32 and Float64 and returns UInt8 equal to 1 if the argument is infinite, otherwise 0. Note that 0 is returned for a NaN.

## ifNotFinite {#ifnotfinite}

Checks whether floating point value is finite.

**Syntax**

    ifNotFinite(x,y)

**Arguments**

-   `x` — Value to be checked for infinity. Type: [Float\*](../../sql-reference/data-types/float.md).
-   `y` — Fallback value. Type: [Float\*](../../sql-reference/data-types/float.md).

**Returned value**

-   `x` if `x` is finite.
-   `y` if `x` is not finite.

**Example**

Query:

    SELECT 1/0 as infimum, ifNotFinite(infimum,42)

Result:

    ┌─infimum─┬─ifNotFinite(divide(1, 0), 42)─┐
    │     inf │                            42 │
    └─────────┴───────────────────────────────┘

You can get similar result by using [ternary operator](../../sql-reference/functions/conditional-functions.md#ternary-operator): `isFinite(x) ? x : y`.

## isNaN(x) {#isnanx}

Accepts Float32 and Float64 and returns UInt8 equal to 1 if the argument is a NaN, otherwise 0.

## hasColumnInTable(\[‘hostname’\[, ‘username’\[, ‘password’\]\],\] ‘database’, ‘table’, ‘column’) {#hascolumnintablehostname-username-password-database-table-column}

Accepts constant strings: database name, table name, and column name. Returns a UInt8 constant expression equal to 1 if there is a column, otherwise 0. If the hostname parameter is set, the test will run on a remote server.
The function throws an exception if the table does not exist.
For elements in a nested data structure, the function checks for the existence of a column. For the nested data structure itself, the function returns 0.

## bar {#function-bar}

Allows building a unicode-art diagram.

`bar(x, min, max, width)` draws a band with a width proportional to `(x - min)` and equal to `width` characters when `x = max`.

**Arguments**

-   `x` — Size to display.
-   `min, max` — Integer constants. The value must fit in `Int64`.
-   `width` — Constant, positive integer, can be fractional.

The band is drawn with accuracy to one eighth of a symbol.

Example:

``` sql
SELECT
    toHour(EventTime) AS h,
    count() AS c,
    bar(c, 0, 600000, 20) AS bar
FROM test.hits
GROUP BY h
ORDER BY h ASC
```

``` text
┌──h─┬──────c─┬─bar────────────────┐
│  0 │ 292907 │ █████████▋         │
│  1 │ 180563 │ ██████             │
│  2 │ 114861 │ ███▋               │
│  3 │  85069 │ ██▋                │
│  4 │  68543 │ ██▎                │
│  5 │  78116 │ ██▌                │
│  6 │ 113474 │ ███▋               │
│  7 │ 170678 │ █████▋             │
│  8 │ 278380 │ █████████▎         │
│  9 │ 391053 │ █████████████      │
│ 10 │ 457681 │ ███████████████▎   │
│ 11 │ 493667 │ ████████████████▍  │
│ 12 │ 509641 │ ████████████████▊  │
│ 13 │ 522947 │ █████████████████▍ │
│ 14 │ 539954 │ █████████████████▊ │
│ 15 │ 528460 │ █████████████████▌ │
│ 16 │ 539201 │ █████████████████▊ │
│ 17 │ 523539 │ █████████████████▍ │
│ 18 │ 506467 │ ████████████████▊  │
│ 19 │ 520915 │ █████████████████▎ │
│ 20 │ 521665 │ █████████████████▍ │
│ 21 │ 542078 │ ██████████████████ │
│ 22 │ 493642 │ ████████████████▍  │
│ 23 │ 400397 │ █████████████▎     │
└────┴────────┴────────────────────┘
```

## transform {#transform}

Transforms a value according to the explicitly defined mapping of some elements to other ones.
There are two variations of this function:

### transform(x, array_from, array_to, default) {#transformx-array-from-array-to-default}

`x` – What to transform.

`array_from` – Constant array of values for converting.

`array_to` – Constant array of values to convert the values in ‘from’ to.

`default` – Which value to use if ‘x’ is not equal to any of the values in ‘from’.

`array_from` and `array_to` – Arrays of the same size.

Types:

`transform(T, Array(T), Array(U), U) -> U`

`T` and `U` can be numeric, string, or Date or DateTime types.
Where the same letter is indicated (T or U), for numeric types these might not be matching types, but types that have a common type.
For example, the first argument can have the Int64 type, while the second has the Array(UInt16) type.

If the ‘x’ value is equal to one of the elements in the ‘array_from’ array, it returns the existing element (that is numbered the same) from the ‘array_to’ array. Otherwise, it returns ‘default’. If there are multiple matching elements in ‘array_from’, it returns one of the matches.

Example:

``` sql
SELECT
    transform(SearchEngineID, [2, 3], ['Yandex', 'Google'], 'Other') AS title,
    count() AS c
FROM test.hits
WHERE SearchEngineID != 0
GROUP BY title
ORDER BY c DESC
```

``` text
┌─title─────┬──────c─┐
│ Yandex    │ 498635 │
│ Google    │ 229872 │
│ Other     │ 104472 │
└───────────┴────────┘
```

### transform(x, array_from, array_to) {#transformx-array-from-array-to}

Differs from the first variation in that the ‘default’ argument is omitted.
If the ‘x’ value is equal to one of the elements in the ‘array_from’ array, it returns the matching element (that is numbered the same) from the ‘array_to’ array. Otherwise, it returns ‘x’.

Types:

`transform(T, Array(T), Array(T)) -> T`

Example:

``` sql
SELECT
    transform(domain(Referer), ['yandex.ru', 'google.ru', 'vk.com'], ['www.yandex', 'example.com']) AS s,
    count() AS c
FROM test.hits
GROUP BY domain(Referer)
ORDER BY count() DESC
LIMIT 10
```

``` text
┌─s──────────────┬───────c─┐
│                │ 2906259 │
│ www.yandex     │  867767 │
│ ███████.ru     │  313599 │
│ mail.yandex.ru │  107147 │
│ ██████.ru      │  100355 │
│ █████████.ru   │   65040 │
│ news.yandex.ru │   64515 │
│ ██████.net     │   59141 │
│ example.com    │   57316 │
└────────────────┴─────────┘
```

## formatReadableSize(x) {#formatreadablesizex}

Accepts the size (number of bytes). Returns a rounded size with a suffix (KiB, MiB, etc.) as a string.

Example:

``` sql
SELECT
    arrayJoin([1, 1024, 1024*1024, 192851925]) AS filesize_bytes,
    formatReadableSize(filesize_bytes) AS filesize
```

``` text
┌─filesize_bytes─┬─filesize───┐
│              1 │ 1.00 B     │
│           1024 │ 1.00 KiB   │
│        1048576 │ 1.00 MiB   │
│      192851925 │ 183.92 MiB │
└────────────────┴────────────┘
```

## formatReadableQuantity(x) {#formatreadablequantityx}

Accepts the number. Returns a rounded number with a suffix (thousand, million, billion, etc.) as a string.

It is useful for reading big numbers by human.

Example:

``` sql
SELECT
    arrayJoin([1024, 1234 * 1000, (4567 * 1000) * 1000, 98765432101234]) AS number,
    formatReadableQuantity(number) AS number_for_humans
```

``` text
┌─────────number─┬─number_for_humans─┐
│           1024 │ 1.02 thousand     │
│        1234000 │ 1.23 million      │
│     4567000000 │ 4.57 billion      │
│ 98765432101234 │ 98.77 trillion    │
└────────────────┴───────────────────┘
```

## formatReadableTimeDelta {#formatreadabletimedelta}

Accepts the time delta in seconds. Returns a time delta with (year, month, day, hour, minute, second) as a string.

**Syntax**

``` sql
formatReadableTimeDelta(column[, maximum_unit])
```

**Arguments**

-   `column` — A column with numeric time delta.
-   `maximum_unit` — Optional. Maximum unit to show. Acceptable values seconds, minutes, hours, days, months, years.

Example:

``` sql
SELECT
    arrayJoin([100, 12345, 432546534]) AS elapsed,
    formatReadableTimeDelta(elapsed) AS time_delta
```

``` text
┌────elapsed─┬─time_delta ─────────────────────────────────────────────────────┐
│        100 │ 1 minute and 40 seconds                                         │
│      12345 │ 3 hours, 25 minutes and 45 seconds                              │
│  432546534 │ 13 years, 8 months, 17 days, 7 hours, 48 minutes and 54 seconds │
└────────────┴─────────────────────────────────────────────────────────────────┘
```

``` sql
SELECT
    arrayJoin([100, 12345, 432546534]) AS elapsed,
    formatReadableTimeDelta(elapsed, 'minutes') AS time_delta
```

``` text
┌────elapsed─┬─time_delta ─────────────────────────────────────────────────────┐
│        100 │ 1 minute and 40 seconds                                         │
│      12345 │ 205 minutes and 45 seconds                                      │
│  432546534 │ 7209108 minutes and 54 seconds                                  │
└────────────┴─────────────────────────────────────────────────────────────────┘
```

## least(a, b) {#leasta-b}

Returns the smallest value from a and b.

## greatest(a, b) {#greatesta-b}

Returns the largest value of a and b.

## uptime() {#uptime}

Returns the server’s uptime in seconds.

## version() {#version}

Returns the version of the server as a string.

## blockNumber {#blocknumber}

Returns the sequence number of the data block where the row is located.

## rowNumberInBlock {#function-rownumberinblock}

Returns the ordinal number of the row in the data block. Different data blocks are always recalculated.

## rowNumberInAllBlocks() {#rownumberinallblocks}

Returns the ordinal number of the row in the data block. This function only considers the affected data blocks.

## neighbor {#neighbor}

The window function that provides access to a row at a specified offset which comes before or after the current row of a given column.

**Syntax**

``` sql
neighbor(column, offset[, default_value])
```

The result of the function depends on the affected data blocks and the order of data in the block.

!!! warning "Warning"
    It can reach the neighbor rows only inside the currently processed data block.

The rows order used during the calculation of `neighbor` can differ from the order of rows returned to the user.
To prevent that you can make a subquery with [ORDER BY](../../sql-reference/statements/select/order-by.md) and call the function from outside the subquery.

**Arguments**

-   `column` — A column name or scalar expression.
-   `offset` — The number of rows forwards or backwards from the current row of `column`. [Int64](../../sql-reference/data-types/int-uint.md).
-   `default_value` — Optional. The value to be returned if offset goes beyond the scope of the block. Type of data blocks affected.

**Returned values**

-   Value for `column` in `offset` distance from current row if `offset` value is not outside block bounds.
-   Default value for `column` if `offset` value is outside block bounds. If `default_value` is given, then it will be used.

Type: type of data blocks affected or default value type.

**Example**

Query:

``` sql
SELECT number, neighbor(number, 2) FROM system.numbers LIMIT 10;
```

Result:

``` text
┌─number─┬─neighbor(number, 2)─┐
│      0 │                   2 │
│      1 │                   3 │
│      2 │                   4 │
│      3 │                   5 │
│      4 │                   6 │
│      5 │                   7 │
│      6 │                   8 │
│      7 │                   9 │
│      8 │                   0 │
│      9 │                   0 │
└────────┴─────────────────────┘
```

Query:

``` sql
SELECT number, neighbor(number, 2, 999) FROM system.numbers LIMIT 10;
```

Result:

``` text
┌─number─┬─neighbor(number, 2, 999)─┐
│      0 │                        2 │
│      1 │                        3 │
│      2 │                        4 │
│      3 │                        5 │
│      4 │                        6 │
│      5 │                        7 │
│      6 │                        8 │
│      7 │                        9 │
│      8 │                      999 │
│      9 │                      999 │
└────────┴──────────────────────────┘
```

This function can be used to compute year-over-year metric value:

Query:

``` sql
WITH toDate('2018-01-01') AS start_date
SELECT
    toStartOfMonth(start_date + (number * 32)) AS month,
    toInt32(month) % 100 AS money,
    neighbor(money, -12) AS prev_year,
    round(prev_year / money, 2) AS year_over_year
FROM numbers(16)
```

Result:

``` text
┌──────month─┬─money─┬─prev_year─┬─year_over_year─┐
│ 2018-01-01 │    32 │         0 │              0 │
│ 2018-02-01 │    63 │         0 │              0 │
│ 2018-03-01 │    91 │         0 │              0 │
│ 2018-04-01 │    22 │         0 │              0 │
│ 2018-05-01 │    52 │         0 │              0 │
│ 2018-06-01 │    83 │         0 │              0 │
│ 2018-07-01 │    13 │         0 │              0 │
│ 2018-08-01 │    44 │         0 │              0 │
│ 2018-09-01 │    75 │         0 │              0 │
│ 2018-10-01 │     5 │         0 │              0 │
│ 2018-11-01 │    36 │         0 │              0 │
│ 2018-12-01 │    66 │         0 │              0 │
│ 2019-01-01 │    97 │        32 │           0.33 │
│ 2019-02-01 │    28 │        63 │           2.25 │
│ 2019-03-01 │    56 │        91 │           1.62 │
│ 2019-04-01 │    87 │        22 │           0.25 │
└────────────┴───────┴───────────┴────────────────┘
```

## runningDifference(x) {#other_functions-runningdifference}

Calculates the difference between successive row values ​​in the data block.
Returns 0 for the first row and the difference from the previous row for each subsequent row.

!!! warning "Warning"
    It can reach the previous row only inside the currently processed data block.

The result of the function depends on the affected data blocks and the order of data in the block.

The rows order used during the calculation of `runningDifference` can differ from the order of rows returned to the user.
To prevent that you can make a subquery with [ORDER BY](../../sql-reference/statements/select/order-by.md) and call the function from outside the subquery.

Example:

``` sql
SELECT
    EventID,
    EventTime,
    runningDifference(EventTime) AS delta
FROM
(
    SELECT
        EventID,
        EventTime
    FROM events
    WHERE EventDate = '2016-11-24'
    ORDER BY EventTime ASC
    LIMIT 5
)
```

``` text
┌─EventID─┬───────────EventTime─┬─delta─┐
│    1106 │ 2016-11-24 00:00:04 │     0 │
│    1107 │ 2016-11-24 00:00:05 │     1 │
│    1108 │ 2016-11-24 00:00:05 │     0 │
│    1109 │ 2016-11-24 00:00:09 │     4 │
│    1110 │ 2016-11-24 00:00:10 │     1 │
└─────────┴─────────────────────┴───────┘
```

Please note - block size affects the result. With each new block, the `runningDifference` state is reset.

``` sql
SELECT
    number,
    runningDifference(number + 1) AS diff
FROM numbers(100000)
WHERE diff != 1
```

``` text
┌─number─┬─diff─┐
│      0 │    0 │
└────────┴──────┘
┌─number─┬─diff─┐
│  65536 │    0 │
└────────┴──────┘
```

``` sql
set max_block_size=100000 -- default value is 65536!

SELECT
    number,
    runningDifference(number + 1) AS diff
FROM numbers(100000)
WHERE diff != 1
```

``` text
┌─number─┬─diff─┐
│      0 │    0 │
└────────┴──────┘
```

## runningDifferenceStartingWithFirstValue {#runningdifferencestartingwithfirstvalue}

Same as for [runningDifference](./other-functions.md#other_functions-runningdifference), the difference is the value of the first row, returned the value of the first row, and each subsequent row returns the difference from the previous row.

## runningConcurrency {#runningconcurrency}

Calculates the number of concurrent events.
Each event has a start time and an end time. The start time is included in the event, while the end time is excluded. Columns with a start time and an end time must be of the same data type.
The function calculates the total number of active (concurrent) events for each event start time.


!!! warning "Warning"
    Events must be ordered by the start time in ascending order. If this requirement is violated the function raises an exception.
    Every data block is processed separately. If events from different data blocks overlap then they can not be processed correctly.

**Syntax**

``` sql
runningConcurrency(start, end)
```

**Arguments**

-   `start` — A column with the start time of events. [Date](../../sql-reference/data-types/date.md), [DateTime](../../sql-reference/data-types/datetime.md), or [DateTime64](../../sql-reference/data-types/datetime64.md).
-   `end` — A column with the end time of events.  [Date](../../sql-reference/data-types/date.md), [DateTime](../../sql-reference/data-types/datetime.md), or [DateTime64](../../sql-reference/data-types/datetime64.md).

**Returned values**

-   The number of concurrent events at each event start time.

Type: [UInt32](../../sql-reference/data-types/int-uint.md)

**Example**

Consider the table:

``` text
┌──────start─┬────────end─┐
│ 2021-03-03 │ 2021-03-11 │
│ 2021-03-06 │ 2021-03-12 │
│ 2021-03-07 │ 2021-03-08 │
│ 2021-03-11 │ 2021-03-12 │
└────────────┴────────────┘
```

Query:

``` sql
SELECT start, runningConcurrency(start, end) FROM example_table;
```

Result:

``` text
┌──────start─┬─runningConcurrency(start, end)─┐
│ 2021-03-03 │                              1 │
│ 2021-03-06 │                              2 │
│ 2021-03-07 │                              3 │
│ 2021-03-11 │                              2 │
└────────────┴────────────────────────────────┘
```

## MACNumToString(num) {#macnumtostringnum}

Accepts a UInt64 number. Interprets it as a MAC address in big endian. Returns a string containing the corresponding MAC address in the format AA:BB:CC:DD:EE:FF (colon-separated numbers in hexadecimal form).

## MACStringToNum(s) {#macstringtonums}

The inverse function of MACNumToString. If the MAC address has an invalid format, it returns 0.

## MACStringToOUI(s) {#macstringtoouis}

Accepts a MAC address in the format AA:BB:CC:DD:EE:FF (colon-separated numbers in hexadecimal form). Returns the first three octets as a UInt64 number. If the MAC address has an invalid format, it returns 0.

## getSizeOfEnumType {#getsizeofenumtype}

Returns the number of fields in [Enum](../../sql-reference/data-types/enum.md).

``` sql
getSizeOfEnumType(value)
```

**Arguments:**

-   `value` — Value of type `Enum`.

**Returned values**

-   The number of fields with `Enum` input values.
-   An exception is thrown if the type is not `Enum`.

**Example**

``` sql
SELECT getSizeOfEnumType( CAST('a' AS Enum8('a' = 1, 'b' = 2) ) ) AS x
```

``` text
┌─x─┐
│ 2 │
└───┘
```

## blockSerializedSize {#blockserializedsize}

Returns size on disk (without taking into account compression).

``` sql
blockSerializedSize(value[, value[, ...]])
```

**Arguments**

-   `value` — Any value.

**Returned values**

-   The number of bytes that will be written to disk for block of values (without compression).

**Example**

Query:

``` sql
SELECT blockSerializedSize(maxState(1)) as x
```

Result:

``` text
┌─x─┐
│ 2 │
└───┘
```

## toColumnTypeName {#tocolumntypename}

Returns the name of the class that represents the data type of the column in RAM.

``` sql
toColumnTypeName(value)
```

**Arguments:**

-   `value` — Any type of value.

**Returned values**

-   A string with the name of the class that is used for representing the `value` data type in RAM.

**Example of the difference between`toTypeName ' and ' toColumnTypeName`**

``` sql
SELECT toTypeName(CAST('2018-01-01 01:02:03' AS DateTime))
```

``` text
┌─toTypeName(CAST('2018-01-01 01:02:03', 'DateTime'))─┐
│ DateTime                                            │
└─────────────────────────────────────────────────────┘
```

``` sql
SELECT toColumnTypeName(CAST('2018-01-01 01:02:03' AS DateTime))
```

``` text
┌─toColumnTypeName(CAST('2018-01-01 01:02:03', 'DateTime'))─┐
│ Const(UInt32)                                             │
└───────────────────────────────────────────────────────────┘
```

The example shows that the `DateTime` data type is stored in memory as `Const(UInt32)`.

## dumpColumnStructure {#dumpcolumnstructure}

Outputs a detailed description of data structures in RAM

``` sql
dumpColumnStructure(value)
```

**Arguments:**

-   `value` — Any type of value.

**Returned values**

-   A string describing the structure that is used for representing the `value` data type in RAM.

**Example**

``` sql
SELECT dumpColumnStructure(CAST('2018-01-01 01:02:03', 'DateTime'))
```

``` text
┌─dumpColumnStructure(CAST('2018-01-01 01:02:03', 'DateTime'))─┐
│ DateTime, Const(size = 1, UInt32(size = 1))                  │
└──────────────────────────────────────────────────────────────┘
```

## defaultValueOfArgumentType {#defaultvalueofargumenttype}

Outputs the default value for the data type.

Does not include default values for custom columns set by the user.

``` sql
defaultValueOfArgumentType(expression)
```

**Arguments:**

-   `expression` — Arbitrary type of value or an expression that results in a value of an arbitrary type.

**Returned values**

-   `0` for numbers.
-   Empty string for strings.
-   `ᴺᵁᴸᴸ` for [Nullable](../../sql-reference/data-types/nullable.md).

**Example**

``` sql
SELECT defaultValueOfArgumentType( CAST(1 AS Int8) )
```

``` text
┌─defaultValueOfArgumentType(CAST(1, 'Int8'))─┐
│                                           0 │
└─────────────────────────────────────────────┘
```

``` sql
SELECT defaultValueOfArgumentType( CAST(1 AS Nullable(Int8) ) )
```

``` text
┌─defaultValueOfArgumentType(CAST(1, 'Nullable(Int8)'))─┐
│                                                  ᴺᵁᴸᴸ │
└───────────────────────────────────────────────────────┘
```

## defaultValueOfTypeName {#defaultvalueoftypename}

Outputs the default value for given type name.

Does not include default values for custom columns set by the user.

``` sql
defaultValueOfTypeName(type)
```

**Arguments:**

-   `type` — A string representing a type name.

**Returned values**

-   `0` for numbers.
-   Empty string for strings.
-   `ᴺᵁᴸᴸ` for [Nullable](../../sql-reference/data-types/nullable.md).

**Example**

``` sql
SELECT defaultValueOfTypeName('Int8')
```

``` text
┌─defaultValueOfTypeName('Int8')─┐
│                              0 │
└────────────────────────────────┘
```

``` sql
SELECT defaultValueOfTypeName('Nullable(Int8)')
```

``` text
┌─defaultValueOfTypeName('Nullable(Int8)')─┐
│                                     ᴺᵁᴸᴸ │
└──────────────────────────────────────────┘
```

## indexHint {#indexhint}
The function is intended for debugging and introspection purposes. The function ignores it's argument and always returns 1. Arguments are not even evaluated.

But for the purpose of index analysis, the argument of this function is analyzed as if it was present directly without being wrapped inside `indexHint` function. This allows to select data in index ranges by the corresponding condition but without further filtering by this condition. The index in ClickHouse is sparse and using `indexHint` will yield more data than specifying the same condition directly.

**Syntax**

```sql
SELECT * FROM table WHERE indexHint(<expression>)
```

**Returned value**

1. Type: [Uint8](https://clickhouse.yandex/docs/en/data_types/int_uint/#diapazony-uint).

**Example**

Here is the example of test data from the table [ontime](../../getting-started/example-datasets/ontime.md).

Input table:

```sql
SELECT count() FROM ontime
```

```text
┌─count()─┐
│ 4276457 │
└─────────┘
```

The table has indexes on the fields `(FlightDate, (Year, FlightDate))`.

Create a query, where the index is not used.

Query:

```sql
SELECT FlightDate AS k, count() FROM ontime GROUP BY k ORDER BY k
```

ClickHouse processed the entire table (`Processed 4.28 million rows`).

Result:

```text
┌──────────k─┬─count()─┐
│ 2017-01-01 │   13970 │
│ 2017-01-02 │   15882 │
........................
│ 2017-09-28 │   16411 │
│ 2017-09-29 │   16384 │
│ 2017-09-30 │   12520 │
└────────────┴─────────┘
```

To apply the index, select a specific date.

Query:

```sql
SELECT FlightDate AS k, count() FROM ontime WHERE k = '2017-09-15' GROUP BY k ORDER BY k
```

By using the index, ClickHouse processed a significantly smaller number of rows (`Processed 32.74 thousand rows`).

Result:

```text
┌──────────k─┬─count()─┐
│ 2017-09-15 │   16428 │
└────────────┴─────────┘
```

Now wrap the expression `k = '2017-09-15'` into `indexHint` function.

Query:

```sql
SELECT
    FlightDate AS k,
    count()
FROM ontime
WHERE indexHint(k = '2017-09-15')
GROUP BY k
ORDER BY k ASC
```

ClickHouse used the index in the same way as the previous time (`Processed 32.74 thousand rows`).
The expression `k = '2017-09-15'` was not used when generating the result.
In examle the `indexHint` function allows to see adjacent dates.

Result:

```text
┌──────────k─┬─count()─┐
│ 2017-09-14 │    7071 │
│ 2017-09-15 │   16428 │
│ 2017-09-16 │    1077 │
│ 2017-09-30 │    8167 │
└────────────┴─────────┘
```

## replicate {#other-functions-replicate}

Creates an array with a single value.

Used for internal implementation of [arrayJoin](../../sql-reference/functions/array-join.md#functions_arrayjoin).

``` sql
SELECT replicate(x, arr);
```

**Arguments:**

-   `arr` — Original array. ClickHouse creates a new array of the same length as the original and fills it with the value `x`.
-   `x` — The value that the resulting array will be filled with.

**Returned value**

An array filled with the value `x`.

Type: `Array`.

**Example**

Query:

``` sql
SELECT replicate(1, ['a', 'b', 'c'])
```

Result:

``` text
┌─replicate(1, ['a', 'b', 'c'])─┐
│ [1,1,1]                       │
└───────────────────────────────┘
```

## filesystemAvailable {#filesystemavailable}

Returns amount of remaining space on the filesystem where the files of the databases located. It is always smaller than total free space ([filesystemFree](#filesystemfree)) because some space is reserved for OS.

**Syntax**

``` sql
filesystemAvailable()
```

**Returned value**

-   The amount of remaining space available in bytes.

Type: [UInt64](../../sql-reference/data-types/int-uint.md).

**Example**

Query:

``` sql
SELECT formatReadableSize(filesystemAvailable()) AS "Available space", toTypeName(filesystemAvailable()) AS "Type";
```

Result:

``` text
┌─Available space─┬─Type───┐
│ 30.75 GiB       │ UInt64 │
└─────────────────┴────────┘
```

## filesystemFree {#filesystemfree}

Returns total amount of the free space on the filesystem where the files of the databases located. See also `filesystemAvailable`

**Syntax**

``` sql
filesystemFree()
```

**Returned value**

-   Amount of free space in bytes.

Type: [UInt64](../../sql-reference/data-types/int-uint.md).

**Example**

Query:

``` sql
SELECT formatReadableSize(filesystemFree()) AS "Free space", toTypeName(filesystemFree()) AS "Type";
```

Result:

``` text
┌─Free space─┬─Type───┐
│ 32.39 GiB  │ UInt64 │
└────────────┴────────┘
```

## filesystemCapacity {#filesystemcapacity}

Returns the capacity of the filesystem in bytes. For evaluation, the [path](../../operations/server-configuration-parameters/settings.md#server_configuration_parameters-path) to the data directory must be configured.

**Syntax**

``` sql
filesystemCapacity()
```

**Returned value**

-   Capacity information of the filesystem in bytes.

Type: [UInt64](../../sql-reference/data-types/int-uint.md).

**Example**

Query:

``` sql
SELECT formatReadableSize(filesystemCapacity()) AS "Capacity", toTypeName(filesystemCapacity()) AS "Type"
```

Result:

``` text
┌─Capacity──┬─Type───┐
│ 39.32 GiB │ UInt64 │
└───────────┴────────┘
```

## initializeAggregation {#initializeaggregation}

Calculates result of aggregate function based on single value. It is intended to use this function to initialize aggregate functions with combinator [-State](../../sql-reference/aggregate-functions/combinators.md#agg-functions-combinator-state). You can create states of aggregate functions and insert them to columns of type [AggregateFunction](../../sql-reference/data-types/aggregatefunction.md#data-type-aggregatefunction) or use initialized aggregates as default values.

**Syntax**

``` sql
initializeAggregation (aggregate_function, arg1, arg2, ..., argN)
```

**Arguments**

-   `aggregate_function` — Name of the aggregation function to initialize. [String](../../sql-reference/data-types/string.md).
-   `arg` — Arguments of aggregate function.

**Returned value(s)**

- Result of aggregation for every row passed to the function.

The return type is the same as the return type of function, that `initializeAgregation` takes as first argument.

**Example**

Query:

```sql
SELECT uniqMerge(state) FROM (SELECT initializeAggregation('uniqState', number % 3) AS state FROM numbers(10000));
```
Result:

```text
┌─uniqMerge(state)─┐
│                3 │
└──────────────────┘
```

Query:

```sql
SELECT finalizeAggregation(state), toTypeName(state) FROM (SELECT initializeAggregation('sumState', number % 3) AS state FROM numbers(5));
```
Result:

```text
┌─finalizeAggregation(state)─┬─toTypeName(state)─────────────┐
│                          0 │ AggregateFunction(sum, UInt8) │
│                          1 │ AggregateFunction(sum, UInt8) │
│                          2 │ AggregateFunction(sum, UInt8) │
│                          0 │ AggregateFunction(sum, UInt8) │
│                          1 │ AggregateFunction(sum, UInt8) │
└────────────────────────────┴───────────────────────────────┘
```

Example with `AggregatingMergeTree` table engine and `AggregateFunction` column:

```sql
CREATE TABLE metrics
(
    key UInt64,
    value AggregateFunction(sum, UInt64) DEFAULT initializeAggregation('sumState', toUInt64(0))
)
ENGINE = AggregatingMergeTree
ORDER BY key
```

```sql
INSERT INTO metrics VALUES (0, initializeAggregation('sumState', toUInt64(42)))
```

**See Also**
-   [arrayReduce](../../sql-reference/functions/array-functions.md#arrayreduce)

## finalizeAggregation {#function-finalizeaggregation}

Takes state of aggregate function. Returns result of aggregation (or finalized state when using[-State](../../sql-reference/aggregate-functions/combinators.md#agg-functions-combinator-state) combinator).

**Syntax**

``` sql
finalizeAggregation(state)
```

**Arguments**

-   `state` — State of aggregation. [AggregateFunction](../../sql-reference/data-types/aggregatefunction.md#data-type-aggregatefunction).

**Returned value(s)**

-   Value/values that was aggregated.

Type: Value of any types that was aggregated.

**Examples**

Query:

```sql
SELECT finalizeAggregation(( SELECT countState(number) FROM numbers(10)));
```

Result:

```text
┌─finalizeAggregation(_subquery16)─┐
│                               10 │
└──────────────────────────────────┘
```

Query:

```sql
SELECT finalizeAggregation(( SELECT sumState(number) FROM numbers(10)));
```

Result:

```text
┌─finalizeAggregation(_subquery20)─┐
│                               45 │
└──────────────────────────────────┘
```

Note that `NULL` values are ignored.

Query:

```sql
SELECT finalizeAggregation(arrayReduce('anyState', [NULL, 2, 3]));
```

Result:

```text
┌─finalizeAggregation(arrayReduce('anyState', [NULL, 2, 3]))─┐
│                                                          2 │
└────────────────────────────────────────────────────────────┘
```

Combined example:

Query:

```sql
WITH initializeAggregation('sumState', number) AS one_row_sum_state
SELECT
    number,
    finalizeAggregation(one_row_sum_state) AS one_row_sum,
    runningAccumulate(one_row_sum_state) AS cumulative_sum
FROM numbers(10);
```

Result:

```text
┌─number─┬─one_row_sum─┬─cumulative_sum─┐
│      0 │           0 │              0 │
│      1 │           1 │              1 │
│      2 │           2 │              3 │
│      3 │           3 │              6 │
│      4 │           4 │             10 │
│      5 │           5 │             15 │
│      6 │           6 │             21 │
│      7 │           7 │             28 │
│      8 │           8 │             36 │
│      9 │           9 │             45 │
└────────┴─────────────┴────────────────┘
```

**See Also**
-   [arrayReduce](../../sql-reference/functions/array-functions.md#arrayreduce)
-   [initializeAggregation](#initializeaggregation)

## runningAccumulate {#runningaccumulate}

Accumulates states of an aggregate function for each row of a data block.

!!! warning "Warning"
    The state is reset for each new data block.

**Syntax**

``` sql
runningAccumulate(agg_state[, grouping]);
```

**Arguments**

-   `agg_state` — State of the aggregate function. [AggregateFunction](../../sql-reference/data-types/aggregatefunction.md#data-type-aggregatefunction).
-   `grouping` — Grouping key. Optional. The state of the function is reset if the `grouping` value is changed. It can be any of the [supported data types](../../sql-reference/data-types/index.md) for which the equality operator is defined.

**Returned value**

-   Each resulting row contains a result of the aggregate function, accumulated for all the input rows from 0 to the current position. `runningAccumulate` resets states for each new data block or when the `grouping` value changes.

Type depends on the aggregate function used.

**Examples**

Consider how you can use `runningAccumulate` to find the cumulative sum of numbers without and with grouping.

Query:

``` sql
SELECT k, runningAccumulate(sum_k) AS res FROM (SELECT number as k, sumState(k) AS sum_k FROM numbers(10) GROUP BY k ORDER BY k);
```

Result:

``` text
┌─k─┬─res─┐
│ 0 │   0 │
│ 1 │   1 │
│ 2 │   3 │
│ 3 │   6 │
│ 4 │  10 │
│ 5 │  15 │
│ 6 │  21 │
│ 7 │  28 │
│ 8 │  36 │
│ 9 │  45 │
└───┴─────┘
```

The subquery generates `sumState` for every number from `0` to `9`. `sumState` returns the state of the [sum](../../sql-reference/aggregate-functions/reference/sum.md) function that contains the sum of a single number.

The whole query does the following:

1.  For the first row, `runningAccumulate` takes `sumState(0)` and returns `0`.
2.  For the second row, the function merges `sumState(0)` and `sumState(1)` resulting in `sumState(0 + 1)`, and returns `1` as a result.
3.  For the third row, the function merges `sumState(0 + 1)` and `sumState(2)` resulting in `sumState(0 + 1 + 2)`, and returns `3` as a result.
4.  The actions are repeated until the block ends.

The following example shows the `groupping` parameter usage:

Query:

``` sql
SELECT
    grouping,
    item,
    runningAccumulate(state, grouping) AS res
FROM
(
    SELECT
        toInt8(number / 4) AS grouping,
        number AS item,
        sumState(number) AS state
    FROM numbers(15)
    GROUP BY item
    ORDER BY item ASC
);
```

Result:

``` text
┌─grouping─┬─item─┬─res─┐
│        0 │    0 │   0 │
│        0 │    1 │   1 │
│        0 │    2 │   3 │
│        0 │    3 │   6 │
│        1 │    4 │   4 │
│        1 │    5 │   9 │
│        1 │    6 │  15 │
│        1 │    7 │  22 │
│        2 │    8 │   8 │
│        2 │    9 │  17 │
│        2 │   10 │  27 │
│        2 │   11 │  38 │
│        3 │   12 │  12 │
│        3 │   13 │  25 │
│        3 │   14 │  39 │
└──────────┴──────┴─────┘
```

As you can see, `runningAccumulate` merges states for each group of rows separately.

## joinGet {#joinget}

The function lets you extract data from the table the same way as from a [dictionary](../../sql-reference/dictionaries/index.md).

Gets data from [Join](../../engines/table-engines/special/join.md#creating-a-table) tables using the specified join key.

Only supports tables created with the `ENGINE = Join(ANY, LEFT, <join_keys>)` statement.

**Syntax**

``` sql
joinGet(join_storage_table_name, `value_column`, join_keys)
```

**Arguments**

-   `join_storage_table_name` — an [identifier](../../sql-reference/syntax.md#syntax-identifiers) indicates where search is performed. The identifier is searched in the default database (see parameter `default_database` in the config file). To override the default database, use the `USE db_name` or specify the database and the table through the separator `db_name.db_table`, see the example.
-   `value_column` — name of the column of the table that contains required data.
-   `join_keys` — list of keys.

**Returned value**

Returns list of values corresponded to list of keys.

If certain does not exist in source table then `0` or `null` will be returned based on [join_use_nulls](../../operations/settings/settings.md#join_use_nulls) setting.

More info about `join_use_nulls` in [Join operation](../../engines/table-engines/special/join.md).

**Example**

Input table:

``` sql
CREATE DATABASE db_test
CREATE TABLE db_test.id_val(`id` UInt32, `val` UInt32) ENGINE = Join(ANY, LEFT, id) SETTINGS join_use_nulls = 1
INSERT INTO db_test.id_val VALUES (1,11)(2,12)(4,13)
```

``` text
┌─id─┬─val─┐
│  4 │  13 │
│  2 │  12 │
│  1 │  11 │
└────┴─────┘
```

Query:

``` sql
SELECT joinGet(db_test.id_val,'val',toUInt32(number)) from numbers(4) SETTINGS join_use_nulls = 1
```

Result:

``` text
┌─joinGet(db_test.id_val, 'val', toUInt32(number))─┐
│                                                0 │
│                                               11 │
│                                               12 │
│                                                0 │
└──────────────────────────────────────────────────┘
```

## modelEvaluate(model_name, …) {#function-modelevaluate}

Evaluate external model.
Accepts a model name and model arguments. Returns Float64.

## throwIf(x\[, custom_message\]) {#throwifx-custom-message}

Throw an exception if the argument is non zero.
custom_message - is an optional parameter: a constant string, provides an error message

``` sql
SELECT throwIf(number = 3, 'Too many') FROM numbers(10);
```

``` text
↙ Progress: 0.00 rows, 0.00 B (0.00 rows/s., 0.00 B/s.) Received exception from server (version 19.14.1):
Code: 395. DB::Exception: Received from localhost:9000. DB::Exception: Too many.
```

## identity {#identity}

Returns the same value that was used as its argument. Used for debugging and testing, allows to cancel using index, and get the query performance of a full scan. When query is analyzed for possible use of index, the analyzer does not look inside `identity` functions. Also constant folding is not applied too.

**Syntax**

``` sql
identity(x)
```

**Example**

Query:

``` sql
SELECT identity(42)
```

Result:

``` text
┌─identity(42)─┐
│           42 │
└──────────────┘
```

## randomPrintableASCII {#randomascii}

Generates a string with a random set of [ASCII](https://en.wikipedia.org/wiki/ASCII#Printable_characters) printable characters.

**Syntax**

``` sql
randomPrintableASCII(length)
```

**Arguments**

-   `length` — Resulting string length. Positive integer.

        If you pass `length < 0`, behavior of the function is undefined.

**Returned value**

-   String with a random set of [ASCII](https://en.wikipedia.org/wiki/ASCII#Printable_characters) printable characters.

Type: [String](../../sql-reference/data-types/string.md)

**Example**

``` sql
SELECT number, randomPrintableASCII(30) as str, length(str) FROM system.numbers LIMIT 3
```

``` text
┌─number─┬─str────────────────────────────┬─length(randomPrintableASCII(30))─┐
│      0 │ SuiCOSTvC0csfABSw=UcSzp2.`rv8x │                               30 │
│      1 │ 1Ag NlJ &RCN:*>HVPG;PE-nO"SUFD │                               30 │
│      2 │ /"+<"wUTh:=LjJ Vm!c&hI*m#XTfzz │                               30 │
└────────┴────────────────────────────────┴──────────────────────────────────┘
```

## randomString {#randomstring}

Generates a binary string of the specified length filled with random bytes (including zero bytes).

**Syntax**

``` sql
randomString(length)
```

**Arguments**

-   `length` — String length. Positive integer.

**Returned value**

-   String filled with random bytes.

Type: [String](../../sql-reference/data-types/string.md).

**Example**

Query:

``` sql
SELECT randomString(30) AS str, length(str) AS len FROM numbers(2) FORMAT Vertical;
```

Result:

``` text
Row 1:
──────
str: 3 G  :   pT ?w тi  k aV f6
len: 30

Row 2:
──────
str: 9 ,]    ^   )  ]??  8
len: 30
```

**See Also**

-   [generateRandom](../../sql-reference/table-functions/generate.md#generaterandom)
-   [randomPrintableASCII](../../sql-reference/functions/other-functions.md#randomascii)


## randomFixedString {#randomfixedstring}

Generates a binary string of the specified length filled with random bytes (including zero bytes).

**Syntax**

``` sql
randomFixedString(length);
```

**Arguments**

-   `length` — String length in bytes. [UInt64](../../sql-reference/data-types/int-uint.md).

**Returned value(s)**

-   String filled with random bytes.

Type: [FixedString](../../sql-reference/data-types/fixedstring.md).

**Example**

Query:

```sql
SELECT randomFixedString(13) as rnd, toTypeName(rnd)
```

Result:

```text
┌─rnd──────┬─toTypeName(randomFixedString(13))─┐
│ j▒h㋖HɨZ'▒ │ FixedString(13)                 │
└──────────┴───────────────────────────────────┘

```

## randomStringUTF8 {#randomstringutf8}

Generates a random string of a specified length. Result string contains valid UTF-8 code points. The value of code points may be outside of the range of assigned Unicode.

**Syntax**

``` sql
randomStringUTF8(length);
```

**Arguments**

-   `length` — Required length of the resulting string in code points. [UInt64](../../sql-reference/data-types/int-uint.md).

**Returned value(s)**

-   UTF-8 random string.

Type: [String](../../sql-reference/data-types/string.md).

**Example**

Query:

```sql
SELECT randomStringUTF8(13)
```

Result:

```text
┌─randomStringUTF8(13)─┐
│ 𘤗𙉝д兠庇󡅴󱱎󦐪􂕌𔊹𓰛   │
└──────────────────────┘

```

## getSetting {#getSetting}

Returns the current value of a [custom setting](../../operations/settings/index.md#custom_settings).

**Syntax**

```sql
getSetting('custom_setting');
```

**Parameter**

-   `custom_setting` — The setting name. [String](../../sql-reference/data-types/string.md).

**Returned value**

-   The setting current value.

**Example**

```sql
SET custom_a = 123;
SELECT getSetting('custom_a');
```

**Result**

```
123
```

**See Also**

-   [Custom Settings](../../operations/settings/index.md#custom_settings)

## isDecimalOverflow {#is-decimal-overflow}

Checks whether the [Decimal](../../sql-reference/data-types/decimal.md) value is out of its (or specified) precision.

**Syntax**

``` sql
isDecimalOverflow(d, [p])
```

**Arguments**

-   `d` — value. [Decimal](../../sql-reference/data-types/decimal.md).
-   `p` — precision. Optional. If omitted, the initial precision of the first argument is used. Using of this paratemer could be helpful for data extraction to another DBMS or file. [UInt8](../../sql-reference/data-types/int-uint.md#uint-ranges).

**Returned values**

-   `1` — Decimal value has more digits then it's precision allow,
-   `0` — Decimal value satisfies the specified precision.

**Example**

Query:

``` sql
SELECT isDecimalOverflow(toDecimal32(1000000000, 0), 9),
       isDecimalOverflow(toDecimal32(1000000000, 0)),
       isDecimalOverflow(toDecimal32(-1000000000, 0), 9),
       isDecimalOverflow(toDecimal32(-1000000000, 0));
```

Result:

``` text
1	1	1	1
```

## countDigits {#count-digits}

Returns number of decimal digits you need to represent the value.

**Syntax**

``` sql
countDigits(x)
```

**Arguments**

-   `x` — [Int](../../sql-reference/data-types/int-uint.md) or [Decimal](../../sql-reference/data-types/decimal.md) value.

**Returned value**

Number of digits.

Type: [UInt8](../../sql-reference/data-types/int-uint.md#uint-ranges).

 !!! note "Note"
    For `Decimal` values takes into account their scales: calculates result over underlying integer type which is `(value * scale)`. For example: `countDigits(42) = 2`, `countDigits(42.000) = 5`, `countDigits(0.04200) = 4`. I.e. you may check decimal overflow for `Decimal64` with `countDecimal(x) > 18`. It's a slow variant of [isDecimalOverflow](#is-decimal-overflow).

**Example**

Query:

``` sql
SELECT countDigits(toDecimal32(1, 9)), countDigits(toDecimal32(-1, 9)),
       countDigits(toDecimal64(1, 18)), countDigits(toDecimal64(-1, 18)),
       countDigits(toDecimal128(1, 38)), countDigits(toDecimal128(-1, 38));
```

Result:

``` text
10	10	19	19	39	39
```

## errorCodeToName {#error-code-to-name}

**Returned value**

-   Variable name for the error code.

Type: [LowCardinality(String)](../../sql-reference/data-types/lowcardinality.md).

**Syntax**

``` sql
errorCodeToName(1)
```

Result:

``` text
UNSUPPORTED_METHOD
```

## tcpPort {#tcpPort}

Returns [native interface](../../interfaces/tcp.md) TCP port number listened by this server.

**Syntax**

``` sql
tcpPort()
```

**Arguments**

-   None.

**Returned value**

-   The TCP port number.

Type: [UInt16](../../sql-reference/data-types/int-uint.md).

**Example**

Query:

``` sql
SELECT tcpPort();
```

Result:

``` text
┌─tcpPort()─┐
│      9000 │
└───────────┘
```

**See Also**

-   [tcp_port](../../operations/server-configuration-parameters/settings.md#server_configuration_parameters-tcp_port)

## currentProfiles {#current-profiles}

Returns a list of the current [settings profiles](../../operations/access-rights.md#settings-profiles-management) for the current user. 

The command [SET PROFILE](../../sql-reference/statements/set.md#query-set) could be used to change the current setting profile. If the command `SET PROFILE` was not used the function returns the profiles specified at the current user's definition (see [CREATE USER](../../sql-reference/statements/create/user.md#create-user-statement)).

**Syntax**

``` sql
currentProfiles()
```

**Returned value**

-   List of the current user settings profiles. 

Type: [Array](../../sql-reference/data-types/array.md)([String](../../sql-reference/data-types/string.md)).

## enabledProfiles {#enabled-profiles}

 Returns settings profiles, assigned to the current user both explicitly and implicitly. Explicitly assigned profiles are the same as returned by the [currentProfiles](#current-profiles) function. Implicitly assigned profiles include parent profiles of other assigned profiles, profiles assigned via granted roles, profiles assigned via their own settings, and the main default profile (see the `default_profile` section in the main server configuration file).

**Syntax**

``` sql
enabledProfiles()
```

**Returned value**

-   List of the enabled settings profiles. 

Type: [Array](../../sql-reference/data-types/array.md)([String](../../sql-reference/data-types/string.md)).

## defaultProfiles {#default-profiles}

Returns all the profiles specified at the current user's definition (see [CREATE USER](../../sql-reference/statements/create/user.md#create-user-statement) statement).

**Syntax**

``` sql
defaultProfiles()
```

**Returned value**

-   List of the default settings profiles. 

Type: [Array](../../sql-reference/data-types/array.md)([String](../../sql-reference/data-types/string.md)).

## currentRoles {#current-roles}

Returns the names of the roles which are current for the current user. The current roles can be changed by the [SET ROLE](../../sql-reference/statements/set-role.md#set-role-statement) statement. If the `SET ROLE` statement was not used, the function `currentRoles` returns the same as `defaultRoles`.

**Syntax**

``` sql
currentRoles()
```

**Returned value**

-   List of the current roles for the current user. 

Type: [Array](../../sql-reference/data-types/array.md)([String](../../sql-reference/data-types/string.md)).

## enabledRoles {#enabled-roles}

Returns the names of the current roles and the roles, granted to some of the current roles.

**Syntax**

``` sql
enabledRoles()
```

**Returned value**

-   List of the enabled roles for the current user. 

Type: [Array](../../sql-reference/data-types/array.md)([String](../../sql-reference/data-types/string.md)).

## defaultRoles {#default-roles}

Returns the names of the roles which are enabled by default for the current user when he logins. Initially these are all roles granted to the current user (see [GRANT](../../sql-reference/statements/grant/#grant-select)), but that can be changed with the [SET DEFAULT ROLE](../../sql-reference/statements/set-role.md#set-default-role-statement) statement. 

**Syntax**

``` sql
defaultRoles()
```

**Returned value**

-   List of the default roles for the current user. 

Type: [Array](../../sql-reference/data-types/array.md)([String](../../sql-reference/data-types/string.md)).

<<<<<<< HEAD
## getServerPort {#getserverport}

Returns the number of the server port. When the port is not used by the server, throws an exception.
=======
## queryID {#query-id}

Returns the ID of the current query. Other parameters of a query can be extracted from the [system.query_log](../../operations/system-tables/query_log.md) table via `query_id`.

In contrast to [initialQueryID](#initial-query-id) function, `queryID` can return different results on different shards (see example).
>>>>>>> 7784f4eb

**Syntax**

``` sql
<<<<<<< HEAD
getServerPort(port_name)
```

**Arguments**

-   `port_name` — The name of the server port. [String](../../sql-reference/data-types/string.md#string). Possible values:

    -   'tcp_port'
    -   'tcp_port_secure'
    -   'http_port'
    -   'https_port'
    -   'interserver_http_port'
    -   'interserver_https_port'
    -   'mysql_port'
    -   'postgresql_port'
    -   'grpc_port'
    -   'prometheus.port'

**Returned value**

-   The number of the server port.

Type: [UInt16](../../sql-reference/data-types/int-uint.md).
=======
queryID()
```

**Returned value**

-   The ID of the current query.

Type: [String](../../sql-reference/data-types/string.md)

**Example**

Query:

``` sql
CREATE TABLE tmp (str String) ENGINE = Log;
INSERT INTO tmp (*) VALUES ('a');
SELECT count(DISTINCT t) FROM (SELECT queryID() AS t FROM remote('127.0.0.{1..3}', currentDatabase(), 'tmp') GROUP BY queryID());
```

Result:

``` text
┌─count()─┐
│ 3       │
└─────────┘
```

## initialQueryID {#initial-query-id}

Returns the ID of the initial current query. Other parameters of a query can be extracted from the [system.query_log](../../operations/system-tables/query_log.md) table via `initial_query_id`.

In contrast to [queryID](#query-id) function, `initialQueryID` returns the same results on different shards (see example).

**Syntax**

``` sql
initialQueryID()
```

**Returned value**

-   The ID of the initial current query.

Type: [String](../../sql-reference/data-types/string.md)
>>>>>>> 7784f4eb

**Example**

Query:

``` sql
<<<<<<< HEAD
SELECT getServerPort('tcp_port');
=======
CREATE TABLE tmp (str String) ENGINE = Log;
INSERT INTO tmp (*) VALUES ('a');
SELECT count(DISTINCT t) FROM (SELECT initialQueryID() AS t FROM remote('127.0.0.{1..3}', currentDatabase(), 'tmp') GROUP BY queryID());
>>>>>>> 7784f4eb
```

Result:

``` text
<<<<<<< HEAD
┌─getServerPort('tcp_port')─┐
│ 9000                      │
└───────────────────────────┘
=======
┌─count()─┐
│ 1       │
└─────────┘
>>>>>>> 7784f4eb
```<|MERGE_RESOLUTION|>--- conflicted
+++ resolved
@@ -2236,22 +2236,13 @@
 
 Type: [Array](../../sql-reference/data-types/array.md)([String](../../sql-reference/data-types/string.md)).
 
-<<<<<<< HEAD
 ## getServerPort {#getserverport}
 
 Returns the number of the server port. When the port is not used by the server, throws an exception.
-=======
-## queryID {#query-id}
-
-Returns the ID of the current query. Other parameters of a query can be extracted from the [system.query_log](../../operations/system-tables/query_log.md) table via `query_id`.
-
-In contrast to [initialQueryID](#initial-query-id) function, `queryID` can return different results on different shards (see example).
->>>>>>> 7784f4eb
-
-**Syntax**
-
-``` sql
-<<<<<<< HEAD
+
+**Syntax**
+
+``` sql
 getServerPort(port_name)
 ```
 
@@ -2275,7 +2266,32 @@
 -   The number of the server port.
 
 Type: [UInt16](../../sql-reference/data-types/int-uint.md).
-=======
+
+**Example**
+
+Query:
+
+``` sql
+SELECT getServerPort('tcp_port');
+```
+
+Result:
+
+``` text
+┌─getServerPort('tcp_port')─┐
+│ 9000                      │
+└───────────────────────────┘
+```
+
+## queryID {#query-id}
+
+Returns the ID of the current query. Other parameters of a query can be extracted from the [system.query_log](../../operations/system-tables/query_log.md) table via `query_id`.
+
+In contrast to [initialQueryID](#initial-query-id) function, `queryID` can return different results on different shards (see example).
+
+**Syntax**
+
+``` sql
 queryID()
 ```
 
@@ -2320,32 +2336,21 @@
 -   The ID of the initial current query.
 
 Type: [String](../../sql-reference/data-types/string.md)
->>>>>>> 7784f4eb
-
-**Example**
-
-Query:
-
-``` sql
-<<<<<<< HEAD
-SELECT getServerPort('tcp_port');
-=======
+
+**Example**
+
+Query:
+
+``` sql
 CREATE TABLE tmp (str String) ENGINE = Log;
 INSERT INTO tmp (*) VALUES ('a');
 SELECT count(DISTINCT t) FROM (SELECT initialQueryID() AS t FROM remote('127.0.0.{1..3}', currentDatabase(), 'tmp') GROUP BY queryID());
->>>>>>> 7784f4eb
-```
-
-Result:
-
-``` text
-<<<<<<< HEAD
-┌─getServerPort('tcp_port')─┐
-│ 9000                      │
-└───────────────────────────┘
-=======
+```
+
+Result:
+
+``` text
 ┌─count()─┐
 │ 1       │
 └─────────┘
->>>>>>> 7784f4eb
 ```