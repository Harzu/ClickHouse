--- conflicted
+++ resolved
@@ -9,9 +9,6 @@
 echo "INSERT TO S3"
 $CLICKHOUSE_CLIENT --print-profile-events --profile-events-delay-ms=-1 -nq "
 INSERT INTO TABLE FUNCTION s3('http://localhost:11111/test/profile_events.csv', 'test', 'testtest', 'CSV', 'number UInt64') SELECT number FROM numbers(1000000) SETTINGS s3_max_single_part_upload_size = 10, s3_truncate_on_insert = 1;
-<<<<<<< HEAD
-" 2>&1 | grep -o -e '\ \[\ .*\ \]\ S3.*:\ .*\ ' | grep -v 'Microseconds' | grep -v 'S3DiskConnections' | grep -v 'S3DiskAddresses' | grep -v 'RequestThrottlerCount' | sort
-=======
 " 2>&1 | $CLICKHOUSE_LOCAL -q "
 WITH '(\\w+): (\\d+)' AS pattern,
   (SELECT (groupArray(regexpExtract(line, pattern, 1)),
@@ -20,7 +17,9 @@
    WHERE line LIKE '% S3%'
      AND line NOT LIKE '%Microseconds%'
      AND line NOT LIKE '%S3DiskConnections%'
-     AND line NOT LIKE '%S3DiskAddresses') AS pe_map
+     AND line NOT LIKE '%S3DiskAddresses%'
+     AND line NOT LIKE '%RequestThrottlerCount%'
+     ) AS pe_map
 SELECT * FROM (
     SELECT untuple(arrayJoin(pe_map) AS pe)
     WHERE tupleElement(pe, 1) not like '%WriteRequests%'
@@ -29,7 +28,6 @@
            (pe_map['S3WriteRequestsCount'] - pe_map['S3WriteRequestsErrors'])::UInt64
 ) ORDER BY 1
 "
->>>>>>> e6e06af7
 
 echo "CHECK WITH query_log"
 $CLICKHOUSE_CLIENT -nq "
