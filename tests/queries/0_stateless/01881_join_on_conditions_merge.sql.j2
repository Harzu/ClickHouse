DROP TABLE IF EXISTS t1;
DROP TABLE IF EXISTS t2;
DROP TABLE IF EXISTS t2_nullable;
DROP TABLE IF EXISTS t2_lc;
DROP TABLE IF EXISTS t22;

CREATE TABLE t1 (`id` Int32, key String, key2 String) ENGINE = TinyLog;
CREATE TABLE t2 (`id` Int32, key String, key2 String) ENGINE = TinyLog;
CREATE TABLE t2_nullable (`id` Int32, key String, key2 Nullable(String)) ENGINE = TinyLog;
CREATE TABLE t2_lc (`id` Int32, key String, key2 LowCardinality(String)) ENGINE = TinyLog;
CREATE TABLE t22 (`id` Int32, `idd` Int32, `key` String, `key2` String) ENGINE = TinyLog;
INSERT INTO t1 VALUES (1, '111', '111'),(2, '222', '2'),(2, '222', '222'),(3, '333', '333');
INSERT INTO t2 VALUES (2, 'AAA', 'AAA'),(2, 'AAA', 'a'),(3, 'BBB', 'BBB'),(4, 'CCC', 'CCC');
INSERT INTO t2_nullable VALUES (2, 'AAA', 'AAA'),(2, 'AAA', 'a'),(3, 'BBB', NULL),(4, 'CCC', 'CCC');
INSERT INTO t2_lc VALUES (2, 'AAA', 'AAA'),(2, 'AAA', 'a'),(3, 'BBB', 'BBB'),(4, 'CCC', 'CCC');
INSERT INTO t22 VALUES (2, 1, 'AAA', 'AAA'),(2, 3, 'AAA', 'a'),(3, 100, 'BBB', 'BBB'),(4, 101, 'CCC', 'CCC');

{% for join_use_nulls in [0, 1] -%}

SET join_use_nulls = {{ join_use_nulls }};

SET join_algorithm = 'partial_merge';

SELECT '-- partial_merge --';

SELECT '--';
SELECT t1.key, t1.key2 FROM t1 INNER ALL JOIN t2 ON t1.id == t2.id AND t2.key == t2.key2 ORDER BY t1.key, t1.key2;
SELECT '--';
SELECT t1.key, t1.key2 FROM t1 INNER ALL JOIN t2 ON t1.id == t2.id AND t2.key == t2.key2 AND t1.key == t1.key2 ORDER BY t1.key, t1.key2;

SELECT '--';
SELECT t1.key FROM t1 INNER ANY JOIN t2 ON t1.id == t2.id AND t2.key == t2.key2 AND t1.key == t1.key2;

SELECT '--';
SELECT '333' = t1.key FROM t1 INNER ANY JOIN t2 ON t1.id == t2.id AND t2.key == t2.key2 AND t1.key == t1.key2 AND t2.id > 2;
SELECT '333' = t1.key FROM t1 INNER ANY JOIN t2 ON t1.id == t2.id AND t2.key == t2.key2 AND t1.key == t1.key2 AND t2.id == 3;
SELECT '333' = t1.key FROM t1 INNER ANY JOIN t2 ON t1.id == t2.id AND t2.key == t2.key2 AND t1.key == t1.key2 AND t2.key2 == 'BBB';
SELECT '333' = t1.key FROM t1 INNER ANY JOIN t2 ON t1.id == t2.id AND t2.key == t2.key2 AND t1.key == t1.key2 AND t1.key2 == '333';
SELECT '333' = t1.key FROM t1 INNER ANY JOIN t2_nullable as t2 ON t1.id == t2.id AND (t2.key == t2.key2 OR isNull(t2.key2)) AND t1.key == t1.key2 AND t1.key2 == '333';
SELECT '333' = t1.key FROM t1 INNER ANY JOIN t2_lc as t2 ON t1.id == t2.id AND t2.key == t2.key2 AND t1.key == t1.key2 AND t1.key2 == '333';
SELECT '333' = t1.key FROM t1 INNER ANY JOIN t2_nullable as t2 ON t1.id == t2.id AND isNull(t2.key2);
SELECT '333' = t1.key FROM t1 INNER ANY JOIN t2_nullable as t2 ON t1.id == t2.id AND t1.key2 like '33%';
SELECT '333' = t1.key FROM t1 INNER ANY JOIN t2 ON t1.id == t2.id AND t2.key == t2.key2 AND t1.key == t1.key2 AND t1.id >= length(t1.key);

-- DISTINCT is used to remove the difference between 'hash' and 'merge' join: 'merge' doesn't support `any_join_distinct_right_table_keys`

SELECT '--';
SELECT DISTINCT t1.id FROM t1 INNER ANY JOIN t2_nullable as t2 ON t1.id == t2.id AND t2.key2 != '';
SELECT DISTINCT t1.id FROM t1 INNER ANY JOIN t2 ON t1.id == t2.id AND toNullable(t2.key2 != '');
SELECT DISTINCT t1.id FROM t1 INNER ANY JOIN t2 ON t1.id == t2.id AND toLowCardinality(t2.key2 != '');
SELECT DISTINCT t1.id FROM t1 INNER ANY JOIN t2 ON t1.id == t2.id AND toLowCardinality(toNullable(t2.key2 != ''));
SELECT DISTINCT t1.id FROM t1 INNER ANY JOIN t2 ON t1.id == t2.id AND toNullable(toLowCardinality(t2.key2 != ''));
SELECT DISTINCT t1.id FROM t1 INNER ANY JOIN t2 ON t1.id == t2.id AND toNullable(t1.key2 != '');
SELECT DISTINCT t1.id FROM t1 INNER ANY JOIN t2 ON t1.id == t2.id AND toLowCardinality(t1.key2 != '');
SELECT DISTINCT t1.id FROM t1 INNER ANY JOIN t2 ON t1.id == t2.id AND toLowCardinality(toNullable(t1.key2 != ''));
SELECT DISTINCT t1.id FROM t1 INNER ANY JOIN t2 ON t1.id == t2.id AND toNullable(toLowCardinality(t1.key2 != ''));

SELECT '--';
SELECT DISTINCT t1.key, toUInt8(t1.id) as e FROM t1 INNER ANY JOIN t2 ON t1.id == t2.id AND e;
-- `e + 1` is UInt16, but `t1.id == t2.id AND e + 1` is UInt8
SELECT DISTINCT t1.key, toUInt8(t1.id) as e FROM t1 INNER ANY JOIN t2 ON t1.id == t2.id AND e + 1 SETTINGS query_plan_use_new_logical_join_step = 0; -- { serverError 403 }
SELECT DISTINCT t1.key, toUInt8(t1.id) as e FROM t1 INNER ANY JOIN t2 ON t1.id == t2.id AND e + 1 SETTINGS query_plan_use_new_logical_join_step = 1, enable_analyzer = 1, enable_parallel_replicas = 0;
SELECT DISTINCT t1.key, toUInt8(t1.id) as e FROM t1 INNER ANY JOIN t2 ON t1.id == t2.id AND toUInt8(e + 1);

SELECT '--';
SELECT t1.id, t1.key, t1.key2, t2.id, t2.key, t2.key2  FROM t1 FULL JOIN t2 ON t1.id == t2.id AND t2.key == t2.key2 AND t1.key == t1.key2 ORDER BY t1.id NULLS FIRST, t2.id NULLS FIRST;

SELECT * FROM t1 INNER ALL JOIN t2 ON t1.id == t2.id AND t1.id SETTINGS query_plan_use_new_logical_join_step = 0; -- { serverError INVALID_JOIN_ON_EXPRESSION }
SELECT * FROM t1 INNER ALL JOIN t2 ON t1.id == t2.id AND t2.id SETTINGS query_plan_use_new_logical_join_step = 0; -- { serverError INVALID_JOIN_ON_EXPRESSION }
SELECT * FROM t1 INNER ALL JOIN t2 ON t1.id == t2.id AND t1.id + 2 SETTINGS query_plan_use_new_logical_join_step = 0; -- { serverError INVALID_JOIN_ON_EXPRESSION }
SELECT * FROM t1 INNER ALL JOIN t2 ON t1.id == t2.id AND t2.id + 2 SETTINGS query_plan_use_new_logical_join_step = 0; -- { serverError INVALID_JOIN_ON_EXPRESSION }

SELECT * FROM t1 INNER ALL JOIN t2 ON t1.id == t2.id AND t1.id ORDER BY ALL SETTINGS query_plan_use_new_logical_join_step = 1, enable_analyzer = 1, enable_parallel_replicas = 0;
SELECT * FROM t1 INNER ALL JOIN t2 ON t1.id == t2.id AND t2.id ORDER BY ALL SETTINGS query_plan_use_new_logical_join_step = 1, enable_analyzer = 1, enable_parallel_replicas = 0;
SELECT * FROM t1 INNER ALL JOIN t2 ON t1.id == t2.id AND t1.id + 2 ORDER BY ALL SETTINGS query_plan_use_new_logical_join_step = 1, enable_analyzer = 1, enable_parallel_replicas = 0;
SELECT * FROM t1 INNER ALL JOIN t2 ON t1.id == t2.id AND t2.id + 2 ORDER BY ALL SETTINGS query_plan_use_new_logical_join_step = 1, enable_analyzer = 1, enable_parallel_replicas = 0;

SELECT * FROM t1 INNER ALL JOIN t2 ON t1.id == t2.id AND t1.key; -- { serverError ILLEGAL_TYPE_OF_ARGUMENT,INVALID_JOIN_ON_EXPRESSION }
SELECT * FROM t1 INNER ALL JOIN t2 ON t1.id == t2.id AND t2.key; -- { serverError ILLEGAL_TYPE_OF_ARGUMENT,INVALID_JOIN_ON_EXPRESSION }
SELECT * FROM t1 FULL JOIN t2_nullable as t2 ON t2.key == t2.key2 AND (t1.id == t2.id OR isNull(t2.key2)); -- { serverError NOT_IMPLEMENTED,INVALID_JOIN_ON_EXPRESSION }
SELECT * FROM t1 JOIN t2 ON t2.key == t2.key2 OR t1.id == t2.id; -- { serverError NOT_IMPLEMENTED,INVALID_JOIN_ON_EXPRESSION }
SELECT * FROM t1 JOIN t2_nullable as t2 ON t2.key == t2.key2 AND (t1.id == t2.id OR isNull(t2.key2)); -- { serverError NOT_IMPLEMENTED,INVALID_JOIN_ON_EXPRESSION }
<<<<<<< HEAD
SELECT * FROM t1 JOIN t2 ON t2.key == t2.key2 AND t1.key == t1.key2 AND t1.key != 'XXX' AND t1.id == t2.id OR t2.key == t2.key2 AND t1.key == t2.key2 AND t1.key == t2.key; -- { serverError NOT_IMPLEMENTED,INVALID_JOIN_ON_EXPRESSION }
SELECT * FROM t1 JOIN t2 ON t2.key == t2.key2 AND t1.key == t1.key2 AND t1.key != 'XXX' AND t1.id == t2.id OR t2.key == t2.key2 AND t1.id == t2.id AND t1.id == t2.id ORDER BY ALL SETTINGS enable_analyzer = 1;
=======
SELECT * FROM t1 JOIN t2 ON t2.key == t2.key2 OR t1.id == t2.id; -- { serverError INVALID_JOIN_ON_EXPRESSION }
SELECT * FROM t1 JOIN t2 ON t2.key == t2.key2 AND t1.key == t1.key2 AND t1.key != 'XXX' AND t1.id == t2.id OR t2.key == t2.key2 AND t1.key == t2.key2 AND t1.key == t2.key; -- { serverError NOT_IMPLEMENTED }
SELECT * FROM t1 JOIN t2 ON t2.key == t2.key2 AND t1.key == t1.key2 AND t1.key != 'XXX' AND t1.id == t2.id OR t2.key == t2.key2 AND t1.id == t2.id AND t1.id == t2.id ORDER BY ALL SETTINGS enable_analyzer = 1, optimize_extract_common_expressions=1, allow_general_join_planning=1;
>>>>>>> 38888215

SELECT '--';
-- length(t1.key2) == length(t2.key2) is expression for columns from both tables, it works because it part of joining key
SELECT t1.*, t2.* FROM t1 INNER ANY JOIN t2 ON t1.id == t2.id AND length(t1.key2) == length(t2.key2) AND t1.key != '333';


{% endfor -%}

DROP TABLE IF EXISTS t1;
DROP TABLE IF EXISTS t2;
DROP TABLE IF EXISTS t2_nullable;
DROP TABLE IF EXISTS t2_lc;
DROP TABLE IF EXISTS t22;<|MERGE_RESOLUTION|>--- conflicted
+++ resolved
@@ -80,14 +80,9 @@
 SELECT * FROM t1 FULL JOIN t2_nullable as t2 ON t2.key == t2.key2 AND (t1.id == t2.id OR isNull(t2.key2)); -- { serverError NOT_IMPLEMENTED,INVALID_JOIN_ON_EXPRESSION }
 SELECT * FROM t1 JOIN t2 ON t2.key == t2.key2 OR t1.id == t2.id; -- { serverError NOT_IMPLEMENTED,INVALID_JOIN_ON_EXPRESSION }
 SELECT * FROM t1 JOIN t2_nullable as t2 ON t2.key == t2.key2 AND (t1.id == t2.id OR isNull(t2.key2)); -- { serverError NOT_IMPLEMENTED,INVALID_JOIN_ON_EXPRESSION }
-<<<<<<< HEAD
+SELECT * FROM t1 JOIN t2 ON t2.key == t2.key2 OR t1.id == t2.id; -- { serverError INVALID_JOIN_ON_EXPRESSION }
 SELECT * FROM t1 JOIN t2 ON t2.key == t2.key2 AND t1.key == t1.key2 AND t1.key != 'XXX' AND t1.id == t2.id OR t2.key == t2.key2 AND t1.key == t2.key2 AND t1.key == t2.key; -- { serverError NOT_IMPLEMENTED,INVALID_JOIN_ON_EXPRESSION }
-SELECT * FROM t1 JOIN t2 ON t2.key == t2.key2 AND t1.key == t1.key2 AND t1.key != 'XXX' AND t1.id == t2.id OR t2.key == t2.key2 AND t1.id == t2.id AND t1.id == t2.id ORDER BY ALL SETTINGS enable_analyzer = 1;
-=======
-SELECT * FROM t1 JOIN t2 ON t2.key == t2.key2 OR t1.id == t2.id; -- { serverError INVALID_JOIN_ON_EXPRESSION }
-SELECT * FROM t1 JOIN t2 ON t2.key == t2.key2 AND t1.key == t1.key2 AND t1.key != 'XXX' AND t1.id == t2.id OR t2.key == t2.key2 AND t1.key == t2.key2 AND t1.key == t2.key; -- { serverError NOT_IMPLEMENTED }
 SELECT * FROM t1 JOIN t2 ON t2.key == t2.key2 AND t1.key == t1.key2 AND t1.key != 'XXX' AND t1.id == t2.id OR t2.key == t2.key2 AND t1.id == t2.id AND t1.id == t2.id ORDER BY ALL SETTINGS enable_analyzer = 1, optimize_extract_common_expressions=1, allow_general_join_planning=1;
->>>>>>> 38888215
 
 SELECT '--';
 -- length(t1.key2) == length(t2.key2) is expression for columns from both tables, it works because it part of joining key
