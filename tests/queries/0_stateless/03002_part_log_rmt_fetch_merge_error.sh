--- conflicted
+++ resolved
@@ -12,14 +12,8 @@
 function wait_until()
 {
     local q=$1 && shift
-<<<<<<< HEAD
-    while [ "$($CLICKHOUSE_CLIENT -nm -q "$q")" != "1" ]; do
+    while [ "$($CLICKHOUSE_CLIENT -m -q "$q")" != "1" ]; do
         sleep 0.5
-=======
-    while [ "$($CLICKHOUSE_CLIENT -m -q "$q")" != "1" ]; do
-        # too frequent FLUSH LOGS is too costly
-        sleep 2
->>>>>>> 674cddc9
     done
 }
 
@@ -47,13 +41,8 @@
     system start replicated sends rmt_master;
 "
 # wait until rmt_slave will fetch the part and reflect this error in system.part_log
-<<<<<<< HEAD
 wait_until "select count()>0 from system.part_log where table = 'rmt_slave' and database = '$CLICKHOUSE_DATABASE' and error > 0"
-$CLICKHOUSE_CLIENT -nm -q "
-=======
-wait_until "system flush logs; select count()>0 from system.part_log where table = 'rmt_slave' and database = '$CLICKHOUSE_DATABASE' and error > 0"
 $CLICKHOUSE_CLIENT -m -q "
->>>>>>> 674cddc9
     system sync replica rmt_slave;
 
     system flush logs;
