#!/usr/bin/env bash

CURDIR=$(cd "$(dirname "${BASH_SOURCE[0]}")" && pwd)
. $CURDIR/../shell_config.sh

set -e

NUM_REPLICAS=2
DATA_SIZE=1000

SEQ=$(seq 0 $(($NUM_REPLICAS - 1)))

for REPLICA in $SEQ; do $CLICKHOUSE_CLIENT -n --query "DROP TABLE IF EXISTS r$REPLICA"; done
for REPLICA in $SEQ; do $CLICKHOUSE_CLIENT -n --query "CREATE TABLE r$REPLICA (x UInt64) ENGINE = ReplicatedMergeTree('/test/table', 'r$REPLICA') ORDER BY x SETTINGS min_bytes_for_wide_part = '10M';"; done

function thread()
{
    REPLICA=$1
    ITERATIONS=$2

    $CLICKHOUSE_CLIENT --max_block_size 1 --min_insert_block_size_rows 0 --min_insert_block_size_bytes 0 --query "INSERT INTO r$REPLICA SELECT number * $NUM_REPLICAS + $REPLICA FROM numbers($ITERATIONS)"
}

<<<<<<< HEAD
for REPLICA in $SEQ; do
    thread $REPLICA $DATA_SIZE &
done
=======

thread 0 200 &
thread 1 200 &
>>>>>>> 6ddc6d7f

wait

for REPLICA in $SEQ; do $CLICKHOUSE_CLIENT -n --query "SYSTEM SYNC REPLICA r$REPLICA"; done
for REPLICA in $SEQ; do $CLICKHOUSE_CLIENT -n --query "SELECT count(), sum(x) FROM r$REPLICA"; done
for REPLICA in $SEQ; do $CLICKHOUSE_CLIENT -n --query "DROP TABLE r$REPLICA"; done<|MERGE_RESOLUTION|>--- conflicted
+++ resolved
@@ -6,7 +6,7 @@
 set -e
 
 NUM_REPLICAS=2
-DATA_SIZE=1000
+DATA_SIZE=200
 
 SEQ=$(seq 0 $(($NUM_REPLICAS - 1)))
 
@@ -21,15 +21,9 @@
     $CLICKHOUSE_CLIENT --max_block_size 1 --min_insert_block_size_rows 0 --min_insert_block_size_bytes 0 --query "INSERT INTO r$REPLICA SELECT number * $NUM_REPLICAS + $REPLICA FROM numbers($ITERATIONS)"
 }
 
-<<<<<<< HEAD
 for REPLICA in $SEQ; do
     thread $REPLICA $DATA_SIZE &
 done
-=======
-
-thread 0 200 &
-thread 1 200 &
->>>>>>> 6ddc6d7f
 
 wait
 
