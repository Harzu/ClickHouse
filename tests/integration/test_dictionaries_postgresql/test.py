import pytest
import time
import psycopg2

from helpers.cluster import ClickHouseCluster
from psycopg2.extensions import ISOLATION_LEVEL_AUTOCOMMIT

cluster = ClickHouseCluster(__file__)
node1 = cluster.add_instance('node1', main_configs=[
    'configs/config.xml',
    'configs/dictionaries/postgres_dict.xml',
    'configs/log_conf.xml'], with_postgres=True, with_postgres_cluster=True)

postgres_dict_table_template = """
    CREATE TABLE IF NOT EXISTS {} (
    id Integer NOT NULL, value Integer NOT NULL, PRIMARY KEY (id))
    """
click_dict_table_template = """
    CREATE TABLE IF NOT EXISTS `test`.`dict_table_{}` (
        `id` UInt64, `value` UInt32
    ) ENGINE = Dictionary({})
    """

def get_postgres_conn(ip, port, database=False):
    if database == True:
        conn_string = "host={} port={} dbname='clickhouse' user='postgres' password='mysecretpassword'".format(ip, port)
    else:
        conn_string = "host={} port={} user='postgres' password='mysecretpassword'".format(ip, port)

    conn = psycopg2.connect(conn_string)
    conn.set_isolation_level(ISOLATION_LEVEL_AUTOCOMMIT)
    conn.autocommit = True
    return conn

def create_postgres_db(conn, name):
    cursor = conn.cursor()
    cursor.execute("CREATE DATABASE {}".format(name))

def create_postgres_table(cursor, table_name):
    cursor.execute(postgres_dict_table_template.format(table_name))

def create_and_fill_postgres_table(cursor, table_name, port, host):
    create_postgres_table(cursor, table_name)
    # Fill postgres table using clickhouse postgres table function and check
    table_func = '''postgresql('{}:{}', 'clickhouse', '{}', 'postgres', 'mysecretpassword')'''.format(host, port, table_name)
    node1.query('''INSERT INTO TABLE FUNCTION {} SELECT number, number from numbers(10000)
            '''.format(table_func, table_name))
    result = node1.query("SELECT count() FROM {}".format(table_func))
    assert result.rstrip() == '10000'

def create_dict(table_name, index=0):
    node1.query(click_dict_table_template.format(table_name, 'dict' + str(index)))


@pytest.fixture(scope="module")
def started_cluster():
    try:
        cluster.start()
        node1.query("CREATE DATABASE IF NOT EXISTS test")

        postgres_conn = get_postgres_conn(ip=cluster.postgres_ip, port=cluster.postgres_port)
        print("postgres1 connected")
        create_postgres_db(postgres_conn, 'clickhouse')

<<<<<<< HEAD
        postgres_conn = get_postgres_conn(ip=cluster.postgres2_ip, port=cluster.postgres_port)
=======
        postgres_conn = get_postgres_conn(port=5421)
>>>>>>> aa47eb7d
        print("postgres2 connected")
        create_postgres_db(postgres_conn, 'clickhouse')

        yield cluster

    finally:
        cluster.shutdown()


def test_load_dictionaries(started_cluster):
    conn = get_postgres_conn(ip=started_cluster.postgres_ip, database=True, port=started_cluster.postgres_port)
    cursor = conn.cursor()
    table_name = 'test0'
    create_and_fill_postgres_table(cursor, table_name, port=started_cluster.postgres_port, host=started_cluster.postgres_ip)
    create_dict(table_name)
    dict_name = 'dict0'

    node1.query("SYSTEM RELOAD DICTIONARY {}".format(dict_name))
    assert node1.query("SELECT count() FROM `test`.`dict_table_{}`".format(table_name)).rstrip() == '10000'
    assert node1.query("SELECT dictGetUInt32('{}', 'id', toUInt64(0))".format(dict_name)) == '0\n'
    assert node1.query("SELECT dictGetUInt32('{}', 'value', toUInt64(9999))".format(dict_name)) == '9999\n'

    cursor.execute("DROP TABLE IF EXISTS {}".format(table_name))
    node1.query("DROP TABLE IF EXISTS {}".format(table_name))
    node1.query("DROP DICTIONARY IF EXISTS {}".format(dict_name))


def test_invalidate_query(started_cluster):
    conn = get_postgres_conn(ip=started_cluster.postgres_ip, database=True, port=started_cluster.postgres_port)
    cursor = conn.cursor()
    table_name = 'test0'
    create_and_fill_postgres_table(cursor, table_name, port=started_cluster.postgres_port, host=started_cluster.postgres_ip)

    # invalidate query: SELECT value FROM test0 WHERE id = 0
    dict_name = 'dict0'
    create_dict(table_name)
    node1.query("SYSTEM RELOAD DICTIONARY {}".format(dict_name))
    assert node1.query("SELECT dictGetUInt32('{}', 'value', toUInt64(0))".format(dict_name)) ==  "0\n"
    assert node1.query("SELECT dictGetUInt32('{}', 'value', toUInt64(1))".format(dict_name)) ==  "1\n"

    # update should happen
    cursor.execute("UPDATE {} SET value=value+1 WHERE id = 0".format(table_name))
    while True:
        result = node1.query("SELECT dictGetUInt32('{}', 'value', toUInt64(0))".format(dict_name))
        if result != '0\n':
            break
    assert node1.query("SELECT dictGetUInt32('{}', 'value', toUInt64(0))".format(dict_name)) == '1\n'

    # no update should happen
    cursor.execute("UPDATE {} SET value=value*2 WHERE id != 0".format(table_name))
    time.sleep(5)
    assert node1.query("SELECT dictGetUInt32('{}', 'value', toUInt64(0))".format(dict_name)) == '1\n'
    assert node1.query("SELECT dictGetUInt32('{}', 'value', toUInt64(1))".format(dict_name)) == '1\n'

    # update should happen
    cursor.execute("UPDATE {} SET value=value+1 WHERE id = 0".format(table_name))
    time.sleep(5)
    assert node1.query("SELECT dictGetUInt32('{}', 'value', toUInt64(0))".format(dict_name)) == '2\n'
    assert node1.query("SELECT dictGetUInt32('{}', 'value', toUInt64(1))".format(dict_name)) == '2\n'

    node1.query("DROP TABLE IF EXISTS {}".format(table_name))
    node1.query("DROP DICTIONARY IF EXISTS {}".format(dict_name))
    cursor.execute("DROP TABLE IF EXISTS {}".format(table_name))


def test_dictionary_with_replicas(started_cluster):
    conn1 = get_postgres_conn(ip=started_cluster.postgres_ip, port=started_cluster.postgres_port, database=True)
    cursor1 = conn1.cursor()
<<<<<<< HEAD
    conn2 = get_postgres_conn(ip=started_cluster.postgres2_ip, port=started_cluster.postgres_port, database=True)
=======
    conn2 = get_postgres_conn(port=5421, database=True)
>>>>>>> aa47eb7d
    cursor2 = conn2.cursor()

    create_postgres_table(cursor1, 'test1')
    create_postgres_table(cursor2, 'test1')

    cursor1.execute('INSERT INTO test1 select i, i from generate_series(0, 99) as t(i);');
    cursor2.execute('INSERT INTO test1 select i, i from generate_series(100, 199) as t(i);');

    create_dict('test1', 1)
    result = node1.query("SELECT * FROM `test`.`dict_table_test1` ORDER BY id")

    # priority 0 - non running port
    assert node1.contains_in_log('Unable to setup connection to postgres2:5433*')

    # priority 1 - postgres2, table contains rows with values 100-200
    # priority 2 - postgres1, table contains rows with values 0-100
    expected = node1.query("SELECT number, number FROM numbers(100, 100)")
    assert(result == expected)

    cursor1.execute("DROP TABLE IF EXISTS test1")
    cursor2.execute("DROP TABLE IF EXISTS test1")

    node1.query("DROP TABLE IF EXISTS test1")
    node1.query("DROP DICTIONARY IF EXISTS dict1")


if __name__ == '__main__':
    cluster.start()
    input("Cluster created, press any key to destroy...")
    cluster.shutdown()<|MERGE_RESOLUTION|>--- conflicted
+++ resolved
@@ -62,11 +62,7 @@
         print("postgres1 connected")
         create_postgres_db(postgres_conn, 'clickhouse')
 
-<<<<<<< HEAD
         postgres_conn = get_postgres_conn(ip=cluster.postgres2_ip, port=cluster.postgres_port)
-=======
-        postgres_conn = get_postgres_conn(port=5421)
->>>>>>> aa47eb7d
         print("postgres2 connected")
         create_postgres_db(postgres_conn, 'clickhouse')
 
@@ -135,11 +131,7 @@
 def test_dictionary_with_replicas(started_cluster):
     conn1 = get_postgres_conn(ip=started_cluster.postgres_ip, port=started_cluster.postgres_port, database=True)
     cursor1 = conn1.cursor()
-<<<<<<< HEAD
     conn2 = get_postgres_conn(ip=started_cluster.postgres2_ip, port=started_cluster.postgres_port, database=True)
-=======
-    conn2 = get_postgres_conn(port=5421, database=True)
->>>>>>> aa47eb7d
     cursor2 = conn2.cursor()
 
     create_postgres_table(cursor1, 'test1')
