--- conflicted
+++ resolved
@@ -280,12 +280,7 @@
 
     for message in messages:
         channel.basic_publish(exchange='tsv', routing_key='', body=message)
-
     connection.close()
-<<<<<<< HEAD
-=======
-    time.sleep(2)
->>>>>>> 47431df7
 
     result = ''
     while True:
