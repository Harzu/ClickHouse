#pragma once

#include <Server/HTTP/HTTPRequestHandlerFactory.h>
#include <Server/HTTPHandlerRequestFilter.h>
#include <Server/HTTPRequestHandlerFactoryMain.h>
#include <Common/StringUtils.h>
#include <Poco/Util/AbstractConfiguration.h>


namespace DB
{

namespace ErrorCodes
{
    extern const int UNKNOWN_ELEMENT_IN_CONFIG;
}

class IServer;
class AsynchronousMetrics;

template <typename TEndpoint>
class HandlingRuleHTTPHandlerFactory : public HTTPRequestHandlerFactory
{
public:
    using Filter = std::function<bool(const HTTPServerRequest &)>;

    using Creator = std::function<std::unique_ptr<TEndpoint>()>;
    explicit HandlingRuleHTTPHandlerFactory(Creator && creator_)
        : creator(std::move(creator_))
    {}

    explicit HandlingRuleHTTPHandlerFactory(IServer & server)
    {
        creator = [&server]() -> std::unique_ptr<TEndpoint> { return std::make_unique<TEndpoint>(server); };
    }

    void addFilter(Filter cur_filter)
    {
        Filter prev_filter = filter;
        filter = [prev_filter, cur_filter](const auto & request)
        {
            return prev_filter ? prev_filter(request) && cur_filter(request) : cur_filter(request);
        };
    }

    void addFiltersFromConfig(const Poco::Util::AbstractConfiguration & config, const std::string & prefix)
    {
        Poco::Util::AbstractConfiguration::Keys filters_type;
        config.keys(prefix, filters_type);

        for (const auto & filter_type : filters_type)
        {
            if (filter_type == "handler")
                continue;
            else if (filter_type == "url")
                addFilter(urlFilter(config, prefix + ".url"));
            else if (filter_type == "empty_query_string")
                addFilter(emptyQueryStringFilter());
            else if (filter_type == "headers")
                addFilter(headersFilter(config, prefix + ".headers"));
            else if (filter_type == "methods")
                addFilter(methodsFilter(config, prefix + ".methods"));
            else
                throw Exception(ErrorCodes::UNKNOWN_ELEMENT_IN_CONFIG, "Unknown element in config: {}.{}", prefix, filter_type);
        }
    }

    void attachStrictPath(const String & strict_path)
    {
        addFilter([strict_path](const auto & request) { return request.getURI() == strict_path; });
    }

    void attachNonStrictPath(const String & non_strict_path)
    {
        addFilter([non_strict_path](const auto & request) { return startsWith(request.getURI(), non_strict_path); });
    }

    /// Handle GET or HEAD endpoint on specified path
    void allowGetAndHeadRequest()
    {
        addFilter([](const auto & request)
        {
            return request.getMethod() == Poco::Net::HTTPRequest::HTTP_GET
                || request.getMethod() == Poco::Net::HTTPRequest::HTTP_HEAD;
        });
    }

    /// Handle Post request or (Get or Head) with params or OPTIONS requests
    void allowPostAndGetParamsAndOptionsRequest()
    {
        addFilter([](const auto & request)
        {
            return (request.getURI().find('?') != std::string::npos
                && (request.getMethod() == Poco::Net::HTTPRequest::HTTP_GET
                || request.getMethod() == Poco::Net::HTTPRequest::HTTP_HEAD))
                || request.getMethod() == Poco::Net::HTTPRequest::HTTP_OPTIONS
                || request.getMethod() == Poco::Net::HTTPRequest::HTTP_POST;
        });
    }

    std::unique_ptr<HTTPRequestHandler> createRequestHandler(const HTTPServerRequest & request) override
    {
        return filter(request) ? creator() : nullptr;
    }

private:
    Filter filter;
    std::function<std::unique_ptr<HTTPRequestHandler> ()> creator;
};

HTTPRequestHandlerFactoryPtr createStaticHandlerFactory(IServer & server,
    const Poco::Util::AbstractConfiguration & config,
    const std::string & config_prefix);

HTTPRequestHandlerFactoryPtr createDynamicHandlerFactory(IServer & server,
    const Poco::Util::AbstractConfiguration & config,
    const std::string & config_prefix);

HTTPRequestHandlerFactoryPtr createPredefinedHandlerFactory(IServer & server,
    const Poco::Util::AbstractConfiguration & config,
    const std::string & config_prefix);

HTTPRequestHandlerFactoryPtr createReplicasStatusHandlerFactory(IServer & server,
    const Poco::Util::AbstractConfiguration & config,
    const std::string & config_prefix);

<<<<<<< HEAD
HTTPRequestHandlerFactoryPtr createPrometheusHandlerFactory(
    const Poco::Util::AbstractConfiguration & config, AsynchronousMetrics & async_metrics, const std::string & config_prefix);

HTTPRequestHandlerFactoryPtr createPrometheusMainHandlerFactory(
    const Poco::Util::AbstractConfiguration & config,
    PrometheusMetricsWriterPtr metrics_writer,
    const std::string & name);

=======
>>>>>>> 7c409c78
/// @param server - used in handlers to check IServer::isCancelled()
/// @param config - not the same as server.config(), since it can be newer
/// @param async_metrics - used for prometheus (in case of prometheus.asynchronous_metrics=true)
HTTPRequestHandlerFactoryPtr createHandlerFactory(IServer & server,
    const Poco::Util::AbstractConfiguration & config,
    AsynchronousMetrics & async_metrics,
    const std::string & name);

}<|MERGE_RESOLUTION|>--- conflicted
+++ resolved
@@ -124,17 +124,6 @@
     const Poco::Util::AbstractConfiguration & config,
     const std::string & config_prefix);
 
-<<<<<<< HEAD
-HTTPRequestHandlerFactoryPtr createPrometheusHandlerFactory(
-    const Poco::Util::AbstractConfiguration & config, AsynchronousMetrics & async_metrics, const std::string & config_prefix);
-
-HTTPRequestHandlerFactoryPtr createPrometheusMainHandlerFactory(
-    const Poco::Util::AbstractConfiguration & config,
-    PrometheusMetricsWriterPtr metrics_writer,
-    const std::string & name);
-
-=======
->>>>>>> 7c409c78
 /// @param server - used in handlers to check IServer::isCancelled()
 /// @param config - not the same as server.config(), since it can be newer
 /// @param async_metrics - used for prometheus (in case of prometheus.asynchronous_metrics=true)
