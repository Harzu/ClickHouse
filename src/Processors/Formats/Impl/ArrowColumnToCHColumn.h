#pragma once

#include <cstdint>

#include "config.h"

#if USE_ARROW || USE_ORC || USE_PARQUET

#include <DataTypes/IDataType.h>
#include <Core/ColumnWithTypeAndName.h>
#include <Core/Block.h>
#include <arrow/table.h>
#include <Formats/FormatSettings.h>
#include <Core/BlockMissingValues.h>

namespace DB
{

class Chunk;

class ArrowColumnToCHColumn
{
public:
    ArrowColumnToCHColumn(
        const Block & header_,
        const std::string & format_name_,
        const FormatSettings & format_settings_,
        bool allow_missing_columns_,
        bool null_as_default_,
        FormatSettings::DateTimeOverflowBehavior date_time_overflow_behavior_,
        bool allow_geoparquet_parser_,
        bool case_insensitive_matching_ = false,
        bool is_stream_ = false,
        bool enable_json_parsing_ = false);

    Chunk arrowTableToCHChunk(
        const std::shared_ptr<arrow::Table> & table,
        size_t num_rows,
        std::shared_ptr<const arrow::KeyValueMetadata> metadata,
        BlockMissingValues * block_missing_values = nullptr);

    /// Transform arrow schema to ClickHouse header
    static Block arrowSchemaToCHHeader(
        const arrow::Schema & schema,
        std::shared_ptr<const arrow::KeyValueMetadata> metadata,
        const std::string & format_name,
        const FormatSettings & format_settings,
        bool skip_columns_with_unsupported_types = false,
        bool allow_inferring_nullable_columns = true,
        bool case_insensitive_matching = false,
<<<<<<< HEAD
        bool enable_json_parsing = false);
=======
        bool allow_geoparquet_parser = true);
>>>>>>> 836f238b

    struct DictionaryInfo
    {
        std::shared_ptr<ColumnWithTypeAndName> values;
        Int64 default_value_index = -1;
        UInt64 dictionary_size;
    };

private:
    struct ArrowColumn
    {
        std::shared_ptr<arrow::ChunkedArray> column;
        std::shared_ptr<arrow::Field> field;
    };

    using NameToArrowColumn = std::unordered_map<std::string, ArrowColumn>;

    Chunk arrowColumnsToCHChunk(
        const NameToArrowColumn & name_to_arrow_column,
        size_t num_rows,
        std::shared_ptr<const arrow::KeyValueMetadata> metadata,
        BlockMissingValues * block_missing_values);

    const Block & header;
    const std::string format_name;

    const FormatSettings & format_settings;
    /// If false, throw exception if some columns in header not exists in arrow table.
    bool allow_missing_columns;
    bool null_as_default;
    FormatSettings::DateTimeOverflowBehavior date_time_overflow_behavior;
    bool allow_geoparquet_parser;
    bool case_insensitive_matching;
    bool is_stream;
    bool enable_json_parsing;

    /// Map {column name : dictionary column}.
    /// To avoid converting dictionary from Arrow Dictionary
    /// to LowCardinality every chunk we save it and reuse.
    std::unordered_map<std::string, DictionaryInfo> dictionary_infos;
};

}

#endif<|MERGE_RESOLUTION|>--- conflicted
+++ resolved
@@ -48,11 +48,8 @@
         bool skip_columns_with_unsupported_types = false,
         bool allow_inferring_nullable_columns = true,
         bool case_insensitive_matching = false,
-<<<<<<< HEAD
+        bool allow_geoparquet_parser = true,
         bool enable_json_parsing = false);
-=======
-        bool allow_geoparquet_parser = true);
->>>>>>> 836f238b
 
     struct DictionaryInfo
     {
