#include <Core/SettingsChangesHistory.h>
#include <Core/Defines.h>
#include <IO/ReadBufferFromString.h>
#include <IO/ReadHelpers.h>
#include <boost/algorithm/string.hpp>

namespace DB
{

namespace ErrorCodes
{
    extern const int BAD_ARGUMENTS;
    extern const int LOGICAL_ERROR;
}

ClickHouseVersion::ClickHouseVersion(const String & version)
{
    Strings split;
    boost::split(split, version, [](char c){ return c == '.'; });
    components.reserve(split.size());
    if (split.empty())
        throw Exception{ErrorCodes::BAD_ARGUMENTS, "Cannot parse ClickHouse version here: {}", version};

    for (const auto & split_element : split)
    {
        size_t component;
        ReadBufferFromString buf(split_element);
        if (!tryReadIntText(component, buf) || !buf.eof())
            throw Exception{ErrorCodes::BAD_ARGUMENTS, "Cannot parse ClickHouse version here: {}", version};
        components.push_back(component);
    }
}

ClickHouseVersion::ClickHouseVersion(const char * version)
    : ClickHouseVersion(String(version))
{
}

String ClickHouseVersion::toString() const
{
    String version = std::to_string(components[0]);
    for (size_t i = 1; i < components.size(); ++i)
        version += "." + std::to_string(components[i]);

    return version;
}

// clang-format off
/// History of settings changes that controls some backward incompatible changes
/// across all ClickHouse versions. It maps ClickHouse version to settings changes that were done
/// in this version. This history contains both changes to existing settings and newly added settings.
/// Settings changes is a vector of structs
///     {setting_name, previous_value, new_value, reason}.
/// For newly added setting choose the most appropriate previous_value (for example, if new setting
/// controls new feature and it's 'true' by default, use 'false' as previous_value).
/// It's used to implement `compatibility` setting (see https://github.com/ClickHouse/ClickHouse/issues/35972)
/// Note: please check if the key already exists to prevent duplicate entries.
static std::initializer_list<std::pair<ClickHouseVersion, SettingsChangesHistory::SettingsChanges>> settings_changes_history_initializer =
{
    {"24.12",
        {
        }
    },
    {"24.11",
        {
        }
    },
    {"24.10",
        {
            {"enable_parsing_to_custom_serialization", false, true, "New setting"},
            {"mongodb_throw_on_unsupported_query", false, true, "New setting."},
            {"enable_parallel_replicas", false, false, "Parallel replicas with read tasks became the Beta tier feature."},
            {"parallel_replicas_mode", "read_tasks", "read_tasks", "This setting was introduced as a part of making parallel replicas feature Beta"},
            {"restore_replace_external_dictionary_source_to_null", false, false, "New setting."},
            {"show_create_query_identifier_quoting_rule", "when_necessary", "when_necessary", "New setting."},
            {"show_create_query_identifier_quoting_style", "Backticks", "Backticks", "New setting."},
<<<<<<< HEAD
            {"output_format_native_write_json_as_string", false, false, "Add new setting to allow write JSON column as single String column in Native format"}
=======
            {"enable_secure_identifiers", false, false, "New setting."},
            {"min_free_disk_bytes_to_perform_insert", 0, 0, "New setting."},
            {"min_free_disk_ratio_to_perform_insert", 0.0, 0.0, "New setting."},
>>>>>>> 2fdf802c
        }
    },
    {"24.9",
        {
            {"output_format_orc_dictionary_key_size_threshold", 0.0, 0.0, "For a string column in ORC output format, if the number of distinct values is greater than this fraction of the total number of non-null rows, turn off dictionary encoding. Otherwise dictionary encoding is enabled"},
            {"input_format_json_empty_as_default", false, false, "Added new setting to allow to treat empty fields in JSON input as default values."},
            {"input_format_try_infer_variants", false, false, "Try to infer Variant type in text formats when there is more than one possible type for column/array elements"},
            {"join_output_by_rowlist_perkey_rows_threshold", 0, 5, "The lower limit of per-key average rows in the right table to determine whether to output by row list in hash join."},
            {"create_if_not_exists", false, false, "New setting."},
            {"allow_materialized_view_with_bad_select", true, true, "Support (but not enable yet) stricter validation in CREATE MATERIALIZED VIEW"},
            {"parallel_replicas_mark_segment_size", 128, 0, "Value for this setting now determined automatically"},
            {"database_replicated_allow_replicated_engine_arguments", 1, 0, "Don't allow explicit arguments by default"},
            {"database_replicated_allow_explicit_uuid", 0, 0, "Added a new setting to disallow explicitly specifying table UUID"},
            {"parallel_replicas_local_plan", false, false, "Use local plan for local replica in a query with parallel replicas"},
            {"join_to_sort_minimum_perkey_rows", 0, 40, "The lower limit of per-key average rows in the right table to determine whether to rerange the right table by key in left or inner join. This setting ensures that the optimization is not applied for sparse table keys"},
            {"join_to_sort_maximum_table_rows", 0, 10000, "The maximum number of rows in the right table to determine whether to rerange the right table by key in left or inner join"},
            {"allow_experimental_join_right_table_sorting", false, false, "If it is set to true, and the conditions of `join_to_sort_minimum_perkey_rows` and `join_to_sort_maximum_table_rows` are met, rerange the right table by key to improve the performance in left or inner hash join"},
            {"mongodb_throw_on_unsupported_query", false, true, "New setting."},
            {"min_free_disk_bytes_to_perform_insert", 0, 0, "Maintain some free disk space bytes from inserts while still allowing for temporary writing."},
            {"min_free_disk_ratio_to_perform_insert", 0.0, 0.0, "Maintain some free disk space bytes expressed as ratio to total disk space from inserts while still allowing for temporary writing."},
        }
    },
    {"24.8",
        {
            {"rows_before_aggregation", false, false, "Provide exact value for rows_before_aggregation statistic, represents the number of rows read before aggregation"},
            {"restore_replace_external_table_functions_to_null", false, false, "New setting."},
            {"restore_replace_external_engines_to_null", false, false, "New setting."},
            {"input_format_json_max_depth", 1000000, 1000, "It was unlimited in previous versions, but that was unsafe."},
            {"merge_tree_min_bytes_per_task_for_remote_reading", 4194304, 2097152, "Value is unified with `filesystem_prefetch_min_bytes_for_single_read_task`"},
            {"use_hive_partitioning", false, false, "Allows to use hive partitioning for File, URL, S3, AzureBlobStorage and HDFS engines."},
            {"allow_experimental_kafka_offsets_storage_in_keeper", false, false, "Allow the usage of experimental Kafka storage engine that stores the committed offsets in ClickHouse Keeper"},
            {"allow_archive_path_syntax", true, true, "Added new setting to allow disabling archive path syntax."},
            {"query_cache_tag", "", "", "New setting for labeling query cache settings."},
            {"allow_experimental_time_series_table", false, false, "Added new setting to allow the TimeSeries table engine"},
            {"enable_analyzer", 1, 1, "Added an alias to a setting `allow_experimental_analyzer`."},
            {"optimize_functions_to_subcolumns", false, true, "Enabled settings by default"},
            {"allow_experimental_json_type", false, false, "Add new experimental JSON type"},
            {"use_json_alias_for_old_object_type", true, false, "Use JSON type alias to create new JSON type"},
            {"type_json_skip_duplicated_paths", false, false, "Allow to skip duplicated paths during JSON parsing"},
            {"allow_experimental_vector_similarity_index", false, false, "Added new setting to allow experimental vector similarity indexes"},
            {"input_format_try_infer_datetimes_only_datetime64", true, false, "Allow to infer DateTime instead of DateTime64 in data formats"},
        }
    },
    {"24.7",
        {
            {"output_format_parquet_write_page_index", false, true, "Add a possibility to write page index into parquet files."},
            {"output_format_binary_encode_types_in_binary_format", false, false, "Added new setting to allow to write type names in binary format in RowBinaryWithNamesAndTypes output format"},
            {"input_format_binary_decode_types_in_binary_format", false, false, "Added new setting to allow to read type names in binary format in RowBinaryWithNamesAndTypes input format"},
            {"output_format_native_encode_types_in_binary_format", false, false, "Added new setting to allow to write type names in binary format in Native output format"},
            {"input_format_native_decode_types_in_binary_format", false, false, "Added new setting to allow to read type names in binary format in Native output format"},
            {"read_in_order_use_buffering", false, true, "Use buffering before merging while reading in order of primary key"},
            {"enable_named_columns_in_function_tuple", false, true, "Generate named tuples in function tuple() when all names are unique and can be treated as unquoted identifiers."},
            {"optimize_trivial_insert_select", true, false, "The optimization does not make sense in many cases."},
            {"dictionary_validate_primary_key_type", false, false, "Validate primary key type for dictionaries. By default id type for simple layouts will be implicitly converted to UInt64."},
            {"collect_hash_table_stats_during_joins", false, true, "New setting."},
            {"max_size_to_preallocate_for_joins", 0, 100'000'000, "New setting."},
            {"input_format_orc_reader_time_zone_name", "GMT", "GMT", "The time zone name for ORC row reader, the default ORC row reader's time zone is GMT."},
            {"database_replicated_allow_heavy_create", true, false, "Long-running DDL queries (CREATE AS SELECT and POPULATE) for Replicated database engine was forbidden"},
            {"query_plan_merge_filters", false, false, "Allow to merge filters in the query plan"},
            {"azure_sdk_max_retries", 10, 10, "Maximum number of retries in azure sdk"},
            {"azure_sdk_retry_initial_backoff_ms", 10, 10, "Minimal backoff between retries in azure sdk"},
            {"azure_sdk_retry_max_backoff_ms", 1000, 1000, "Maximal backoff between retries in azure sdk"},
            {"ignore_on_cluster_for_replicated_named_collections_queries", false, false, "Ignore ON CLUSTER clause for replicated named collections management queries."},
            {"backup_restore_s3_retry_attempts", 1000,1000, "Setting for Aws::Client::RetryStrategy, Aws::Client does retries itself, 0 means no retries. It takes place only for backup/restore."},
            {"postgresql_connection_attempt_timeout", 2, 2, "Allow to control 'connect_timeout' parameter of PostgreSQL connection."},
            {"postgresql_connection_pool_retries", 2, 2, "Allow to control the number of retries in PostgreSQL connection pool."}
        }
    },
    {"24.6",
        {
            {"materialize_skip_indexes_on_insert", true, true, "Added new setting to allow to disable materialization of skip indexes on insert"},
            {"materialize_statistics_on_insert", true, true, "Added new setting to allow to disable materialization of statistics on insert"},
            {"input_format_parquet_use_native_reader", false, false, "When reading Parquet files, to use native reader instead of arrow reader."},
            {"hdfs_throw_on_zero_files_match", false, false, "Allow to throw an error when ListObjects request cannot match any files in HDFS engine instead of empty query result"},
            {"azure_throw_on_zero_files_match", false, false, "Allow to throw an error when ListObjects request cannot match any files in AzureBlobStorage engine instead of empty query result"},
            {"s3_validate_request_settings", true, true, "Allow to disable S3 request settings validation"},
            {"allow_experimental_full_text_index", false, false, "Enable experimental full-text index"},
            {"azure_skip_empty_files", false, false, "Allow to skip empty files in azure table engine"},
            {"hdfs_ignore_file_doesnt_exist", false, false, "Allow to return 0 rows when the requested files don't exist instead of throwing an exception in HDFS table engine"},
            {"azure_ignore_file_doesnt_exist", false, false, "Allow to return 0 rows when the requested files don't exist instead of throwing an exception in AzureBlobStorage table engine"},
            {"s3_ignore_file_doesnt_exist", false, false, "Allow to return 0 rows when the requested files don't exist instead of throwing an exception in S3 table engine"},
            {"s3_max_part_number", 10000, 10000, "Maximum part number number for s3 upload part"},
            {"s3_max_single_operation_copy_size", 32 * 1024 * 1024, 32 * 1024 * 1024, "Maximum size for a single copy operation in s3"},
            {"input_format_parquet_max_block_size", 8192, DEFAULT_BLOCK_SIZE, "Increase block size for parquet reader."},
            {"input_format_parquet_prefer_block_bytes", 0, DEFAULT_BLOCK_SIZE * 256, "Average block bytes output by parquet reader."},
            {"enable_blob_storage_log", true, true, "Write information about blob storage operations to system.blob_storage_log table"},
            {"allow_deprecated_snowflake_conversion_functions", true, false, "Disabled deprecated functions snowflakeToDateTime[64] and dateTime[64]ToSnowflake."},
            {"allow_statistic_optimize", false, false, "Old setting which popped up here being renamed."},
            {"allow_experimental_statistic", false, false, "Old setting which popped up here being renamed."},
            {"allow_statistics_optimize", false, false, "The setting was renamed. The previous name is `allow_statistic_optimize`."},
            {"allow_experimental_statistics", false, false, "The setting was renamed. The previous name is `allow_experimental_statistic`."},
            {"enable_vertical_final", false, true, "Enable vertical final by default again after fixing bug"},
            {"parallel_replicas_custom_key_range_lower", 0, 0, "Add settings to control the range filter when using parallel replicas with dynamic shards"},
            {"parallel_replicas_custom_key_range_upper", 0, 0, "Add settings to control the range filter when using parallel replicas with dynamic shards. A value of 0 disables the upper limit"},
            {"output_format_pretty_display_footer_column_names", 0, 1, "Add a setting to display column names in the footer if there are many rows. Threshold value is controlled by output_format_pretty_display_footer_column_names_min_rows."},
            {"output_format_pretty_display_footer_column_names_min_rows", 0, 50, "Add a setting to control the threshold value for setting output_format_pretty_display_footer_column_names_min_rows. Default 50."},
            {"output_format_csv_serialize_tuple_into_separate_columns", true, true, "A new way of how interpret tuples in CSV format was added."},
            {"input_format_csv_deserialize_separate_columns_into_tuple", true, true, "A new way of how interpret tuples in CSV format was added."},
            {"input_format_csv_try_infer_strings_from_quoted_tuples", true, true, "A new way of how interpret tuples in CSV format was added."},
        }
    },
    {"24.5",
        {
            {"allow_deprecated_error_prone_window_functions", true, false, "Allow usage of deprecated error prone window functions (neighbor, runningAccumulate, runningDifferenceStartingWithFirstValue, runningDifference)"},
            {"allow_experimental_join_condition", false, false, "Support join with inequal conditions which involve columns from both left and right table. e.g. t1.y < t2.y."},
            {"input_format_tsv_crlf_end_of_line", false, false, "Enables reading of CRLF line endings with TSV formats"},
            {"output_format_parquet_use_custom_encoder", false, true, "Enable custom Parquet encoder."},
            {"cross_join_min_rows_to_compress", 0, 10000000, "Minimal count of rows to compress block in CROSS JOIN. Zero value means - disable this threshold. This block is compressed when any of the two thresholds (by rows or by bytes) are reached."},
            {"cross_join_min_bytes_to_compress", 0, 1_GiB, "Minimal size of block to compress in CROSS JOIN. Zero value means - disable this threshold. This block is compressed when any of the two thresholds (by rows or by bytes) are reached."},
            {"http_max_chunk_size", 0, 0, "Internal limitation"},
            {"prefer_external_sort_block_bytes", 0, DEFAULT_BLOCK_SIZE * 256, "Prefer maximum block bytes for external sort, reduce the memory usage during merging."},
            {"input_format_force_null_for_omitted_fields", false, false, "Disable type-defaults for omitted fields when needed"},
            {"cast_string_to_dynamic_use_inference", false, false, "Add setting to allow converting String to Dynamic through parsing"},
            {"allow_experimental_dynamic_type", false, false, "Add new experimental Dynamic type"},
            {"azure_max_blocks_in_multipart_upload", 50000, 50000, "Maximum number of blocks in multipart upload for Azure."},
            {"allow_archive_path_syntax", false, true, "Added new setting to allow disabling archive path syntax."},
        }
    },
    {"24.4",
        {
            {"input_format_json_throw_on_bad_escape_sequence", true, true, "Allow to save JSON strings with bad escape sequences"},
            {"max_parsing_threads", 0, 0, "Add a separate setting to control number of threads in parallel parsing from files"},
            {"ignore_drop_queries_probability", 0, 0, "Allow to ignore drop queries in server with specified probability for testing purposes"},
            {"lightweight_deletes_sync", 2, 2, "The same as 'mutation_sync', but controls only execution of lightweight deletes"},
            {"query_cache_system_table_handling", "save", "throw", "The query cache no longer caches results of queries against system tables"},
            {"input_format_json_ignore_unnecessary_fields", false, true, "Ignore unnecessary fields and not parse them. Enabling this may not throw exceptions on json strings of invalid format or with duplicated fields"},
            {"input_format_hive_text_allow_variable_number_of_columns", false, true, "Ignore extra columns in Hive Text input (if file has more columns than expected) and treat missing fields in Hive Text input as default values."},
            {"allow_experimental_database_replicated", false, true, "Database engine Replicated is now in Beta stage"},
            {"temporary_data_in_cache_reserve_space_wait_lock_timeout_milliseconds", (10 * 60 * 1000), (10 * 60 * 1000), "Wait time to lock cache for sapce reservation in temporary data in filesystem cache"},
            {"optimize_rewrite_sum_if_to_count_if", false, true, "Only available for the analyzer, where it works correctly"},
            {"azure_allow_parallel_part_upload", "true", "true", "Use multiple threads for azure multipart upload."},
            {"max_recursive_cte_evaluation_depth", DBMS_RECURSIVE_CTE_MAX_EVALUATION_DEPTH, DBMS_RECURSIVE_CTE_MAX_EVALUATION_DEPTH, "Maximum limit on recursive CTE evaluation depth"},
            {"query_plan_convert_outer_join_to_inner_join", false, true, "Allow to convert OUTER JOIN to INNER JOIN if filter after JOIN always filters default values"},
        }
    },
    {"24.3",
        {
            {"s3_connect_timeout_ms", 1000, 1000, "Introduce new dedicated setting for s3 connection timeout"},
            {"allow_experimental_shared_merge_tree", false, true, "The setting is obsolete"},
            {"use_page_cache_for_disks_without_file_cache", false, false, "Added userspace page cache"},
            {"read_from_page_cache_if_exists_otherwise_bypass_cache", false, false, "Added userspace page cache"},
            {"page_cache_inject_eviction", false, false, "Added userspace page cache"},
            {"default_table_engine", "None", "MergeTree", "Set default table engine to MergeTree for better usability"},
            {"input_format_json_use_string_type_for_ambiguous_paths_in_named_tuples_inference_from_objects", false, false, "Allow to use String type for ambiguous paths during named tuple inference from JSON objects"},
            {"traverse_shadow_remote_data_paths", false, false, "Traverse shadow directory when query system.remote_data_paths."},
            {"throw_if_deduplication_in_dependent_materialized_views_enabled_with_async_insert", false, true, "Deduplication in dependent materialized view cannot work together with async inserts."},
            {"parallel_replicas_allow_in_with_subquery", false, true, "If true, subquery for IN will be executed on every follower replica"},
            {"log_processors_profiles", false, true, "Enable by default"},
            {"function_locate_has_mysql_compatible_argument_order", false, true, "Increase compatibility with MySQL's locate function."},
            {"allow_suspicious_primary_key", true, false, "Forbid suspicious PRIMARY KEY/ORDER BY for MergeTree (i.e. SimpleAggregateFunction)"},
            {"filesystem_cache_reserve_space_wait_lock_timeout_milliseconds", 1000, 1000, "Wait time to lock cache for sapce reservation in filesystem cache"},
            {"max_parser_backtracks", 0, 1000000, "Limiting the complexity of parsing"},
            {"analyzer_compatibility_join_using_top_level_identifier", false, false, "Force to resolve identifier in JOIN USING from projection"},
            {"distributed_insert_skip_read_only_replicas", false, false, "If true, INSERT into Distributed will skip read-only replicas"},
            {"keeper_max_retries", 10, 10, "Max retries for general keeper operations"},
            {"keeper_retry_initial_backoff_ms", 100, 100, "Initial backoff timeout for general keeper operations"},
            {"keeper_retry_max_backoff_ms", 5000, 5000, "Max backoff timeout for general keeper operations"},
            {"s3queue_allow_experimental_sharded_mode", false, false, "Enable experimental sharded mode of S3Queue table engine. It is experimental because it will be rewritten"},
            {"allow_experimental_analyzer", false, true, "Enable analyzer and planner by default."},
            {"merge_tree_read_split_ranges_into_intersecting_and_non_intersecting_injection_probability", 0.0, 0.0, "For testing of `PartsSplitter` - split read ranges into intersecting and non intersecting every time you read from MergeTree with the specified probability."},
            {"allow_get_client_http_header", false, false, "Introduced a new function."},
            {"output_format_pretty_row_numbers", false, true, "It is better for usability."},
            {"output_format_pretty_max_value_width_apply_for_single_value", true, false, "Single values in Pretty formats won't be cut."},
            {"output_format_parquet_string_as_string", false, true, "ClickHouse allows arbitrary binary data in the String data type, which is typically UTF-8. Parquet/ORC/Arrow Strings only support UTF-8. That's why you can choose which Arrow's data type to use for the ClickHouse String data type - String or Binary. While Binary would be more correct and compatible, using String by default will correspond to user expectations in most cases."},
            {"output_format_orc_string_as_string", false, true, "ClickHouse allows arbitrary binary data in the String data type, which is typically UTF-8. Parquet/ORC/Arrow Strings only support UTF-8. That's why you can choose which Arrow's data type to use for the ClickHouse String data type - String or Binary. While Binary would be more correct and compatible, using String by default will correspond to user expectations in most cases."},
            {"output_format_arrow_string_as_string", false, true, "ClickHouse allows arbitrary binary data in the String data type, which is typically UTF-8. Parquet/ORC/Arrow Strings only support UTF-8. That's why you can choose which Arrow's data type to use for the ClickHouse String data type - String or Binary. While Binary would be more correct and compatible, using String by default will correspond to user expectations in most cases."},
            {"output_format_parquet_compression_method", "lz4", "zstd", "Parquet/ORC/Arrow support many compression methods, including lz4 and zstd. ClickHouse supports each and every compression method. Some inferior tools, such as 'duckdb', lack support for the faster `lz4` compression method, that's why we set zstd by default."},
            {"output_format_orc_compression_method", "lz4", "zstd", "Parquet/ORC/Arrow support many compression methods, including lz4 and zstd. ClickHouse supports each and every compression method. Some inferior tools, such as 'duckdb', lack support for the faster `lz4` compression method, that's why we set zstd by default."},
            {"output_format_pretty_highlight_digit_groups", false, true, "If enabled and if output is a terminal, highlight every digit corresponding to the number of thousands, millions, etc. with underline."},
            {"geo_distance_returns_float64_on_float64_arguments", false, true, "Increase the default precision."},
            {"azure_max_inflight_parts_for_one_file", 20, 20, "The maximum number of a concurrent loaded parts in multipart upload request. 0 means unlimited."},
            {"azure_strict_upload_part_size", 0, 0, "The exact size of part to upload during multipart upload to Azure blob storage."},
            {"azure_min_upload_part_size", 16*1024*1024, 16*1024*1024, "The minimum size of part to upload during multipart upload to Azure blob storage."},
            {"azure_max_upload_part_size", 5ull*1024*1024*1024, 5ull*1024*1024*1024, "The maximum size of part to upload during multipart upload to Azure blob storage."},
            {"azure_upload_part_size_multiply_factor", 2, 2, "Multiply azure_min_upload_part_size by this factor each time azure_multiply_parts_count_threshold parts were uploaded from a single write to Azure blob storage."},
            {"azure_upload_part_size_multiply_parts_count_threshold", 500, 500, "Each time this number of parts was uploaded to Azure blob storage, azure_min_upload_part_size is multiplied by azure_upload_part_size_multiply_factor."},
            {"output_format_csv_serialize_tuple_into_separate_columns", true, true, "A new way of how interpret tuples in CSV format was added."},
            {"input_format_csv_deserialize_separate_columns_into_tuple", true, true, "A new way of how interpret tuples in CSV format was added."},
            {"input_format_csv_try_infer_strings_from_quoted_tuples", true, true, "A new way of how interpret tuples in CSV format was added."},
        }
    },
    {"24.2",
        {
            {"allow_suspicious_variant_types", true, false, "Don't allow creating Variant type with suspicious variants by default"},
            {"validate_experimental_and_suspicious_types_inside_nested_types", false, true, "Validate usage of experimental and suspicious types inside nested types"},
            {"output_format_values_escape_quote_with_quote", false, false, "If true escape ' with '', otherwise quoted with \\'"},
            {"output_format_pretty_single_large_number_tip_threshold", 0, 1'000'000, "Print a readable number tip on the right side of the table if the block consists of a single number which exceeds this value (except 0)"},
            {"input_format_try_infer_exponent_floats", true, false, "Don't infer floats in exponential notation by default"},
            {"query_plan_optimize_prewhere", true, true, "Allow to push down filter to PREWHERE expression for supported storages"},
            {"async_insert_max_data_size", 1000000, 10485760, "The previous value appeared to be too small."},
            {"async_insert_poll_timeout_ms", 10, 10, "Timeout in milliseconds for polling data from asynchronous insert queue"},
            {"async_insert_use_adaptive_busy_timeout", false, true, "Use adaptive asynchronous insert timeout"},
            {"async_insert_busy_timeout_min_ms", 50, 50, "The minimum value of the asynchronous insert timeout in milliseconds; it also serves as the initial value, which may be increased later by the adaptive algorithm"},
            {"async_insert_busy_timeout_max_ms", 200, 200, "The minimum value of the asynchronous insert timeout in milliseconds; async_insert_busy_timeout_ms is aliased to async_insert_busy_timeout_max_ms"},
            {"async_insert_busy_timeout_increase_rate", 0.2, 0.2, "The exponential growth rate at which the adaptive asynchronous insert timeout increases"},
            {"async_insert_busy_timeout_decrease_rate", 0.2, 0.2, "The exponential growth rate at which the adaptive asynchronous insert timeout decreases"},
            {"format_template_row_format", "", "", "Template row format string can be set directly in query"},
            {"format_template_resultset_format", "", "", "Template result set format string can be set in query"},
            {"split_parts_ranges_into_intersecting_and_non_intersecting_final", true, true, "Allow to split parts ranges into intersecting and non intersecting during FINAL optimization"},
            {"split_intersecting_parts_ranges_into_layers_final", true, true, "Allow to split intersecting parts ranges into layers during FINAL optimization"},
            {"azure_max_single_part_copy_size", 256*1024*1024, 256*1024*1024, "The maximum size of object to copy using single part copy to Azure blob storage."},
            {"min_external_table_block_size_rows", DEFAULT_INSERT_BLOCK_SIZE, DEFAULT_INSERT_BLOCK_SIZE, "Squash blocks passed to external table to specified size in rows, if blocks are not big enough"},
            {"min_external_table_block_size_bytes", DEFAULT_INSERT_BLOCK_SIZE * 256, DEFAULT_INSERT_BLOCK_SIZE * 256, "Squash blocks passed to external table to specified size in bytes, if blocks are not big enough."},
            {"parallel_replicas_prefer_local_join", true, true, "If true, and JOIN can be executed with parallel replicas algorithm, and all storages of right JOIN part are *MergeTree, local JOIN will be used instead of GLOBAL JOIN."},
            {"optimize_time_filter_with_preimage", true, true, "Optimize Date and DateTime predicates by converting functions into equivalent comparisons without conversions (e.g. toYear(col) = 2023 -> col >= '2023-01-01' AND col <= '2023-12-31')"},
            {"extract_key_value_pairs_max_pairs_per_row", 0, 0, "Max number of pairs that can be produced by the `extractKeyValuePairs` function. Used as a safeguard against consuming too much memory."},
            {"default_view_definer", "CURRENT_USER", "CURRENT_USER", "Allows to set default `DEFINER` option while creating a view"},
            {"default_materialized_view_sql_security", "DEFINER", "DEFINER", "Allows to set a default value for SQL SECURITY option when creating a materialized view"},
            {"default_normal_view_sql_security", "INVOKER", "INVOKER", "Allows to set default `SQL SECURITY` option while creating a normal view"},
            {"mysql_map_string_to_text_in_show_columns", false, true, "Reduce the configuration effort to connect ClickHouse with BI tools."},
            {"mysql_map_fixed_string_to_text_in_show_columns", false, true, "Reduce the configuration effort to connect ClickHouse with BI tools."},
        }
    },
    {"24.1",
        {
            {"print_pretty_type_names", false, true, "Better user experience."},
            {"input_format_json_read_bools_as_strings", false, true, "Allow to read bools as strings in JSON formats by default"},
            {"output_format_arrow_use_signed_indexes_for_dictionary", false, true, "Use signed indexes type for Arrow dictionaries by default as it's recommended"},
            {"allow_experimental_variant_type", false, false, "Add new experimental Variant type"},
            {"use_variant_as_common_type", false, false, "Allow to use Variant in if/multiIf if there is no common type"},
            {"output_format_arrow_use_64_bit_indexes_for_dictionary", false, false, "Allow to use 64 bit indexes type in Arrow dictionaries"},
            {"parallel_replicas_mark_segment_size", 128, 128, "Add new setting to control segment size in new parallel replicas coordinator implementation"},
            {"ignore_materialized_views_with_dropped_target_table", false, false, "Add new setting to allow to ignore materialized views with dropped target table"},
            {"output_format_compression_level", 3, 3, "Allow to change compression level in the query output"},
            {"output_format_compression_zstd_window_log", 0, 0, "Allow to change zstd window log in the query output when zstd compression is used"},
            {"enable_zstd_qat_codec", false, false, "Add new ZSTD_QAT codec"},
            {"enable_vertical_final", false, true, "Use vertical final by default"},
            {"output_format_arrow_use_64_bit_indexes_for_dictionary", false, false, "Allow to use 64 bit indexes type in Arrow dictionaries"},
            {"max_rows_in_set_to_optimize_join", 100000, 0, "Disable join optimization as it prevents from read in order optimization"},
            {"output_format_pretty_color", true, "auto", "Setting is changed to allow also for auto value, disabling ANSI escapes if output is not a tty"},
            {"function_visible_width_behavior", 0, 1, "We changed the default behavior of `visibleWidth` to be more precise"},
            {"max_estimated_execution_time", 0, 0, "Separate max_execution_time and max_estimated_execution_time"},
            {"iceberg_engine_ignore_schema_evolution", false, false, "Allow to ignore schema evolution in Iceberg table engine"},
            {"optimize_injective_functions_in_group_by", false, true, "Replace injective functions by it's arguments in GROUP BY section in analyzer"},
            {"update_insert_deduplication_token_in_dependent_materialized_views", false, false, "Allow to update insert deduplication token with table identifier during insert in dependent materialized views"},
            {"azure_max_unexpected_write_error_retries", 4, 4, "The maximum number of retries in case of unexpected errors during Azure blob storage write"},
            {"split_parts_ranges_into_intersecting_and_non_intersecting_final", false, true, "Allow to split parts ranges into intersecting and non intersecting during FINAL optimization"},
            {"split_intersecting_parts_ranges_into_layers_final", true, true, "Allow to split intersecting parts ranges into layers during FINAL optimization"}
        }
    },
    {"23.12",
        {
            {"allow_suspicious_ttl_expressions", true, false, "It is a new setting, and in previous versions the behavior was equivalent to allowing."},
            {"input_format_parquet_allow_missing_columns", false, true, "Allow missing columns in Parquet files by default"},
            {"input_format_orc_allow_missing_columns", false, true, "Allow missing columns in ORC files by default"},
            {"input_format_arrow_allow_missing_columns", false, true, "Allow missing columns in Arrow files by default"}
        }
    },
    {"23.11",
        {
            {"parsedatetime_parse_without_leading_zeros", false, true, "Improved compatibility with MySQL DATE_FORMAT/STR_TO_DATE"}
        }
    },
    {"23.9",
        {
            {"optimize_group_by_constant_keys", false, true, "Optimize group by constant keys by default"},
            {"input_format_json_try_infer_named_tuples_from_objects", false, true, "Try to infer named Tuples from JSON objects by default"},
            {"input_format_json_read_numbers_as_strings", false, true, "Allow to read numbers as strings in JSON formats by default"},
            {"input_format_json_read_arrays_as_strings", false, true, "Allow to read arrays as strings in JSON formats by default"},
            {"input_format_json_infer_incomplete_types_as_strings", false, true, "Allow to infer incomplete types as Strings in JSON formats by default"},
            {"input_format_json_try_infer_numbers_from_strings", true, false, "Don't infer numbers from strings in JSON formats by default to prevent possible parsing errors"},
            {"http_write_exception_in_output_format", false, true, "Output valid JSON/XML on exception in HTTP streaming."}
        }
    },
    {"23.8",
        {
            {"rewrite_count_distinct_if_with_count_distinct_implementation", false, true, "Rewrite countDistinctIf with count_distinct_implementation configuration"}
        }
    },
    {"23.7",
        {
            {"function_sleep_max_microseconds_per_block", 0, 3000000, "In previous versions, the maximum sleep time of 3 seconds was applied only for `sleep`, but not for `sleepEachRow` function. In the new version, we introduce this setting. If you set compatibility with the previous versions, we will disable the limit altogether."}
        }
    },
    {"23.6",
        {
            {"http_send_timeout", 180, 30, "3 minutes seems crazy long. Note that this is timeout for a single network write call, not for the whole upload operation."},
            {"http_receive_timeout", 180, 30, "See http_send_timeout."}
        }
    },
    {"23.5",
        {
            {"input_format_parquet_preserve_order", true, false, "Allow Parquet reader to reorder rows for better parallelism."},
            {"parallelize_output_from_storages", false, true, "Allow parallelism when executing queries that read from file/url/s3/etc. This may reorder rows."},
            {"use_with_fill_by_sorting_prefix", false, true, "Columns preceding WITH FILL columns in ORDER BY clause form sorting prefix. Rows with different values in sorting prefix are filled independently"},
            {"output_format_parquet_compliant_nested_types", false, true, "Change an internal field name in output Parquet file schema."}
        }
    },
    {"23.4",
        {
            {"allow_suspicious_indices", true, false, "If true, index can defined with identical expressions"},
            {"allow_nonconst_timezone_arguments", true, false, "Allow non-const timezone arguments in certain time-related functions like toTimeZone(), fromUnixTimestamp*(), snowflakeToDateTime*()."},
            {"connect_timeout_with_failover_ms", 50, 1000, "Increase default connect timeout because of async connect"},
            {"connect_timeout_with_failover_secure_ms", 100, 1000, "Increase default secure connect timeout because of async connect"},
            {"hedged_connection_timeout_ms", 100, 50, "Start new connection in hedged requests after 50 ms instead of 100 to correspond with previous connect timeout"},
            {"formatdatetime_f_prints_single_zero", true, false, "Improved compatibility with MySQL DATE_FORMAT()/STR_TO_DATE()"},
            {"formatdatetime_parsedatetime_m_is_month_name", false, true, "Improved compatibility with MySQL DATE_FORMAT/STR_TO_DATE"}
        }
    },
    {"23.3",
        {
            {"output_format_parquet_version", "1.0", "2.latest", "Use latest Parquet format version for output format"},
            {"input_format_json_ignore_unknown_keys_in_named_tuple", false, true, "Improve parsing JSON objects as named tuples"},
            {"input_format_native_allow_types_conversion", false, true, "Allow types conversion in Native input forma"},
            {"output_format_arrow_compression_method", "none", "lz4_frame", "Use lz4 compression in Arrow output format by default"},
            {"output_format_parquet_compression_method", "snappy", "lz4", "Use lz4 compression in Parquet output format by default"},
            {"output_format_orc_compression_method", "none", "lz4_frame", "Use lz4 compression in ORC output format by default"},
            {"async_query_sending_for_remote", false, true, "Create connections and send query async across shards"}
        }
    },
    {"23.2",
        {
            {"output_format_parquet_fixed_string_as_fixed_byte_array", false, true, "Use Parquet FIXED_LENGTH_BYTE_ARRAY type for FixedString by default"},
            {"output_format_arrow_fixed_string_as_fixed_byte_array", false, true, "Use Arrow FIXED_SIZE_BINARY type for FixedString by default"},
            {"query_plan_remove_redundant_distinct", false, true, "Remove redundant Distinct step in query plan"},
            {"optimize_duplicate_order_by_and_distinct", true, false, "Remove duplicate ORDER BY and DISTINCT if it's possible"},
            {"insert_keeper_max_retries", 0, 20, "Enable reconnections to Keeper on INSERT, improve reliability"}
        }
    },
    {"23.1",
        {
            {"input_format_json_read_objects_as_strings", 0, 1, "Enable reading nested json objects as strings while object type is experimental"},
            {"input_format_json_defaults_for_missing_elements_in_named_tuple", false, true, "Allow missing elements in JSON objects while reading named tuples by default"},
            {"input_format_csv_detect_header", false, true, "Detect header in CSV format by default"},
            {"input_format_tsv_detect_header", false, true, "Detect header in TSV format by default"},
            {"input_format_custom_detect_header", false, true, "Detect header in CustomSeparated format by default"},
            {"query_plan_remove_redundant_sorting", false, true, "Remove redundant sorting in query plan. For example, sorting steps related to ORDER BY clauses in subqueries"}
        }
    },
    {"22.12",
        {
            {"max_size_to_preallocate_for_aggregation", 10'000'000, 100'000'000, "This optimizes performance"},
            {"query_plan_aggregation_in_order", 0, 1, "Enable some refactoring around query plan"},
            {"format_binary_max_string_size", 0, 1_GiB, "Prevent allocating large amount of memory"}
        }
    },
    {"22.11",
        {
            {"use_structure_from_insertion_table_in_table_functions", 0, 2, "Improve using structure from insertion table in table functions"}
        }
    },
    {"22.9",
        {
            {"force_grouping_standard_compatibility", false, true, "Make GROUPING function output the same as in SQL standard and other DBMS"}
        }
    },
    {"22.7",
        {
            {"cross_to_inner_join_rewrite", 1, 2, "Force rewrite comma join to inner"},
            {"enable_positional_arguments", false, true, "Enable positional arguments feature by default"},
            {"format_csv_allow_single_quotes", true, false, "Most tools don't treat single quote in CSV specially, don't do it by default too"}
        }
    },
    {"22.6",
        {
            {"output_format_json_named_tuples_as_objects", false, true, "Allow to serialize named tuples as JSON objects in JSON formats by default"},
            {"input_format_skip_unknown_fields", false, true, "Optimize reading subset of columns for some input formats"}
        }
    },
    {"22.5",
        {
            {"memory_overcommit_ratio_denominator", 0, 1073741824, "Enable memory overcommit feature by default"},
            {"memory_overcommit_ratio_denominator_for_user", 0, 1073741824, "Enable memory overcommit feature by default"}
        }
    },
    {"22.4",
        {
            {"allow_settings_after_format_in_insert", true, false, "Do not allow SETTINGS after FORMAT for INSERT queries because ClickHouse interpret SETTINGS as some values, which is misleading"}
        }
    },
    {"22.3",
        {
            {"cast_ipv4_ipv6_default_on_conversion_error", true, false, "Make functions cast(value, 'IPv4') and cast(value, 'IPv6') behave same as toIPv4 and toIPv6 functions"}
        }
    },
    {"21.12",
        {
            {"stream_like_engine_allow_direct_select", true, false, "Do not allow direct select for Kafka/RabbitMQ/FileLog by default"}
        }
    },
    {"21.9",
        {
            {"output_format_decimal_trailing_zeros", true, false, "Do not output trailing zeros in text representation of Decimal types by default for better looking output"},
            {"use_hedged_requests", false, true, "Enable Hedged Requests feature by default"}
        }
    },
    {"21.7",
        {
            {"legacy_column_name_of_tuple_literal", true, false, "Add this setting only for compatibility reasons. It makes sense to set to 'true', while doing rolling update of cluster from version lower than 21.7 to higher"}
        }
    },
    {"21.5",
        {
            {"async_socket_for_remote", false, true, "Fix all problems and turn on asynchronous reads from socket for remote queries by default again"}
        }
    },
    {"21.3",
        {
            {"async_socket_for_remote", true, false, "Turn off asynchronous reads from socket for remote queries because of some problems"},
            {"optimize_normalize_count_variants", false, true, "Rewrite aggregate functions that semantically equals to count() as count() by default"},
            {"normalize_function_names", false, true, "Normalize function names to their canonical names, this was needed for projection query routing"}
        }
    },
    {"21.2",
        {
            {"enable_global_with_statement", false, true, "Propagate WITH statements to UNION queries and all subqueries by default"}
        }
    },
    {"21.1",
        {
            {"insert_quorum_parallel", false, true, "Use parallel quorum inserts by default. It is significantly more convenient to use than sequential quorum inserts"},
            {"input_format_null_as_default", false, true, "Allow to insert NULL as default for input formats by default"},
            {"optimize_on_insert", false, true, "Enable data optimization on INSERT by default for better user experience"},
            {"use_compact_format_in_distributed_parts_names", false, true, "Use compact format for async INSERT into Distributed tables by default"}
        }
    },
    {"20.10",
        {
            {"format_regexp_escaping_rule", "Escaped", "Raw", "Use Raw as default escaping rule for Regexp format to male the behaviour more like to what users expect"}
        }
    },
    {"20.7",
        {
            {"show_table_uuid_in_table_create_query_if_not_nil", true, false, "Stop showing  UID of the table in its CREATE query for Engine=Atomic"}
        }
    },
    {"20.5",
        {
            {"input_format_with_names_use_header", false, true, "Enable using header with names for formats with WithNames/WithNamesAndTypes suffixes"},
            {"allow_suspicious_codecs", true, false, "Don't allow to specify meaningless compression codecs"}
        }
    },
    {"20.4",
        {
            {"validate_polygons", false, true, "Throw exception if polygon is invalid in function pointInPolygon by default instead of returning possibly wrong results"}
        }
    },
    {"19.18",
        {
            {"enable_scalar_subquery_optimization", false, true, "Prevent scalar subqueries from (de)serializing large scalar values and possibly avoid running the same subquery more than once"}
        }
    },
    {"19.14",
        {
            {"any_join_distinct_right_table_keys", true, false, "Disable ANY RIGHT and ANY FULL JOINs by default to avoid inconsistency"}
        }
    },
    {"19.12",
        {
            {"input_format_defaults_for_omitted_fields", false, true, "Enable calculation of complex default expressions for omitted fields for some input formats, because it should be the expected behaviour"}
        }
    },
    {"19.5",
        {
            {"max_partitions_per_insert_block", 0, 100, "Add a limit for the number of partitions in one block"}
        }
    },
    {"18.12.17",
        {
            {"enable_optimize_predicate_expression", 0, 1, "Optimize predicates to subqueries by default"}
        }
    },
};


const std::map<ClickHouseVersion, SettingsChangesHistory::SettingsChanges> & getSettingsChangesHistory()
{
    static std::map<ClickHouseVersion, SettingsChangesHistory::SettingsChanges> settings_changes_history;

    static std::once_flag initialized_flag;
    std::call_once(initialized_flag, []()
    {
        for (const auto & setting_change : settings_changes_history_initializer)
        {
            /// Disallow duplicate keys in the settings changes history. Example:
            ///     {"21.2", {{"some_setting_1", false, true, "[...]"}}},
            ///     [...]
            ///     {"21.2", {{"some_setting_2", false, true, "[...]"}}},
            /// As std::set has unique keys, one of the entries would be overwritten.
            if (settings_changes_history.contains(setting_change.first))
                throw Exception{ErrorCodes::LOGICAL_ERROR, "Detected duplicate version '{}'", setting_change.first.toString()};

            settings_changes_history[setting_change.first] = setting_change.second;
        }
    });

    return settings_changes_history;
}
}<|MERGE_RESOLUTION|>--- conflicted
+++ resolved
@@ -74,13 +74,10 @@
             {"restore_replace_external_dictionary_source_to_null", false, false, "New setting."},
             {"show_create_query_identifier_quoting_rule", "when_necessary", "when_necessary", "New setting."},
             {"show_create_query_identifier_quoting_style", "Backticks", "Backticks", "New setting."},
-<<<<<<< HEAD
             {"output_format_native_write_json_as_string", false, false, "Add new setting to allow write JSON column as single String column in Native format"}
-=======
             {"enable_secure_identifiers", false, false, "New setting."},
             {"min_free_disk_bytes_to_perform_insert", 0, 0, "New setting."},
             {"min_free_disk_ratio_to_perform_insert", 0.0, 0.0, "New setting."},
->>>>>>> 2fdf802c
         }
     },
     {"24.9",
