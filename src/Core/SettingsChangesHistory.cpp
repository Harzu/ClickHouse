#include <Core/Defines.h>
#include <Core/SettingsChangesHistory.h>
#include <IO/ReadBufferFromString.h>
#include <IO/ReadHelpers.h>
#include <boost/algorithm/string.hpp>

#include <fmt/ranges.h>


namespace DB
{

namespace ErrorCodes
{
    extern const int BAD_ARGUMENTS;
    extern const int LOGICAL_ERROR;
}

ClickHouseVersion::ClickHouseVersion(std::string_view version)
{
    Strings split;
    boost::split(split, version, [](char c){ return c == '.'; });
    components.reserve(split.size());
    if (split.empty())
        throw Exception{ErrorCodes::BAD_ARGUMENTS, "Cannot parse ClickHouse version here: {}", version};

    for (const auto & split_element : split)
    {
        size_t component;
        ReadBufferFromString buf(split_element);
        if (!tryReadIntText(component, buf) || !buf.eof())
            throw Exception{ErrorCodes::BAD_ARGUMENTS, "Cannot parse ClickHouse version here: {}", version};
        components.push_back(component);
    }
}

String ClickHouseVersion::toString() const
{
    return fmt::format("{}", fmt::join(components, "."));
}

static void addSettingsChanges(
    VersionToSettingsChangesMap & settings_changes_history,
    std::string_view version,
    SettingsChangesHistory::SettingsChanges && changes)
{
    /// Forbid duplicate versions
    auto [_, inserted] = settings_changes_history.emplace(ClickHouseVersion(version), std::move(changes));
    if (!inserted)
        throw Exception{ErrorCodes::LOGICAL_ERROR, "Detected duplicate version '{}'", ClickHouseVersion(version).toString()};
}

const VersionToSettingsChangesMap & getSettingsChangesHistory()
{
    static VersionToSettingsChangesMap settings_changes_history;
    static std::once_flag initialized_flag;
    std::call_once(initialized_flag, [&]
    {
        // clang-format off
        /// History of settings changes that controls some backward incompatible changes
        /// across all ClickHouse versions. It maps ClickHouse version to settings changes that were done
        /// in this version. This history contains both changes to existing settings and newly added settings.
        /// Settings changes is a vector of structs
        ///     {setting_name, previous_value, new_value, reason}.
        /// For newly added setting choose the most appropriate previous_value (for example, if new setting
        /// controls new feature and it's 'true' by default, use 'false' as previous_value).
        /// It's used to implement `compatibility` setting (see https://github.com/ClickHouse/ClickHouse/issues/35972)
        /// Note: please check if the key already exists to prevent duplicate entries.
        addSettingsChanges(settings_changes_history, "25.5",
        {
            {"secondary_indices_enable_bulk_filtering", false, true, "A new algorithm for filtering by data skipping indices"},
        });
        addSettingsChanges(settings_changes_history, "25.4",
        {
            /// Release closed. Please use 25.5
            {"allow_materialized_view_with_bad_select", true, false, "Don't allow creating MVs referencing nonexistent columns or tables"},
            {"query_plan_optimize_lazy_materialization", false, true, "Added new setting to use query plan for lazy materialization optimisation"},
            {"query_plan_max_limit_for_lazy_materialization", 10, 10, "Added new setting to control maximum limit value that allows to use query plan for lazy materialization optimisation. If zero, there is no limit"},
            {"query_plan_convert_join_to_in", false, false, "New setting"},
            {"enable_hdfs_pread", true, true, "New setting."},
            {"low_priority_query_wait_time_ms", 1000, 1000, "New setting."},
            {"serialize_query_plan", false, false, "NewSetting"},
            {"allow_experimental_shared_set_join", 0, 1, "A setting for ClickHouse Cloud to enable SharedSet and SharedJoin"},
            {"allow_special_bool_values_inside_variant", true, false, "Don't allow special bool values during Variant type parsing"},
            {"cast_string_to_variant_use_inference", true, true, "New setting to enable/disable types inference during CAST from String to Variant"},
            {"distributed_cache_read_request_max_tries", 20, 20, "New setting"},
            {"query_condition_cache_store_conditions_as_plaintext", false, false, "New setting"},
            {"min_os_cpu_wait_time_ratio_to_throw", 0, 2, "New setting"},
            {"max_os_cpu_wait_time_ratio_to_throw", 0, 6, "New setting"},
<<<<<<< HEAD
            {"query_plan_merge_filter_into_join_condition", false, true, "Added new setting to merge filter into join condition"},
=======
            /// Release closed. Please use 25.5
>>>>>>> cb050202
        });
        addSettingsChanges(settings_changes_history, "25.3",
        {
            /// Release closed. Please use 25.4
            {"enable_json_type", false, true, "JSON data type is production-ready"},
            {"enable_dynamic_type", false, true, "Dynamic data type is production-ready"},
            {"enable_variant_type", false, true, "Variant data type is production-ready"},
            {"allow_experimental_json_type", false, true, "JSON data type is production-ready"},
            {"allow_experimental_dynamic_type", false, true, "Dynamic data type is production-ready"},
            {"allow_experimental_variant_type", false, true, "Variant data type is production-ready"},
            {"allow_experimental_database_unity_catalog", false, false, "Allow experimental database engine DataLakeCatalog with catalog_type = 'unity'"},
            {"allow_experimental_database_glue_catalog", false, false, "Allow experimental database engine DataLakeCatalog with catalog_type = 'glue'"},
            {"use_page_cache_with_distributed_cache", false, false, "New setting"},
            {"use_iceberg_metadata_files_cache", true, true, "New setting"},
            {"use_query_condition_cache", false, false, "New setting."},
            {"query_plan_join_shard_by_pk_ranges", false, false, "New setting"},
            {"iceberg_timestamp_ms", 0, 0, "New setting."},
            {"iceberg_snapshot_id", 0, 0, "New setting."},
            {"parallel_replicas_for_cluster_engines", false, true, "New setting."},
            /// Release closed. Please use 25.4
            {"use_local_cache_for_remote_storage", true, false, "Obsolete setting."},
        });
        addSettingsChanges(settings_changes_history, "25.2",
        {
            /// Release closed. Please use 25.3
            {"schema_inference_make_json_columns_nullable", false, false, "Allow to infer Nullable(JSON) during schema inference"},
            {"query_plan_use_new_logical_join_step", false, true, "Enable new step"},
            {"postgresql_fault_injection_probability", 0., 0., "New setting"},
            {"apply_settings_from_server", false, true, "Client-side code (e.g. INSERT input parsing and query output formatting) will use the same settings as the server, including settings from server config."},
            {"merge_tree_use_deserialization_prefixes_cache", true, true, "A new setting to control the usage of deserialization prefixes cache in MergeTree"},
            {"merge_tree_use_prefixes_deserialization_thread_pool", true, true, "A new setting controlling the usage of the thread pool for parallel prefixes deserialization in MergeTree"},
            {"optimize_and_compare_chain", false, true, "A new setting"},
            {"enable_adaptive_memory_spill_scheduler", false, false, "New setting. Enable spill memory data into external storage adaptively."},
            {"output_format_parquet_write_bloom_filter", false, true, "Added support for writing Parquet bloom filters."},
            {"output_format_parquet_bloom_filter_bits_per_value", 10.5, 10.5, "New setting."},
            {"output_format_parquet_bloom_filter_flush_threshold_bytes", 128 * 1024 * 1024, 128 * 1024 * 1024, "New setting."},
            {"output_format_pretty_max_rows", 10000, 1000, "It is better for usability - less amount to scroll."},
            {"restore_replicated_merge_tree_to_shared_merge_tree", false, false, "New setting."},
            {"parallel_replicas_only_with_analyzer", true, true, "Parallel replicas is supported only with analyzer enabled"},
            {"s3_allow_multipart_copy", true, true, "New setting."},
            /// Release closed. Please use 25.3
        });
        addSettingsChanges(settings_changes_history, "25.1",
        {
            /// Release closed. Please use 25.2
            {"allow_not_comparable_types_in_order_by", true, false, "Don't allow not comparable types in order by by default"},
            {"allow_not_comparable_types_in_comparison_functions", true, false, "Don't allow not comparable types in comparison functions by default"},
            {"output_format_json_pretty_print", false, true, "Print values in a pretty format in JSON output format by default"},
            {"allow_experimental_ts_to_grid_aggregate_function", false, false, "Cloud only"},
            {"formatdatetime_f_prints_scale_number_of_digits", true, false, "New setting."},
            {"distributed_cache_connect_max_tries", 20, 20, "Cloud only"},
            {"query_plan_use_new_logical_join_step", false, false, "New join step, internal change"},
            {"distributed_cache_min_bytes_for_seek", 0, 0, "New private setting."},
            {"use_iceberg_partition_pruning", false, false, "New setting"},
            {"max_bytes_ratio_before_external_group_by", 0.0, 0.5, "Enable automatic spilling to disk by default."},
            {"max_bytes_ratio_before_external_sort", 0.0, 0.5, "Enable automatic spilling to disk by default."},
            {"min_external_sort_block_bytes", 0., 100_MiB, "New setting."},
            {"s3queue_migrate_old_metadata_to_buckets", false, false, "New setting."},
            {"distributed_cache_pool_behaviour_on_limit", "allocate_bypassing_pool", "wait", "Cloud only"},
            {"use_hive_partitioning", false, true, "Enabled the setting by default."},
            {"query_plan_try_use_vector_search", false, true, "New setting."},
            {"short_circuit_function_evaluation_for_nulls", false, true, "Allow to execute functions with Nullable arguments only on rows with non-NULL values in all arguments"},
            {"short_circuit_function_evaluation_for_nulls_threshold", 1.0, 1.0, "Ratio threshold of NULL values to execute functions with Nullable arguments only on rows with non-NULL values in all arguments. Applies when setting short_circuit_function_evaluation_for_nulls is enabled."},
            {"output_format_orc_writer_time_zone_name", "GMT", "GMT", "The time zone name for ORC writer, the default ORC writer's time zone is GMT."},
            {"output_format_pretty_highlight_trailing_spaces", false, true, "A new setting."},
            {"allow_experimental_bfloat16_type", false, true, "Add new BFloat16 type"},
            {"allow_push_predicate_ast_for_distributed_subqueries", false, true, "A new setting"},
            {"output_format_pretty_squash_consecutive_ms", 0, 50, "Add new setting"},
            {"output_format_pretty_squash_max_wait_ms", 0, 1000, "Add new setting"},
            {"output_format_pretty_max_column_name_width_cut_to", 0, 24, "A new setting"},
            {"output_format_pretty_max_column_name_width_min_chars_to_cut", 0, 4, "A new setting"},
            {"output_format_pretty_multiline_fields", false, true, "A new setting"},
            {"output_format_pretty_fallback_to_vertical", false, true, "A new setting"},
            {"output_format_pretty_fallback_to_vertical_max_rows_per_chunk", 0, 100, "A new setting"},
            {"output_format_pretty_fallback_to_vertical_min_columns", 0, 5, "A new setting"},
            {"output_format_pretty_fallback_to_vertical_min_table_width", 0, 250, "A new setting"},
            {"merge_table_max_tables_to_look_for_schema_inference", 1, 1000, "A new setting"},
            {"max_autoincrement_series", 1000, 1000, "A new setting"},
            {"validate_enum_literals_in_operators", false, false, "A new setting"},
            {"allow_experimental_kusto_dialect", true, false, "A new setting"},
            {"allow_experimental_prql_dialect", true, false, "A new setting"},
            {"h3togeo_lon_lat_result_order", true, false, "A new setting"},
            {"max_parallel_replicas", 1, 1000, "Use up to 1000 parallel replicas by default."},
            {"allow_general_join_planning", false, true, "Allow more general join planning algorithm when hash join algorithm is enabled."},
            {"optimize_extract_common_expressions", false, true, "Optimize WHERE, PREWHERE, ON, HAVING and QUALIFY expressions by extracting common expressions out from disjunction of conjunctions."},
            /// Release closed. Please use 25.2
        });
        addSettingsChanges(settings_changes_history, "24.12",
        {
            /// Release closed. Please use 25.1
            {"allow_experimental_database_iceberg", false, false, "New setting."},
            {"shared_merge_tree_sync_parts_on_partition_operations", 1, 1, "New setting. By default parts are always synchronized"},
            {"query_plan_join_swap_table", "false", "auto", "New setting. Right table was always chosen before."},
            {"max_size_to_preallocate_for_aggregation", 100'000'000, 1'000'000'000'000, "Enable optimisation for bigger tables."},
            {"max_size_to_preallocate_for_joins", 100'000'000, 1'000'000'000'000, "Enable optimisation for bigger tables."},
            {"max_bytes_ratio_before_external_group_by", 0., 0., "New setting."},
            {"optimize_extract_common_expressions", false, false, "Introduce setting to optimize WHERE, PREWHERE, ON, HAVING and QUALIFY expressions by extracting common expressions out from disjunction of conjunctions."},
            {"max_bytes_ratio_before_external_sort", 0., 0., "New setting."},
            {"use_async_executor_for_materialized_views", false, false, "New setting."},
            {"http_response_headers", "", "", "New setting."},
            {"output_format_parquet_datetime_as_uint32", true, false, "Write DateTime as DateTime64(3) instead of UInt32 (these are the two Parquet types closest to DateTime)."},
            {"skip_redundant_aliases_in_udf", false, false, "When enabled, this allows you to use the same user defined function several times for several materialized columns in the same table."},
            {"parallel_replicas_index_analysis_only_on_coordinator", true, true, "Index analysis done only on replica-coordinator and skipped on other replicas. Effective only with enabled parallel_replicas_local_plan"}, // enabling it was moved to 24.10
            {"least_greatest_legacy_null_behavior", true, false, "New setting"},
            {"use_concurrency_control", false, true, "Enable concurrency control by default"},
            {"join_algorithm", "default", "direct,parallel_hash,hash", "'default' was deprecated in favor of explicitly specified join algorithms, also parallel_hash is now preferred over hash"},
            /// Release closed. Please use 25.1
        });
        addSettingsChanges(settings_changes_history, "24.11",
        {
            {"validate_mutation_query", false, true, "New setting to validate mutation queries by default."},
            {"enable_job_stack_trace", false, true, "Enable by default collecting stack traces from job's scheduling."},
            {"allow_suspicious_types_in_group_by", true, false, "Don't allow Variant/Dynamic types in GROUP BY by default"},
            {"allow_suspicious_types_in_order_by", true, false, "Don't allow Variant/Dynamic types in ORDER BY by default"},
            {"distributed_cache_discard_connection_if_unread_data", true, true, "New setting"},
            {"filesystem_cache_enable_background_download_for_metadata_files_in_packed_storage", true, true, "New setting"},
            {"filesystem_cache_enable_background_download_during_fetch", true, true, "New setting"},
            {"azure_check_objects_after_upload", false, false, "Check each uploaded object in azure blob storage to be sure that upload was successful"},
            {"backup_restore_keeper_max_retries", 20, 1000, "Should be big enough so the whole operation BACKUP or RESTORE operation won't fail because of a temporary [Zoo]Keeper failure in the middle of it."},
            {"backup_restore_failure_after_host_disconnected_for_seconds", 0, 3600, "New setting."},
            {"backup_restore_keeper_max_retries_while_initializing", 0, 20, "New setting."},
            {"backup_restore_keeper_max_retries_while_handling_error", 0, 20, "New setting."},
            {"backup_restore_finish_timeout_after_error_sec", 0, 180, "New setting."},
            {"query_plan_merge_filters", false, true, "Allow to merge filters in the query plan. This is required to properly support filter-push-down with a new analyzer."},
            {"parallel_replicas_local_plan", false, true, "Use local plan for local replica in a query with parallel replicas"},
            {"merge_tree_use_v1_object_and_dynamic_serialization", true, false, "Add new serialization V2 version for JSON and Dynamic types"},
            {"min_joined_block_size_bytes", 524288, 524288, "New setting."},
            {"allow_experimental_bfloat16_type", false, false, "Add new experimental BFloat16 type"},
            {"filesystem_cache_skip_download_if_exceeds_per_query_cache_write_limit", 1, 1, "Rename of setting skip_download_if_exceeds_query_cache_limit"},
            {"filesystem_cache_prefer_bigger_buffer_size", true, true, "New setting"},
            {"read_in_order_use_virtual_row", false, false, "Use virtual row while reading in order of primary key or its monotonic function fashion. It is useful when searching over multiple parts as only relevant ones are touched."},
            {"s3_skip_empty_files", false, true, "We hope it will provide better UX"},
            {"filesystem_cache_boundary_alignment", 0, 0, "New setting"},
            {"push_external_roles_in_interserver_queries", false, true, "New setting."},
            {"enable_variant_type", false, false, "Add alias to allow_experimental_variant_type"},
            {"enable_dynamic_type", false, false, "Add alias to allow_experimental_dynamic_type"},
            {"enable_json_type", false, false, "Add alias to allow_experimental_json_type"},
        });
        addSettingsChanges(settings_changes_history, "24.10",
        {
            {"query_metric_log_interval", 0, -1, "New setting."},
            {"enforce_strict_identifier_format", false, false, "New setting."},
            {"enable_parsing_to_custom_serialization", false, true, "New setting"},
            {"mongodb_throw_on_unsupported_query", false, true, "New setting."},
            {"enable_parallel_replicas", false, false, "Parallel replicas with read tasks became the Beta tier feature."},
            {"parallel_replicas_mode", "read_tasks", "read_tasks", "This setting was introduced as a part of making parallel replicas feature Beta"},
            {"filesystem_cache_name", "", "", "Filesystem cache name to use for stateless table engines or data lakes"},
            {"restore_replace_external_dictionary_source_to_null", false, false, "New setting."},
            {"show_create_query_identifier_quoting_rule", "when_necessary", "when_necessary", "New setting."},
            {"show_create_query_identifier_quoting_style", "Backticks", "Backticks", "New setting."},
            {"merge_tree_min_read_task_size", 8, 8, "New setting"},
            {"merge_tree_min_rows_for_concurrent_read_for_remote_filesystem", (20 * 8192), 0, "Setting is deprecated"},
            {"merge_tree_min_bytes_for_concurrent_read_for_remote_filesystem", (24 * 10 * 1024 * 1024), 0, "Setting is deprecated"},
            {"implicit_select", false, false, "A new setting."},
            {"output_format_native_write_json_as_string", false, false, "Add new setting to allow write JSON column as single String column in Native format"},
            {"output_format_binary_write_json_as_string", false, false, "Add new setting to write values of JSON type as JSON string in RowBinary output format"},
            {"input_format_binary_read_json_as_string", false, false, "Add new setting to read values of JSON type as JSON string in RowBinary input format"},
            {"min_free_disk_bytes_to_perform_insert", 0, 0, "New setting."},
            {"min_free_disk_ratio_to_perform_insert", 0.0, 0.0, "New setting."},
            {"parallel_replicas_local_plan", false, true, "Use local plan for local replica in a query with parallel replicas"},
            {"enable_named_columns_in_function_tuple", false, false, "Disabled pending usability improvements"},
            {"cloud_mode_database_engine", 1, 1, "A setting for ClickHouse Cloud"},
            {"allow_experimental_shared_set_join", 0, 0, "A setting for ClickHouse Cloud"},
            {"read_through_distributed_cache", 0, 0, "A setting for ClickHouse Cloud"},
            {"write_through_distributed_cache", 0, 0, "A setting for ClickHouse Cloud"},
            {"distributed_cache_throw_on_error", 0, 0, "A setting for ClickHouse Cloud"},
            {"distributed_cache_log_mode", "on_error", "on_error", "A setting for ClickHouse Cloud"},
            {"distributed_cache_fetch_metrics_only_from_current_az", 1, 1, "A setting for ClickHouse Cloud"},
            {"distributed_cache_connect_max_tries", 20, 20, "A setting for ClickHouse Cloud"},
            {"distributed_cache_receive_response_wait_milliseconds", 60000, 60000, "A setting for ClickHouse Cloud"},
            {"distributed_cache_receive_timeout_milliseconds", 10000, 10000, "A setting for ClickHouse Cloud"},
            {"distributed_cache_wait_connection_from_pool_milliseconds", 100, 100, "A setting for ClickHouse Cloud"},
            {"distributed_cache_bypass_connection_pool", 0, 0, "A setting for ClickHouse Cloud"},
            {"distributed_cache_pool_behaviour_on_limit", "allocate_bypassing_pool", "allocate_bypassing_pool", "A setting for ClickHouse Cloud"},
            {"distributed_cache_read_alignment", 0, 0, "A setting for ClickHouse Cloud"},
            {"distributed_cache_max_unacked_inflight_packets", 10, 10, "A setting for ClickHouse Cloud"},
            {"distributed_cache_data_packet_ack_window", 5, 5, "A setting for ClickHouse Cloud"},
            {"input_format_parquet_enable_row_group_prefetch", false, true, "Enable row group prefetching during parquet parsing. Currently, only single-threaded parsing can prefetch."},
            {"input_format_orc_dictionary_as_low_cardinality", false, true, "Treat ORC dictionary encoded columns as LowCardinality columns while reading ORC files"},
            {"allow_experimental_refreshable_materialized_view", false, true, "Not experimental anymore"},
            {"max_parts_to_move", 0, 1000, "New setting"},
            {"hnsw_candidate_list_size_for_search", 64, 256, "New setting. Previously, the value was optionally specified in CREATE INDEX and 64 by default."},
            {"allow_reorder_prewhere_conditions", true, true, "New setting"},
            {"input_format_parquet_bloom_filter_push_down", false, true, "When reading Parquet files, skip whole row groups based on the WHERE/PREWHERE expressions and bloom filter in the Parquet metadata."},
            {"date_time_64_output_format_cut_trailing_zeros_align_to_groups_of_thousands", false, false, "Dynamically trim the trailing zeros of datetime64 values to adjust the output scale to (0, 3, 6), corresponding to 'seconds', 'milliseconds', and 'microseconds'."},
            {"parallel_replicas_index_analysis_only_on_coordinator", false, true, "Index analysis done only on replica-coordinator and skipped on other replicas. Effective only with enabled parallel_replicas_local_plan"},
            {"distributed_cache_discard_connection_if_unread_data", true, true, "New setting"},
            {"azure_check_objects_after_upload", false, false, "Check each uploaded object in azure blob storage to be sure that upload was successful"},
            {"backup_restore_keeper_max_retries", 20, 1000, "Should be big enough so the whole operation BACKUP or RESTORE operation won't fail because of a temporary [Zoo]Keeper failure in the middle of it."},
            {"backup_restore_failure_after_host_disconnected_for_seconds", 0, 3600, "New setting."},
            {"backup_restore_keeper_max_retries_while_initializing", 0, 20, "New setting."},
            {"backup_restore_keeper_max_retries_while_handling_error", 0, 20, "New setting."},
            {"backup_restore_finish_timeout_after_error_sec", 0, 180, "New setting."},
        });
        addSettingsChanges(settings_changes_history, "24.9",
        {
            {"output_format_orc_dictionary_key_size_threshold", 0.0, 0.0, "For a string column in ORC output format, if the number of distinct values is greater than this fraction of the total number of non-null rows, turn off dictionary encoding. Otherwise dictionary encoding is enabled"},
            {"input_format_json_empty_as_default", false, false, "Added new setting to allow to treat empty fields in JSON input as default values."},
            {"input_format_try_infer_variants", false, false, "Try to infer Variant type in text formats when there is more than one possible type for column/array elements"},
            {"join_output_by_rowlist_perkey_rows_threshold", 0, 5, "The lower limit of per-key average rows in the right table to determine whether to output by row list in hash join."},
            {"create_if_not_exists", false, false, "New setting."},
            {"allow_materialized_view_with_bad_select", true, true, "Support (but not enable yet) stricter validation in CREATE MATERIALIZED VIEW"},
            {"parallel_replicas_mark_segment_size", 128, 0, "Value for this setting now determined automatically"},
            {"database_replicated_allow_replicated_engine_arguments", 1, 0, "Don't allow explicit arguments by default"},
            {"database_replicated_allow_explicit_uuid", 1, 0, "Added a new setting to disallow explicitly specifying table UUID"},
            {"parallel_replicas_local_plan", false, false, "Use local plan for local replica in a query with parallel replicas"},
            {"join_to_sort_minimum_perkey_rows", 0, 40, "The lower limit of per-key average rows in the right table to determine whether to rerange the right table by key in left or inner join. This setting ensures that the optimization is not applied for sparse table keys"},
            {"join_to_sort_maximum_table_rows", 0, 10000, "The maximum number of rows in the right table to determine whether to rerange the right table by key in left or inner join"},
            {"allow_experimental_join_right_table_sorting", false, false, "If it is set to true, and the conditions of `join_to_sort_minimum_perkey_rows` and `join_to_sort_maximum_table_rows` are met, rerange the right table by key to improve the performance in left or inner hash join"},
            {"mongodb_throw_on_unsupported_query", false, true, "New setting."},
            {"min_free_disk_bytes_to_perform_insert", 0, 0, "Maintain some free disk space bytes from inserts while still allowing for temporary writing."},
            {"min_free_disk_ratio_to_perform_insert", 0.0, 0.0, "Maintain some free disk space bytes expressed as ratio to total disk space from inserts while still allowing for temporary writing."},
        });
        addSettingsChanges(settings_changes_history, "24.8",
        {
            {"rows_before_aggregation", false, false, "Provide exact value for rows_before_aggregation statistic, represents the number of rows read before aggregation"},
            {"restore_replace_external_table_functions_to_null", false, false, "New setting."},
            {"restore_replace_external_engines_to_null", false, false, "New setting."},
            {"input_format_json_max_depth", 1000000, 1000, "It was unlimited in previous versions, but that was unsafe."},
            {"merge_tree_min_bytes_per_task_for_remote_reading", 4194304, 2097152, "Value is unified with `filesystem_prefetch_min_bytes_for_single_read_task`"},
            {"use_hive_partitioning", false, false, "Allows to use hive partitioning for File, URL, S3, AzureBlobStorage and HDFS engines."},
            {"allow_experimental_kafka_offsets_storage_in_keeper", false, false, "Allow the usage of experimental Kafka storage engine that stores the committed offsets in ClickHouse Keeper"},
            {"allow_archive_path_syntax", true, true, "Added new setting to allow disabling archive path syntax."},
            {"query_cache_tag", "", "", "New setting for labeling query cache settings."},
            {"allow_experimental_time_series_table", false, false, "Added new setting to allow the TimeSeries table engine"},
            {"enable_analyzer", 1, 1, "Added an alias to a setting `allow_experimental_analyzer`."},
            {"optimize_functions_to_subcolumns", false, true, "Enabled settings by default"},
            {"allow_experimental_json_type", false, false, "Add new experimental JSON type"},
            {"use_json_alias_for_old_object_type", true, false, "Use JSON type alias to create new JSON type"},
            {"type_json_skip_duplicated_paths", false, false, "Allow to skip duplicated paths during JSON parsing"},
            {"allow_experimental_vector_similarity_index", false, false, "Added new setting to allow experimental vector similarity indexes"},
            {"input_format_try_infer_datetimes_only_datetime64", true, false, "Allow to infer DateTime instead of DateTime64 in data formats"},
        });
        addSettingsChanges(settings_changes_history, "24.7",
        {
            {"output_format_parquet_write_page_index", false, true, "Add a possibility to write page index into parquet files."},
            {"output_format_binary_encode_types_in_binary_format", false, false, "Added new setting to allow to write type names in binary format in RowBinaryWithNamesAndTypes output format"},
            {"input_format_binary_decode_types_in_binary_format", false, false, "Added new setting to allow to read type names in binary format in RowBinaryWithNamesAndTypes input format"},
            {"output_format_native_encode_types_in_binary_format", false, false, "Added new setting to allow to write type names in binary format in Native output format"},
            {"input_format_native_decode_types_in_binary_format", false, false, "Added new setting to allow to read type names in binary format in Native output format"},
            {"read_in_order_use_buffering", false, true, "Use buffering before merging while reading in order of primary key"},
            {"enable_named_columns_in_function_tuple", false, false, "Generate named tuples in function tuple() when all names are unique and can be treated as unquoted identifiers."},
            {"optimize_trivial_insert_select", true, false, "The optimization does not make sense in many cases."},
            {"dictionary_validate_primary_key_type", false, false, "Validate primary key type for dictionaries. By default id type for simple layouts will be implicitly converted to UInt64."},
            {"collect_hash_table_stats_during_joins", false, true, "New setting."},
            {"max_size_to_preallocate_for_joins", 0, 100'000'000, "New setting."},
            {"input_format_orc_reader_time_zone_name", "GMT", "GMT", "The time zone name for ORC row reader, the default ORC row reader's time zone is GMT."},
            {"database_replicated_allow_heavy_create", true, false, "Long-running DDL queries (CREATE AS SELECT and POPULATE) for Replicated database engine was forbidden"},
            {"query_plan_merge_filters", false, false, "Allow to merge filters in the query plan"},
            {"azure_sdk_max_retries", 10, 10, "Maximum number of retries in azure sdk"},
            {"azure_sdk_retry_initial_backoff_ms", 10, 10, "Minimal backoff between retries in azure sdk"},
            {"azure_sdk_retry_max_backoff_ms", 1000, 1000, "Maximal backoff between retries in azure sdk"},
            {"ignore_on_cluster_for_replicated_named_collections_queries", false, false, "Ignore ON CLUSTER clause for replicated named collections management queries."},
            {"backup_restore_s3_retry_attempts", 1000,1000, "Setting for Aws::Client::RetryStrategy, Aws::Client does retries itself, 0 means no retries. It takes place only for backup/restore."},
            {"postgresql_connection_attempt_timeout", 2, 2, "Allow to control 'connect_timeout' parameter of PostgreSQL connection."},
            {"postgresql_connection_pool_retries", 2, 2, "Allow to control the number of retries in PostgreSQL connection pool."}
        });
        addSettingsChanges(settings_changes_history, "24.6",
        {
            {"materialize_skip_indexes_on_insert", true, true, "Added new setting to allow to disable materialization of skip indexes on insert"},
            {"materialize_statistics_on_insert", true, true, "Added new setting to allow to disable materialization of statistics on insert"},
            {"input_format_parquet_use_native_reader", false, false, "When reading Parquet files, to use native reader instead of arrow reader."},
            {"hdfs_throw_on_zero_files_match", false, false, "Allow to throw an error when ListObjects request cannot match any files in HDFS engine instead of empty query result"},
            {"azure_throw_on_zero_files_match", false, false, "Allow to throw an error when ListObjects request cannot match any files in AzureBlobStorage engine instead of empty query result"},
            {"s3_validate_request_settings", true, true, "Allow to disable S3 request settings validation"},
            {"allow_experimental_full_text_index", false, false, "Enable experimental full-text index"},
            {"azure_skip_empty_files", false, false, "Allow to skip empty files in azure table engine"},
            {"hdfs_ignore_file_doesnt_exist", false, false, "Allow to return 0 rows when the requested files don't exist instead of throwing an exception in HDFS table engine"},
            {"azure_ignore_file_doesnt_exist", false, false, "Allow to return 0 rows when the requested files don't exist instead of throwing an exception in AzureBlobStorage table engine"},
            {"s3_ignore_file_doesnt_exist", false, false, "Allow to return 0 rows when the requested files don't exist instead of throwing an exception in S3 table engine"},
            {"s3_max_part_number", 10000, 10000, "Maximum part number number for s3 upload part"},
            {"s3_max_single_operation_copy_size", 32 * 1024 * 1024, 32 * 1024 * 1024, "Maximum size for a single copy operation in s3"},
            {"input_format_parquet_max_block_size", 8192, DEFAULT_BLOCK_SIZE, "Increase block size for parquet reader."},
            {"input_format_parquet_prefer_block_bytes", 0, DEFAULT_BLOCK_SIZE * 256, "Average block bytes output by parquet reader."},
            {"enable_blob_storage_log", true, true, "Write information about blob storage operations to system.blob_storage_log table"},
            {"allow_deprecated_snowflake_conversion_functions", true, false, "Disabled deprecated functions snowflakeToDateTime[64] and dateTime[64]ToSnowflake."},
            {"allow_statistic_optimize", false, false, "Old setting which popped up here being renamed."},
            {"allow_experimental_statistic", false, false, "Old setting which popped up here being renamed."},
            {"allow_statistics_optimize", false, false, "The setting was renamed. The previous name is `allow_statistic_optimize`."},
            {"allow_experimental_statistics", false, false, "The setting was renamed. The previous name is `allow_experimental_statistic`."},
            {"enable_vertical_final", false, true, "Enable vertical final by default again after fixing bug"},
            {"parallel_replicas_custom_key_range_lower", 0, 0, "Add settings to control the range filter when using parallel replicas with dynamic shards"},
            {"parallel_replicas_custom_key_range_upper", 0, 0, "Add settings to control the range filter when using parallel replicas with dynamic shards. A value of 0 disables the upper limit"},
            {"output_format_pretty_display_footer_column_names", 0, 1, "Add a setting to display column names in the footer if there are many rows. Threshold value is controlled by output_format_pretty_display_footer_column_names_min_rows."},
            {"output_format_pretty_display_footer_column_names_min_rows", 0, 50, "Add a setting to control the threshold value for setting output_format_pretty_display_footer_column_names_min_rows. Default 50."},
            {"output_format_csv_serialize_tuple_into_separate_columns", true, true, "A new way of how interpret tuples in CSV format was added."},
            {"input_format_csv_deserialize_separate_columns_into_tuple", true, true, "A new way of how interpret tuples in CSV format was added."},
            {"input_format_csv_try_infer_strings_from_quoted_tuples", true, true, "A new way of how interpret tuples in CSV format was added."},
        });
        addSettingsChanges(settings_changes_history, "24.5",
        {
            {"allow_deprecated_error_prone_window_functions", true, false, "Allow usage of deprecated error prone window functions (neighbor, runningAccumulate, runningDifferenceStartingWithFirstValue, runningDifference)"},
            {"allow_experimental_join_condition", false, false, "Support join with inequal conditions which involve columns from both left and right table. e.g. t1.y < t2.y."},
            {"input_format_tsv_crlf_end_of_line", false, false, "Enables reading of CRLF line endings with TSV formats"},
            {"output_format_parquet_use_custom_encoder", false, true, "Enable custom Parquet encoder."},
            {"cross_join_min_rows_to_compress", 0, 10000000, "Minimal count of rows to compress block in CROSS JOIN. Zero value means - disable this threshold. This block is compressed when any of the two thresholds (by rows or by bytes) are reached."},
            {"cross_join_min_bytes_to_compress", 0, 1_GiB, "Minimal size of block to compress in CROSS JOIN. Zero value means - disable this threshold. This block is compressed when any of the two thresholds (by rows or by bytes) are reached."},
            {"http_max_chunk_size", 0, 0, "Internal limitation"},
            {"prefer_external_sort_block_bytes", 0, DEFAULT_BLOCK_SIZE * 256, "Prefer maximum block bytes for external sort, reduce the memory usage during merging."},
            {"input_format_force_null_for_omitted_fields", false, false, "Disable type-defaults for omitted fields when needed"},
            {"cast_string_to_dynamic_use_inference", false, false, "Add setting to allow converting String to Dynamic through parsing"},
            {"allow_experimental_dynamic_type", false, false, "Add new experimental Dynamic type"},
            {"azure_max_blocks_in_multipart_upload", 50000, 50000, "Maximum number of blocks in multipart upload for Azure."},
            {"allow_archive_path_syntax", false, true, "Added new setting to allow disabling archive path syntax."},
        });
        addSettingsChanges(settings_changes_history, "24.4",
        {
            {"input_format_json_throw_on_bad_escape_sequence", true, true, "Allow to save JSON strings with bad escape sequences"},
            {"max_parsing_threads", 0, 0, "Add a separate setting to control number of threads in parallel parsing from files"},
            {"ignore_drop_queries_probability", 0, 0, "Allow to ignore drop queries in server with specified probability for testing purposes"},
            {"lightweight_deletes_sync", 2, 2, "The same as 'mutation_sync', but controls only execution of lightweight deletes"},
            {"query_cache_system_table_handling", "save", "throw", "The query cache no longer caches results of queries against system tables"},
            {"input_format_json_ignore_unnecessary_fields", false, true, "Ignore unnecessary fields and not parse them. Enabling this may not throw exceptions on json strings of invalid format or with duplicated fields"},
            {"input_format_hive_text_allow_variable_number_of_columns", false, true, "Ignore extra columns in Hive Text input (if file has more columns than expected) and treat missing fields in Hive Text input as default values."},
            {"allow_experimental_database_replicated", false, true, "Database engine Replicated is now in Beta stage"},
            {"temporary_data_in_cache_reserve_space_wait_lock_timeout_milliseconds", (10 * 60 * 1000), (10 * 60 * 1000), "Wait time to lock cache for sapce reservation in temporary data in filesystem cache"},
            {"optimize_rewrite_sum_if_to_count_if", false, true, "Only available for the analyzer, where it works correctly"},
            {"azure_allow_parallel_part_upload", "true", "true", "Use multiple threads for azure multipart upload."},
            {"max_recursive_cte_evaluation_depth", DBMS_RECURSIVE_CTE_MAX_EVALUATION_DEPTH, DBMS_RECURSIVE_CTE_MAX_EVALUATION_DEPTH, "Maximum limit on recursive CTE evaluation depth"},
            {"query_plan_convert_outer_join_to_inner_join", false, true, "Allow to convert OUTER JOIN to INNER JOIN if filter after JOIN always filters default values"},
        });
        addSettingsChanges(settings_changes_history, "24.3",
        {
            {"s3_connect_timeout_ms", 1000, 1000, "Introduce new dedicated setting for s3 connection timeout"},
            {"allow_experimental_shared_merge_tree", false, true, "The setting is obsolete"},
            {"use_page_cache_for_disks_without_file_cache", false, false, "Added userspace page cache"},
            {"read_from_page_cache_if_exists_otherwise_bypass_cache", false, false, "Added userspace page cache"},
            {"page_cache_inject_eviction", false, false, "Added userspace page cache"},
            {"default_table_engine", "None", "MergeTree", "Set default table engine to MergeTree for better usability"},
            {"input_format_json_use_string_type_for_ambiguous_paths_in_named_tuples_inference_from_objects", false, false, "Allow to use String type for ambiguous paths during named tuple inference from JSON objects"},
            {"traverse_shadow_remote_data_paths", false, false, "Traverse shadow directory when query system.remote_data_paths."},
            {"throw_if_deduplication_in_dependent_materialized_views_enabled_with_async_insert", false, true, "Deduplication in dependent materialized view cannot work together with async inserts."},
            {"parallel_replicas_allow_in_with_subquery", false, true, "If true, subquery for IN will be executed on every follower replica"},
            {"log_processors_profiles", false, true, "Enable by default"},
            {"function_locate_has_mysql_compatible_argument_order", false, true, "Increase compatibility with MySQL's locate function."},
            {"allow_suspicious_primary_key", true, false, "Forbid suspicious PRIMARY KEY/ORDER BY for MergeTree (i.e. SimpleAggregateFunction)"},
            {"filesystem_cache_reserve_space_wait_lock_timeout_milliseconds", 1000, 1000, "Wait time to lock cache for sapce reservation in filesystem cache"},
            {"max_parser_backtracks", 0, 1000000, "Limiting the complexity of parsing"},
            {"analyzer_compatibility_join_using_top_level_identifier", false, false, "Force to resolve identifier in JOIN USING from projection"},
            {"distributed_insert_skip_read_only_replicas", false, false, "If true, INSERT into Distributed will skip read-only replicas"},
            {"keeper_max_retries", 10, 10, "Max retries for general keeper operations"},
            {"keeper_retry_initial_backoff_ms", 100, 100, "Initial backoff timeout for general keeper operations"},
            {"keeper_retry_max_backoff_ms", 5000, 5000, "Max backoff timeout for general keeper operations"},
            {"s3queue_allow_experimental_sharded_mode", false, false, "Enable experimental sharded mode of S3Queue table engine. It is experimental because it will be rewritten"},
            {"allow_experimental_analyzer", false, true, "Enable analyzer and planner by default."},
            {"merge_tree_read_split_ranges_into_intersecting_and_non_intersecting_injection_probability", 0.0, 0.0, "For testing of `PartsSplitter` - split read ranges into intersecting and non intersecting every time you read from MergeTree with the specified probability."},
            {"allow_get_client_http_header", false, false, "Introduced a new function."},
            {"output_format_pretty_row_numbers", false, true, "It is better for usability."},
            {"output_format_pretty_max_value_width_apply_for_single_value", true, false, "Single values in Pretty formats won't be cut."},
            {"output_format_parquet_string_as_string", false, true, "ClickHouse allows arbitrary binary data in the String data type, which is typically UTF-8. Parquet/ORC/Arrow Strings only support UTF-8. That's why you can choose which Arrow's data type to use for the ClickHouse String data type - String or Binary. While Binary would be more correct and compatible, using String by default will correspond to user expectations in most cases."},
            {"output_format_orc_string_as_string", false, true, "ClickHouse allows arbitrary binary data in the String data type, which is typically UTF-8. Parquet/ORC/Arrow Strings only support UTF-8. That's why you can choose which Arrow's data type to use for the ClickHouse String data type - String or Binary. While Binary would be more correct and compatible, using String by default will correspond to user expectations in most cases."},
            {"output_format_arrow_string_as_string", false, true, "ClickHouse allows arbitrary binary data in the String data type, which is typically UTF-8. Parquet/ORC/Arrow Strings only support UTF-8. That's why you can choose which Arrow's data type to use for the ClickHouse String data type - String or Binary. While Binary would be more correct and compatible, using String by default will correspond to user expectations in most cases."},
            {"output_format_parquet_compression_method", "lz4", "zstd", "Parquet/ORC/Arrow support many compression methods, including lz4 and zstd. ClickHouse supports each and every compression method. Some inferior tools, such as 'duckdb', lack support for the faster `lz4` compression method, that's why we set zstd by default."},
            {"output_format_orc_compression_method", "lz4", "zstd", "Parquet/ORC/Arrow support many compression methods, including lz4 and zstd. ClickHouse supports each and every compression method. Some inferior tools, such as 'duckdb', lack support for the faster `lz4` compression method, that's why we set zstd by default."},
            {"output_format_pretty_highlight_digit_groups", false, true, "If enabled and if output is a terminal, highlight every digit corresponding to the number of thousands, millions, etc. with underline."},
            {"geo_distance_returns_float64_on_float64_arguments", false, true, "Increase the default precision."},
            {"azure_max_inflight_parts_for_one_file", 20, 20, "The maximum number of a concurrent loaded parts in multipart upload request. 0 means unlimited."},
            {"azure_strict_upload_part_size", 0, 0, "The exact size of part to upload during multipart upload to Azure blob storage."},
            {"azure_min_upload_part_size", 16*1024*1024, 16*1024*1024, "The minimum size of part to upload during multipart upload to Azure blob storage."},
            {"azure_max_upload_part_size", 5ull*1024*1024*1024, 5ull*1024*1024*1024, "The maximum size of part to upload during multipart upload to Azure blob storage."},
            {"azure_upload_part_size_multiply_factor", 2, 2, "Multiply azure_min_upload_part_size by this factor each time azure_multiply_parts_count_threshold parts were uploaded from a single write to Azure blob storage."},
            {"azure_upload_part_size_multiply_parts_count_threshold", 500, 500, "Each time this number of parts was uploaded to Azure blob storage, azure_min_upload_part_size is multiplied by azure_upload_part_size_multiply_factor."},
            {"output_format_csv_serialize_tuple_into_separate_columns", true, true, "A new way of how interpret tuples in CSV format was added."},
            {"input_format_csv_deserialize_separate_columns_into_tuple", true, true, "A new way of how interpret tuples in CSV format was added."},
            {"input_format_csv_try_infer_strings_from_quoted_tuples", true, true, "A new way of how interpret tuples in CSV format was added."},
        });
        addSettingsChanges(settings_changes_history, "24.2",
        {
            {"allow_suspicious_variant_types", true, false, "Don't allow creating Variant type with suspicious variants by default"},
            {"validate_experimental_and_suspicious_types_inside_nested_types", false, true, "Validate usage of experimental and suspicious types inside nested types"},
            {"output_format_values_escape_quote_with_quote", false, false, "If true escape ' with '', otherwise quoted with \\'"},
            {"output_format_pretty_single_large_number_tip_threshold", 0, 1'000'000, "Print a readable number tip on the right side of the table if the block consists of a single number which exceeds this value (except 0)"},
            {"input_format_try_infer_exponent_floats", true, false, "Don't infer floats in exponential notation by default"},
            {"query_plan_optimize_prewhere", true, true, "Allow to push down filter to PREWHERE expression for supported storages"},
            {"async_insert_max_data_size", 1000000, 10485760, "The previous value appeared to be too small."},
            {"async_insert_poll_timeout_ms", 10, 10, "Timeout in milliseconds for polling data from asynchronous insert queue"},
            {"async_insert_use_adaptive_busy_timeout", false, true, "Use adaptive asynchronous insert timeout"},
            {"async_insert_busy_timeout_min_ms", 50, 50, "The minimum value of the asynchronous insert timeout in milliseconds; it also serves as the initial value, which may be increased later by the adaptive algorithm"},
            {"async_insert_busy_timeout_max_ms", 200, 200, "The minimum value of the asynchronous insert timeout in milliseconds; async_insert_busy_timeout_ms is aliased to async_insert_busy_timeout_max_ms"},
            {"async_insert_busy_timeout_increase_rate", 0.2, 0.2, "The exponential growth rate at which the adaptive asynchronous insert timeout increases"},
            {"async_insert_busy_timeout_decrease_rate", 0.2, 0.2, "The exponential growth rate at which the adaptive asynchronous insert timeout decreases"},
            {"format_template_row_format", "", "", "Template row format string can be set directly in query"},
            {"format_template_resultset_format", "", "", "Template result set format string can be set in query"},
            {"split_parts_ranges_into_intersecting_and_non_intersecting_final", true, true, "Allow to split parts ranges into intersecting and non intersecting during FINAL optimization"},
            {"split_intersecting_parts_ranges_into_layers_final", true, true, "Allow to split intersecting parts ranges into layers during FINAL optimization"},
            {"azure_max_single_part_copy_size", 256*1024*1024, 256*1024*1024, "The maximum size of object to copy using single part copy to Azure blob storage."},
            {"min_external_table_block_size_rows", DEFAULT_INSERT_BLOCK_SIZE, DEFAULT_INSERT_BLOCK_SIZE, "Squash blocks passed to external table to specified size in rows, if blocks are not big enough"},
            {"min_external_table_block_size_bytes", DEFAULT_INSERT_BLOCK_SIZE * 256, DEFAULT_INSERT_BLOCK_SIZE * 256, "Squash blocks passed to external table to specified size in bytes, if blocks are not big enough."},
            {"parallel_replicas_prefer_local_join", true, true, "If true, and JOIN can be executed with parallel replicas algorithm, and all storages of right JOIN part are *MergeTree, local JOIN will be used instead of GLOBAL JOIN."},
            {"optimize_time_filter_with_preimage", true, true, "Optimize Date and DateTime predicates by converting functions into equivalent comparisons without conversions (e.g. toYear(col) = 2023 -> col >= '2023-01-01' AND col <= '2023-12-31')"},
            {"extract_key_value_pairs_max_pairs_per_row", 0, 0, "Max number of pairs that can be produced by the `extractKeyValuePairs` function. Used as a safeguard against consuming too much memory."},
            {"default_view_definer", "CURRENT_USER", "CURRENT_USER", "Allows to set default `DEFINER` option while creating a view"},
            {"default_materialized_view_sql_security", "DEFINER", "DEFINER", "Allows to set a default value for SQL SECURITY option when creating a materialized view"},
            {"default_normal_view_sql_security", "INVOKER", "INVOKER", "Allows to set default `SQL SECURITY` option while creating a normal view"},
            {"mysql_map_string_to_text_in_show_columns", false, true, "Reduce the configuration effort to connect ClickHouse with BI tools."},
            {"mysql_map_fixed_string_to_text_in_show_columns", false, true, "Reduce the configuration effort to connect ClickHouse with BI tools."},
        });
        addSettingsChanges(settings_changes_history, "24.1",
        {
            {"print_pretty_type_names", false, true, "Better user experience."},
            {"input_format_json_read_bools_as_strings", false, true, "Allow to read bools as strings in JSON formats by default"},
            {"output_format_arrow_use_signed_indexes_for_dictionary", false, true, "Use signed indexes type for Arrow dictionaries by default as it's recommended"},
            {"allow_experimental_variant_type", false, false, "Add new experimental Variant type"},
            {"use_variant_as_common_type", false, false, "Allow to use Variant in if/multiIf if there is no common type"},
            {"output_format_arrow_use_64_bit_indexes_for_dictionary", false, false, "Allow to use 64 bit indexes type in Arrow dictionaries"},
            {"parallel_replicas_mark_segment_size", 128, 128, "Add new setting to control segment size in new parallel replicas coordinator implementation"},
            {"ignore_materialized_views_with_dropped_target_table", false, false, "Add new setting to allow to ignore materialized views with dropped target table"},
            {"output_format_compression_level", 3, 3, "Allow to change compression level in the query output"},
            {"output_format_compression_zstd_window_log", 0, 0, "Allow to change zstd window log in the query output when zstd compression is used"},
            {"enable_zstd_qat_codec", false, false, "Add new ZSTD_QAT codec"},
            {"enable_vertical_final", false, true, "Use vertical final by default"},
            {"output_format_arrow_use_64_bit_indexes_for_dictionary", false, false, "Allow to use 64 bit indexes type in Arrow dictionaries"},
            {"max_rows_in_set_to_optimize_join", 100000, 0, "Disable join optimization as it prevents from read in order optimization"},
            {"output_format_pretty_color", true, "auto", "Setting is changed to allow also for auto value, disabling ANSI escapes if output is not a tty"},
            {"function_visible_width_behavior", 0, 1, "We changed the default behavior of `visibleWidth` to be more precise"},
            {"max_estimated_execution_time", 0, 0, "Separate max_execution_time and max_estimated_execution_time"},
            {"iceberg_engine_ignore_schema_evolution", false, false, "Allow to ignore schema evolution in Iceberg table engine"},
            {"optimize_injective_functions_in_group_by", false, true, "Replace injective functions by it's arguments in GROUP BY section in analyzer"},
            {"update_insert_deduplication_token_in_dependent_materialized_views", false, false, "Allow to update insert deduplication token with table identifier during insert in dependent materialized views"},
            {"azure_max_unexpected_write_error_retries", 4, 4, "The maximum number of retries in case of unexpected errors during Azure blob storage write"},
            {"split_parts_ranges_into_intersecting_and_non_intersecting_final", false, true, "Allow to split parts ranges into intersecting and non intersecting during FINAL optimization"},
            {"split_intersecting_parts_ranges_into_layers_final", true, true, "Allow to split intersecting parts ranges into layers during FINAL optimization"}
        });
        addSettingsChanges(settings_changes_history, "23.12",
        {
            {"allow_suspicious_ttl_expressions", true, false, "It is a new setting, and in previous versions the behavior was equivalent to allowing."},
            {"input_format_parquet_allow_missing_columns", false, true, "Allow missing columns in Parquet files by default"},
            {"input_format_orc_allow_missing_columns", false, true, "Allow missing columns in ORC files by default"},
            {"input_format_arrow_allow_missing_columns", false, true, "Allow missing columns in Arrow files by default"}
        });
        addSettingsChanges(settings_changes_history, "23.11",
        {
            {"parsedatetime_parse_without_leading_zeros", false, true, "Improved compatibility with MySQL DATE_FORMAT/STR_TO_DATE"}
        });
        addSettingsChanges(settings_changes_history, "23.9",
        {
            {"optimize_group_by_constant_keys", false, true, "Optimize group by constant keys by default"},
            {"input_format_json_try_infer_named_tuples_from_objects", false, true, "Try to infer named Tuples from JSON objects by default"},
            {"input_format_json_read_numbers_as_strings", false, true, "Allow to read numbers as strings in JSON formats by default"},
            {"input_format_json_read_arrays_as_strings", false, true, "Allow to read arrays as strings in JSON formats by default"},
            {"input_format_json_infer_incomplete_types_as_strings", false, true, "Allow to infer incomplete types as Strings in JSON formats by default"},
            {"input_format_json_try_infer_numbers_from_strings", true, false, "Don't infer numbers from strings in JSON formats by default to prevent possible parsing errors"},
            {"http_write_exception_in_output_format", false, true, "Output valid JSON/XML on exception in HTTP streaming."}
        });
        addSettingsChanges(settings_changes_history, "23.8",
        {
            {"rewrite_count_distinct_if_with_count_distinct_implementation", false, true, "Rewrite countDistinctIf with count_distinct_implementation configuration"}
        });
        addSettingsChanges(settings_changes_history, "23.7",
        {
            {"function_sleep_max_microseconds_per_block", 0, 3000000, "In previous versions, the maximum sleep time of 3 seconds was applied only for `sleep`, but not for `sleepEachRow` function. In the new version, we introduce this setting. If you set compatibility with the previous versions, we will disable the limit altogether."}
        });
        addSettingsChanges(settings_changes_history, "23.6",
        {
            {"http_send_timeout", 180, 30, "3 minutes seems crazy long. Note that this is timeout for a single network write call, not for the whole upload operation."},
            {"http_receive_timeout", 180, 30, "See http_send_timeout."}
        });
        addSettingsChanges(settings_changes_history, "23.5",
        {
            {"input_format_parquet_preserve_order", true, false, "Allow Parquet reader to reorder rows for better parallelism."},
            {"parallelize_output_from_storages", false, true, "Allow parallelism when executing queries that read from file/url/s3/etc. This may reorder rows."},
            {"use_with_fill_by_sorting_prefix", false, true, "Columns preceding WITH FILL columns in ORDER BY clause form sorting prefix. Rows with different values in sorting prefix are filled independently"},
            {"output_format_parquet_compliant_nested_types", false, true, "Change an internal field name in output Parquet file schema."}
        });
        addSettingsChanges(settings_changes_history, "23.4",
        {
            {"allow_suspicious_indices", true, false, "If true, index can defined with identical expressions"},
            {"allow_nonconst_timezone_arguments", true, false, "Allow non-const timezone arguments in certain time-related functions like toTimeZone(), fromUnixTimestamp*(), snowflakeToDateTime*()."},
            {"connect_timeout_with_failover_ms", 50, 1000, "Increase default connect timeout because of async connect"},
            {"connect_timeout_with_failover_secure_ms", 100, 1000, "Increase default secure connect timeout because of async connect"},
            {"hedged_connection_timeout_ms", 100, 50, "Start new connection in hedged requests after 50 ms instead of 100 to correspond with previous connect timeout"},
            {"formatdatetime_f_prints_single_zero", true, false, "Improved compatibility with MySQL DATE_FORMAT()/STR_TO_DATE()"},
            {"formatdatetime_parsedatetime_m_is_month_name", false, true, "Improved compatibility with MySQL DATE_FORMAT/STR_TO_DATE"}
        });
        addSettingsChanges(settings_changes_history, "23.3",
        {
            {"output_format_parquet_version", "1.0", "2.latest", "Use latest Parquet format version for output format"},
            {"input_format_json_ignore_unknown_keys_in_named_tuple", false, true, "Improve parsing JSON objects as named tuples"},
            {"input_format_native_allow_types_conversion", false, true, "Allow types conversion in Native input forma"},
            {"output_format_arrow_compression_method", "none", "lz4_frame", "Use lz4 compression in Arrow output format by default"},
            {"output_format_parquet_compression_method", "snappy", "lz4", "Use lz4 compression in Parquet output format by default"},
            {"output_format_orc_compression_method", "none", "lz4_frame", "Use lz4 compression in ORC output format by default"},
            {"async_query_sending_for_remote", false, true, "Create connections and send query async across shards"}
        });
        addSettingsChanges(settings_changes_history, "23.2",
        {
            {"output_format_parquet_fixed_string_as_fixed_byte_array", false, true, "Use Parquet FIXED_LENGTH_BYTE_ARRAY type for FixedString by default"},
            {"output_format_arrow_fixed_string_as_fixed_byte_array", false, true, "Use Arrow FIXED_SIZE_BINARY type for FixedString by default"},
            {"query_plan_remove_redundant_distinct", false, true, "Remove redundant Distinct step in query plan"},
            {"optimize_duplicate_order_by_and_distinct", true, false, "Remove duplicate ORDER BY and DISTINCT if it's possible"},
            {"insert_keeper_max_retries", 0, 20, "Enable reconnections to Keeper on INSERT, improve reliability"}
        });
        addSettingsChanges(settings_changes_history, "23.1",
        {
            {"input_format_json_read_objects_as_strings", 0, 1, "Enable reading nested json objects as strings while object type is experimental"},
            {"input_format_json_defaults_for_missing_elements_in_named_tuple", false, true, "Allow missing elements in JSON objects while reading named tuples by default"},
            {"input_format_csv_detect_header", false, true, "Detect header in CSV format by default"},
            {"input_format_tsv_detect_header", false, true, "Detect header in TSV format by default"},
            {"input_format_custom_detect_header", false, true, "Detect header in CustomSeparated format by default"},
            {"query_plan_remove_redundant_sorting", false, true, "Remove redundant sorting in query plan. For example, sorting steps related to ORDER BY clauses in subqueries"}
        });
        addSettingsChanges(settings_changes_history, "22.12",
        {
            {"max_size_to_preallocate_for_aggregation", 10'000'000, 100'000'000, "This optimizes performance"},
            {"query_plan_aggregation_in_order", 0, 1, "Enable some refactoring around query plan"},
            {"format_binary_max_string_size", 0, 1_GiB, "Prevent allocating large amount of memory"}
        });
        addSettingsChanges(settings_changes_history, "22.11",
        {
            {"use_structure_from_insertion_table_in_table_functions", 0, 2, "Improve using structure from insertion table in table functions"}
        });
        addSettingsChanges(settings_changes_history, "22.9",
        {
            {"force_grouping_standard_compatibility", false, true, "Make GROUPING function output the same as in SQL standard and other DBMS"}
        });
        addSettingsChanges(settings_changes_history, "22.7",
        {
            {"cross_to_inner_join_rewrite", 1, 2, "Force rewrite comma join to inner"},
            {"enable_positional_arguments", false, true, "Enable positional arguments feature by default"},
            {"format_csv_allow_single_quotes", true, false, "Most tools don't treat single quote in CSV specially, don't do it by default too"}
        });
        addSettingsChanges(settings_changes_history, "22.6",
        {
            {"output_format_json_named_tuples_as_objects", false, true, "Allow to serialize named tuples as JSON objects in JSON formats by default"},
            {"input_format_skip_unknown_fields", false, true, "Optimize reading subset of columns for some input formats"}
        });
        addSettingsChanges(settings_changes_history, "22.5",
        {
            {"memory_overcommit_ratio_denominator", 0, 1073741824, "Enable memory overcommit feature by default"},
            {"memory_overcommit_ratio_denominator_for_user", 0, 1073741824, "Enable memory overcommit feature by default"}
        });
        addSettingsChanges(settings_changes_history, "22.4",
        {
            {"allow_settings_after_format_in_insert", true, false, "Do not allow SETTINGS after FORMAT for INSERT queries because ClickHouse interpret SETTINGS as some values, which is misleading"}
        });
        addSettingsChanges(settings_changes_history, "22.3",
        {
            {"cast_ipv4_ipv6_default_on_conversion_error", true, false, "Make functions cast(value, 'IPv4') and cast(value, 'IPv6') behave same as toIPv4 and toIPv6 functions"}
        });
        addSettingsChanges(settings_changes_history, "21.12",
        {
            {"stream_like_engine_allow_direct_select", true, false, "Do not allow direct select for Kafka/RabbitMQ/FileLog by default"}
        });
        addSettingsChanges(settings_changes_history, "21.9",
        {
            {"output_format_decimal_trailing_zeros", true, false, "Do not output trailing zeros in text representation of Decimal types by default for better looking output"},
            {"use_hedged_requests", false, true, "Enable Hedged Requests feature by default"}
        });
        addSettingsChanges(settings_changes_history, "21.7",
        {
            {"legacy_column_name_of_tuple_literal", true, false, "Add this setting only for compatibility reasons. It makes sense to set to 'true', while doing rolling update of cluster from version lower than 21.7 to higher"}
        });
        addSettingsChanges(settings_changes_history, "21.5",
        {
            {"async_socket_for_remote", false, true, "Fix all problems and turn on asynchronous reads from socket for remote queries by default again"}
        });
        addSettingsChanges(settings_changes_history, "21.3",
        {
            {"async_socket_for_remote", true, false, "Turn off asynchronous reads from socket for remote queries because of some problems"},
            {"optimize_normalize_count_variants", false, true, "Rewrite aggregate functions that semantically equals to count() as count() by default"},
            {"normalize_function_names", false, true, "Normalize function names to their canonical names, this was needed for projection query routing"}
        });
        addSettingsChanges(settings_changes_history, "21.2",
        {
            {"enable_global_with_statement", false, true, "Propagate WITH statements to UNION queries and all subqueries by default"}
        });
        addSettingsChanges(settings_changes_history, "21.1",
        {
            {"insert_quorum_parallel", false, true, "Use parallel quorum inserts by default. It is significantly more convenient to use than sequential quorum inserts"},
            {"input_format_null_as_default", false, true, "Allow to insert NULL as default for input formats by default"},
            {"optimize_on_insert", false, true, "Enable data optimization on INSERT by default for better user experience"},
            {"use_compact_format_in_distributed_parts_names", false, true, "Use compact format for async INSERT into Distributed tables by default"}
        });
        addSettingsChanges(settings_changes_history, "20.10",
        {
            {"format_regexp_escaping_rule", "Escaped", "Raw", "Use Raw as default escaping rule for Regexp format to male the behaviour more like to what users expect"}
        });
        addSettingsChanges(settings_changes_history, "20.7",
        {
            {"show_table_uuid_in_table_create_query_if_not_nil", true, false, "Stop showing  UID of the table in its CREATE query for Engine=Atomic"}
        });
        addSettingsChanges(settings_changes_history, "20.5",
        {
            {"input_format_with_names_use_header", false, true, "Enable using header with names for formats with WithNames/WithNamesAndTypes suffixes"},
            {"allow_suspicious_codecs", true, false, "Don't allow to specify meaningless compression codecs"}
        });
        addSettingsChanges(settings_changes_history, "20.4",
        {
            {"validate_polygons", false, true, "Throw exception if polygon is invalid in function pointInPolygon by default instead of returning possibly wrong results"}
        });
        addSettingsChanges(settings_changes_history, "19.18",
        {
            {"enable_scalar_subquery_optimization", false, true, "Prevent scalar subqueries from (de)serializing large scalar values and possibly avoid running the same subquery more than once"}
        });
        addSettingsChanges(settings_changes_history, "19.14",
        {
            {"any_join_distinct_right_table_keys", true, false, "Disable ANY RIGHT and ANY FULL JOINs by default to avoid inconsistency"}
        });
        addSettingsChanges(settings_changes_history, "19.12",
        {
            {"input_format_defaults_for_omitted_fields", false, true, "Enable calculation of complex default expressions for omitted fields for some input formats, because it should be the expected behaviour"}
        });
        addSettingsChanges(settings_changes_history, "19.5",
        {
            {"max_partitions_per_insert_block", 0, 100, "Add a limit for the number of partitions in one block"}
        });
        addSettingsChanges(settings_changes_history, "18.12.17",
        {
            {"enable_optimize_predicate_expression", 0, 1, "Optimize predicates to subqueries by default"}
        });
    });
    return settings_changes_history;
}

const VersionToSettingsChangesMap & getMergeTreeSettingsChangesHistory()
{
    static VersionToSettingsChangesMap merge_tree_settings_changes_history;
    static std::once_flag initialized_flag;
    std::call_once(initialized_flag, [&]
    {
        addSettingsChanges(merge_tree_settings_changes_history, "25.5",
        {
        });
        addSettingsChanges(merge_tree_settings_changes_history, "25.4",
        {
            /// Release closed. Please use 25.5
            {"refresh_parts_interval", 0, 0, "A new setting"},
            {"max_merge_delayed_streams_for_parallel_write", 1000, 40, "New setting"},
            {"max_postpone_time_for_failed_replicated_fetches_ms", 1ULL * 60 * 1000, 1ULL * 60 * 1000, "Added new setting to enable postponing fetch tasks in the replication queue."},
            {"max_postpone_time_for_failed_replicated_merges_ms", 1ULL * 60 * 1000, 1ULL * 60 * 1000, "Added new setting to enable postponing merge tasks in the replication queue."},
            {"max_postpone_time_for_failed_replicated_tasks_ms", 5ULL * 60 * 1000, 5ULL * 60 * 1000, "Added new setting to enable postponing tasks in the replication queue."},
            {"allow_summing_columns_in_partition_or_order_key", true, false, "New setting to allow summing of partition or sorting key columns"},
            /// Release closed. Please use 25.5
        });
        addSettingsChanges(merge_tree_settings_changes_history, "25.3",
        {
            /// Release closed. Please use 25.4
            {"shared_merge_tree_enable_keeper_parts_extra_data", false, false, "New setting"},
            {"zero_copy_merge_mutation_min_parts_size_sleep_no_scale_before_lock", 0, 0, "New setting"},
            {"enable_replacing_merge_with_cleanup_for_min_age_to_force_merge", false, false, "New setting to allow automatic cleanup merges for ReplacingMergeTree"},
            /// Release closed. Please use 25.4
        });
        addSettingsChanges(merge_tree_settings_changes_history, "25.2",
        {
            /// Release closed. Please use 25.3
            {"shared_merge_tree_initial_parts_update_backoff_ms", 50, 50, "New setting"},
            {"shared_merge_tree_max_parts_update_backoff_ms", 5000, 5000, "New setting"},
            {"shared_merge_tree_interserver_http_connection_timeout_ms", 100, 100, "New setting"},
            {"columns_and_secondary_indices_sizes_lazy_calculation", true, true, "New setting to calculate columns and indices sizes lazily"},
            {"table_disk", false, false, "New setting"},
            {"allow_reduce_blocking_parts_task", false, true, "Now SMT will remove stale blocking parts from ZooKeeper by default"},
            {"shared_merge_tree_max_suspicious_broken_parts", 0, 0, "Max broken parts for SMT, if more - deny automatic detach"},
            {"shared_merge_tree_max_suspicious_broken_parts_bytes", 0, 0, "Max size of all broken parts for SMT, if more - deny automatic detach"},
            /// Release closed. Please use 25.3
        });
        addSettingsChanges(merge_tree_settings_changes_history, "25.1",
        {
            /// Release closed. Please use 25.2
            {"shared_merge_tree_try_fetch_part_in_memory_data_from_replicas", false, false, "New setting to fetch parts data from other replicas"},
            {"enable_max_bytes_limit_for_min_age_to_force_merge", false, false, "Added new setting to limit max bytes for min_age_to_force_merge."},
            {"enable_max_bytes_limit_for_min_age_to_force_merge", false, false, "New setting"},
            {"add_minmax_index_for_numeric_columns", false, false, "New setting"},
            {"add_minmax_index_for_string_columns", false, false, "New setting"},
            {"materialize_skip_indexes_on_merge", true, true, "New setting"},
            {"merge_max_bytes_to_prewarm_cache", 1ULL * 1024 * 1024 * 1024, 1ULL * 1024 * 1024 * 1024, "Cloud sync"},
            {"merge_total_max_bytes_to_prewarm_cache", 15ULL * 1024 * 1024 * 1024, 15ULL * 1024 * 1024 * 1024, "Cloud sync"},
            {"reduce_blocking_parts_sleep_ms", 5000, 5000, "Cloud sync"},
            {"number_of_partitions_to_consider_for_merge", 10, 10, "Cloud sync"},
            {"shared_merge_tree_enable_outdated_parts_check", true, true, "Cloud sync"},
            {"shared_merge_tree_max_parts_update_leaders_in_total", 6, 6, "Cloud sync"},
            {"shared_merge_tree_max_parts_update_leaders_per_az", 2, 2, "Cloud sync"},
            {"shared_merge_tree_leader_update_period_seconds", 30, 30, "Cloud sync"},
            {"shared_merge_tree_leader_update_period_random_add_seconds", 10, 10, "Cloud sync"},
            {"shared_merge_tree_read_virtual_parts_from_leader", true, true, "Cloud sync"},
            {"shared_merge_tree_interserver_http_timeout_ms", 10000, 10000, "Cloud sync"},
            {"shared_merge_tree_max_replicas_for_parts_deletion", 10, 10, "Cloud sync"},
            {"shared_merge_tree_max_replicas_to_merge_parts_for_each_parts_range", 5, 5, "Cloud sync"},
            {"shared_merge_tree_use_outdated_parts_compact_format", false, false, "Cloud sync"},
            {"shared_merge_tree_memo_ids_remove_timeout_seconds", 1800, 1800, "Cloud sync"},
            {"shared_merge_tree_idle_parts_update_seconds", 3600, 3600, "Cloud sync"},
            {"shared_merge_tree_max_outdated_parts_to_process_at_once", 1000, 1000, "Cloud sync"},
            {"shared_merge_tree_postpone_next_merge_for_locally_merged_parts_rows_threshold", 1000000, 1000000, "Cloud sync"},
            {"shared_merge_tree_postpone_next_merge_for_locally_merged_parts_ms", 0, 0, "Cloud sync"},
            {"shared_merge_tree_range_for_merge_window_size", 10, 10, "Cloud sync"},
            {"shared_merge_tree_use_too_many_parts_count_from_virtual_parts", 0, 0, "Cloud sync"},
            {"shared_merge_tree_create_per_replica_metadata_nodes", true, true, "Cloud sync"},
            {"shared_merge_tree_use_metadata_hints_cache", true, true, "Cloud sync"},
            {"notify_newest_block_number", false, false, "Cloud sync"},
            {"allow_reduce_blocking_parts_task", false, false, "Cloud sync"},
            /// Release closed. Please use 25.2
        });
        addSettingsChanges(merge_tree_settings_changes_history, "24.12",
        {
            /// Release closed. Please use 25.1
            {"enforce_index_structure_match_on_partition_manipulation", true, false, "New setting"},
            {"use_primary_key_cache", false, false, "New setting"},
            {"prewarm_primary_key_cache", false, false, "New setting"},
            {"min_bytes_to_prewarm_caches", 0, 0, "New setting"},
            {"allow_experimental_reverse_key", false, false, "New setting"},
            /// Release closed. Please use 25.1
        });
        addSettingsChanges(merge_tree_settings_changes_history, "24.11",
        {
        });
        addSettingsChanges(merge_tree_settings_changes_history, "24.10",
        {
        });
        addSettingsChanges(merge_tree_settings_changes_history, "24.9",
        {
        });
        addSettingsChanges(merge_tree_settings_changes_history, "24.8",
        {
            {"deduplicate_merge_projection_mode", "ignore", "throw", "Do not allow to create inconsistent projection"}
        });
    });

    return merge_tree_settings_changes_history;
}

}<|MERGE_RESOLUTION|>--- conflicted
+++ resolved
@@ -87,11 +87,8 @@
             {"query_condition_cache_store_conditions_as_plaintext", false, false, "New setting"},
             {"min_os_cpu_wait_time_ratio_to_throw", 0, 2, "New setting"},
             {"max_os_cpu_wait_time_ratio_to_throw", 0, 6, "New setting"},
-<<<<<<< HEAD
             {"query_plan_merge_filter_into_join_condition", false, true, "Added new setting to merge filter into join condition"},
-=======
             /// Release closed. Please use 25.5
->>>>>>> cb050202
         });
         addSettingsChanges(settings_changes_history, "25.3",
         {
