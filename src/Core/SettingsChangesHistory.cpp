--- conflicted
+++ resolved
@@ -653,11 +653,8 @@
     {
         addSettingsChanges(merge_tree_settings_changes_history, "25.2",
         {
-<<<<<<< HEAD
             {"columns_and_secondary_indices_sizes_lazy_calculation", true, true, "New setting to calculate columns and indices sizes lazily"}
-=======
             {"table_disk", false, false, "New setting"},
->>>>>>> c77e02d3
         });
         addSettingsChanges(merge_tree_settings_changes_history, "25.1",
         {
