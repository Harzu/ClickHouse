--- conflicted
+++ resolved
@@ -623,15 +623,9 @@
     {
         addSettingsChanges(merge_tree_settings_changes_history, "25.1",
         {
-<<<<<<< HEAD
             {"enable_max_bytes_limit_for_min_age_to_force_merge", false, false, "Added new setting to limit max bytes for min_age_to_force_merge."},
-        }
-    },
-    {"24.12",
-=======
         });
         addSettingsChanges(merge_tree_settings_changes_history, "24.12",
->>>>>>> b3b9000d
         {
             /// Release closed. Please use 25.1
             {"enforce_index_structure_match_on_partition_manipulation", true, false, "Add new setting to allow attach when source table's projections and secondary indices is a subset of those in the target table."},
