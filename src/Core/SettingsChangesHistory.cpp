#include <Core/Defines.h>
#include <Core/SettingsChangesHistory.h>
#include <IO/ReadBufferFromString.h>
#include <IO/ReadHelpers.h>
#include <boost/algorithm/string.hpp>

#include <fmt/ranges.h>


namespace DB
{

namespace ErrorCodes
{
    extern const int BAD_ARGUMENTS;
    extern const int LOGICAL_ERROR;
}

ClickHouseVersion::ClickHouseVersion(std::string_view version)
{
    Strings split;
    boost::split(split, version, [](char c){ return c == '.'; });
    components.reserve(split.size());
    if (split.empty())
        throw Exception{ErrorCodes::BAD_ARGUMENTS, "Cannot parse ClickHouse version here: {}", version};

    for (const auto & split_element : split)
    {
        size_t component;
        ReadBufferFromString buf(split_element);
        if (!tryReadIntText(component, buf) || !buf.eof())
            throw Exception{ErrorCodes::BAD_ARGUMENTS, "Cannot parse ClickHouse version here: {}", version};
        components.push_back(component);
    }
}

String ClickHouseVersion::toString() const
{
    return fmt::format("{}", fmt::join(components, "."));
}

static void addSettingsChanges(
    VersionToSettingsChangesMap & settings_changes_history,
    std::string_view version,
    SettingsChangesHistory::SettingsChanges && changes)
{
    /// Forbid duplicate versions
    auto [_, inserted] = settings_changes_history.emplace(ClickHouseVersion(version), std::move(changes));
    if (!inserted)
        throw Exception{ErrorCodes::LOGICAL_ERROR, "Detected duplicate version '{}'", ClickHouseVersion(version).toString()};
}

const VersionToSettingsChangesMap & getSettingsChangesHistory()
{
    static VersionToSettingsChangesMap settings_changes_history;
    static std::once_flag initialized_flag;
    std::call_once(initialized_flag, [&]
    {
        // clang-format off
        /// History of settings changes that controls some backward incompatible changes
        /// across all ClickHouse versions. It maps ClickHouse version to settings changes that were done
        /// in this version. This history contains both changes to existing settings and newly added settings.
        /// Settings changes is a vector of structs
        ///     {setting_name, previous_value, new_value, reason}.
        /// For newly added setting choose the most appropriate previous_value (for example, if new setting
        /// controls new feature and it's 'true' by default, use 'false' as previous_value).
        /// It's used to implement `compatibility` setting (see https://github.com/ClickHouse/ClickHouse/issues/35972)
        /// Note: please check if the key already exists to prevent duplicate entries.
        addSettingsChanges(settings_changes_history, "25.5",
        {
            {"geotoh3_lon_lat_input_order", true, false, "A new setting for legacy behaviour to set lon and lat order"},
            {"secondary_indices_enable_bulk_filtering", false, true, "A new algorithm for filtering by data skipping indices"},
            {"implicit_table_at_top_level", "", "", "A new setting, used in clickhouse-local"},
            {"use_skip_indexes_if_final_exact_mode", 0, 0, "This setting was introduced to help FINAL query return correct results with skip indexes"},
            {"parallel_replicas_insert_select_local_pipeline", false, false, "Use local pipeline during distributed INSERT SELECT with parallel replicas. Currently disabled due to performance issues"},
        });
        addSettingsChanges(settings_changes_history, "25.4",
        {
<<<<<<< HEAD
            {"use_page_cache_for_local_disks", false, false, "New setting"},
            {"use_page_cache_for_object_storage", false, false, "New setting"},
=======
            /// Release closed. Please use 25.5
            {"use_query_condition_cache", false, true, "A new optimization"},
            {"allow_materialized_view_with_bad_select", true, false, "Don't allow creating MVs referencing nonexistent columns or tables"},
            {"query_plan_optimize_lazy_materialization", false, true, "Added new setting to use query plan for lazy materialization optimisation"},
            {"query_plan_max_limit_for_lazy_materialization", 10, 10, "Added new setting to control maximum limit value that allows to use query plan for lazy materialization optimisation. If zero, there is no limit"},
>>>>>>> 75ec9df9
            {"query_plan_convert_join_to_in", false, false, "New setting"},
            {"enable_hdfs_pread", true, true, "New setting."},
            {"low_priority_query_wait_time_ms", 1000, 1000, "New setting."},
            {"serialize_query_plan", false, false, "NewSetting"},
            {"allow_experimental_shared_set_join", 0, 1, "A setting for ClickHouse Cloud to enable SharedSet and SharedJoin"},
            {"allow_special_bool_values_inside_variant", true, false, "Don't allow special bool values during Variant type parsing"},
            {"cast_string_to_variant_use_inference", true, true, "New setting to enable/disable types inference during CAST from String to Variant"},
            {"distributed_cache_read_request_max_tries", 20, 20, "New setting"},
            {"query_condition_cache_store_conditions_as_plaintext", false, false, "New setting"},
            {"min_os_cpu_wait_time_ratio_to_throw", 0, 2, "New setting"},
            {"max_os_cpu_wait_time_ratio_to_throw", 0, 6, "New setting"},
            {"query_plan_merge_filter_into_join_condition", false, true, "Added new setting to merge filter into join condition"},
            {"use_local_cache_for_remote_storage", true, false, "Obsolete setting."},
            {"iceberg_timestamp_ms", 0, 0, "New setting."},
            {"iceberg_snapshot_id", 0, 0, "New setting."},
            {"use_iceberg_metadata_files_cache", true, true, "New setting"},
            {"query_plan_join_shard_by_pk_ranges", false, false, "New setting"},
            /// Release closed. Please use 25.5
        });
        addSettingsChanges(settings_changes_history, "25.3",
        {
            /// Release closed. Please use 25.4
            {"enable_json_type", false, true, "JSON data type is production-ready"},
            {"enable_dynamic_type", false, true, "Dynamic data type is production-ready"},
            {"enable_variant_type", false, true, "Variant data type is production-ready"},
            {"allow_experimental_json_type", false, true, "JSON data type is production-ready"},
            {"allow_experimental_dynamic_type", false, true, "Dynamic data type is production-ready"},
            {"allow_experimental_variant_type", false, true, "Variant data type is production-ready"},
            {"allow_experimental_database_unity_catalog", false, false, "Allow experimental database engine DataLakeCatalog with catalog_type = 'unity'"},
            {"allow_experimental_database_glue_catalog", false, false, "Allow experimental database engine DataLakeCatalog with catalog_type = 'glue'"},
            {"use_page_cache_with_distributed_cache", false, false, "New setting"},
            {"use_query_condition_cache", false, false, "New setting."},
            {"parallel_replicas_for_cluster_engines", false, true, "New setting."},
            /// Release closed. Please use 25.4
        });
        addSettingsChanges(settings_changes_history, "25.2",
        {
            /// Release closed. Please use 25.3
            {"schema_inference_make_json_columns_nullable", false, false, "Allow to infer Nullable(JSON) during schema inference"},
            {"query_plan_use_new_logical_join_step", false, true, "Enable new step"},
            {"postgresql_fault_injection_probability", 0., 0., "New setting"},
            {"apply_settings_from_server", false, true, "Client-side code (e.g. INSERT input parsing and query output formatting) will use the same settings as the server, including settings from server config."},
            {"merge_tree_use_deserialization_prefixes_cache", true, true, "A new setting to control the usage of deserialization prefixes cache in MergeTree"},
            {"merge_tree_use_prefixes_deserialization_thread_pool", true, true, "A new setting controlling the usage of the thread pool for parallel prefixes deserialization in MergeTree"},
            {"optimize_and_compare_chain", false, true, "A new setting"},
            {"enable_adaptive_memory_spill_scheduler", false, false, "New setting. Enable spill memory data into external storage adaptively."},
            {"output_format_parquet_write_bloom_filter", false, true, "Added support for writing Parquet bloom filters."},
            {"output_format_parquet_bloom_filter_bits_per_value", 10.5, 10.5, "New setting."},
            {"output_format_parquet_bloom_filter_flush_threshold_bytes", 128 * 1024 * 1024, 128 * 1024 * 1024, "New setting."},
            {"output_format_pretty_max_rows", 10000, 1000, "It is better for usability - less amount to scroll."},
            {"restore_replicated_merge_tree_to_shared_merge_tree", false, false, "New setting."},
            {"parallel_replicas_only_with_analyzer", true, true, "Parallel replicas is supported only with analyzer enabled"},
            {"s3_allow_multipart_copy", true, true, "New setting."},
            /// Release closed. Please use 25.3
        });
        addSettingsChanges(settings_changes_history, "25.1",
        {
            /// Release closed. Please use 25.2
            {"allow_not_comparable_types_in_order_by", true, false, "Don't allow not comparable types in order by by default"},
            {"allow_not_comparable_types_in_comparison_functions", true, false, "Don't allow not comparable types in comparison functions by default"},
            {"output_format_json_pretty_print", false, true, "Print values in a pretty format in JSON output format by default"},
            {"allow_experimental_ts_to_grid_aggregate_function", false, false, "Cloud only"},
            {"formatdatetime_f_prints_scale_number_of_digits", true, false, "New setting."},
            {"distributed_cache_connect_max_tries", 20, 20, "Cloud only"},
            {"query_plan_use_new_logical_join_step", false, false, "New join step, internal change"},
            {"distributed_cache_min_bytes_for_seek", 0, 0, "New private setting."},
            {"use_iceberg_partition_pruning", false, false, "New setting"},
            {"max_bytes_ratio_before_external_group_by", 0.0, 0.5, "Enable automatic spilling to disk by default."},
            {"max_bytes_ratio_before_external_sort", 0.0, 0.5, "Enable automatic spilling to disk by default."},
            {"min_external_sort_block_bytes", 0., 100_MiB, "New setting."},
            {"s3queue_migrate_old_metadata_to_buckets", false, false, "New setting."},
            {"distributed_cache_pool_behaviour_on_limit", "allocate_bypassing_pool", "wait", "Cloud only"},
            {"use_hive_partitioning", false, true, "Enabled the setting by default."},
            {"query_plan_try_use_vector_search", false, true, "New setting."},
            {"short_circuit_function_evaluation_for_nulls", false, true, "Allow to execute functions with Nullable arguments only on rows with non-NULL values in all arguments"},
            {"short_circuit_function_evaluation_for_nulls_threshold", 1.0, 1.0, "Ratio threshold of NULL values to execute functions with Nullable arguments only on rows with non-NULL values in all arguments. Applies when setting short_circuit_function_evaluation_for_nulls is enabled."},
            {"output_format_orc_writer_time_zone_name", "GMT", "GMT", "The time zone name for ORC writer, the default ORC writer's time zone is GMT."},
            {"output_format_pretty_highlight_trailing_spaces", false, true, "A new setting."},
            {"allow_experimental_bfloat16_type", false, true, "Add new BFloat16 type"},
            {"allow_push_predicate_ast_for_distributed_subqueries", false, true, "A new setting"},
            {"output_format_pretty_squash_consecutive_ms", 0, 50, "Add new setting"},
            {"output_format_pretty_squash_max_wait_ms", 0, 1000, "Add new setting"},
            {"output_format_pretty_max_column_name_width_cut_to", 0, 24, "A new setting"},
            {"output_format_pretty_max_column_name_width_min_chars_to_cut", 0, 4, "A new setting"},
            {"output_format_pretty_multiline_fields", false, true, "A new setting"},
            {"output_format_pretty_fallback_to_vertical", false, true, "A new setting"},
            {"output_format_pretty_fallback_to_vertical_max_rows_per_chunk", 0, 100, "A new setting"},
            {"output_format_pretty_fallback_to_vertical_min_columns", 0, 5, "A new setting"},
            {"output_format_pretty_fallback_to_vertical_min_table_width", 0, 250, "A new setting"},
            {"merge_table_max_tables_to_look_for_schema_inference", 1, 1000, "A new setting"},
            {"max_autoincrement_series", 1000, 1000, "A new setting"},
            {"validate_enum_literals_in_operators", false, false, "A new setting"},
            {"allow_experimental_kusto_dialect", true, false, "A new setting"},
            {"allow_experimental_prql_dialect", true, false, "A new setting"},
            {"h3togeo_lon_lat_result_order", true, false, "A new setting"},
            {"max_parallel_replicas", 1, 1000, "Use up to 1000 parallel replicas by default."},
            {"allow_general_join_planning", false, true, "Allow more general join planning algorithm when hash join algorithm is enabled."},
            {"optimize_extract_common_expressions", false, true, "Optimize WHERE, PREWHERE, ON, HAVING and QUALIFY expressions by extracting common expressions out from disjunction of conjunctions."},
            /// Release closed. Please use 25.2
        });
        addSettingsChanges(settings_changes_history, "24.12",
        {
            /// Release closed. Please use 25.1
            {"allow_experimental_database_iceberg", false, false, "New setting."},
            {"shared_merge_tree_sync_parts_on_partition_operations", 1, 1, "New setting. By default parts are always synchronized"},
            {"query_plan_join_swap_table", "false", "auto", "New setting. Right table was always chosen before."},
            {"max_size_to_preallocate_for_aggregation", 100'000'000, 1'000'000'000'000, "Enable optimisation for bigger tables."},
            {"max_size_to_preallocate_for_joins", 100'000'000, 1'000'000'000'000, "Enable optimisation for bigger tables."},
            {"max_bytes_ratio_before_external_group_by", 0., 0., "New setting."},
            {"optimize_extract_common_expressions", false, false, "Introduce setting to optimize WHERE, PREWHERE, ON, HAVING and QUALIFY expressions by extracting common expressions out from disjunction of conjunctions."},
            {"max_bytes_ratio_before_external_sort", 0., 0., "New setting."},
            {"use_async_executor_for_materialized_views", false, false, "New setting."},
            {"http_response_headers", "", "", "New setting."},
            {"output_format_parquet_datetime_as_uint32", true, false, "Write DateTime as DateTime64(3) instead of UInt32 (these are the two Parquet types closest to DateTime)."},
            {"skip_redundant_aliases_in_udf", false, false, "When enabled, this allows you to use the same user defined function several times for several materialized columns in the same table."},
            {"parallel_replicas_index_analysis_only_on_coordinator", true, true, "Index analysis done only on replica-coordinator and skipped on other replicas. Effective only with enabled parallel_replicas_local_plan"}, // enabling it was moved to 24.10
            {"least_greatest_legacy_null_behavior", true, false, "New setting"},
            {"use_concurrency_control", false, true, "Enable concurrency control by default"},
            {"join_algorithm", "default", "direct,parallel_hash,hash", "'default' was deprecated in favor of explicitly specified join algorithms, also parallel_hash is now preferred over hash"},
            /// Release closed. Please use 25.1
        });
        addSettingsChanges(settings_changes_history, "24.11",
        {
            {"validate_mutation_query", false, true, "New setting to validate mutation queries by default."},
            {"enable_job_stack_trace", false, true, "Enable by default collecting stack traces from job's scheduling."},
            {"allow_suspicious_types_in_group_by", true, false, "Don't allow Variant/Dynamic types in GROUP BY by default"},
            {"allow_suspicious_types_in_order_by", true, false, "Don't allow Variant/Dynamic types in ORDER BY by default"},
            {"distributed_cache_discard_connection_if_unread_data", true, true, "New setting"},
            {"filesystem_cache_enable_background_download_for_metadata_files_in_packed_storage", true, true, "New setting"},
            {"filesystem_cache_enable_background_download_during_fetch", true, true, "New setting"},
            {"azure_check_objects_after_upload", false, false, "Check each uploaded object in azure blob storage to be sure that upload was successful"},
            {"backup_restore_keeper_max_retries", 20, 1000, "Should be big enough so the whole operation BACKUP or RESTORE operation won't fail because of a temporary [Zoo]Keeper failure in the middle of it."},
            {"backup_restore_failure_after_host_disconnected_for_seconds", 0, 3600, "New setting."},
            {"backup_restore_keeper_max_retries_while_initializing", 0, 20, "New setting."},
            {"backup_restore_keeper_max_retries_while_handling_error", 0, 20, "New setting."},
            {"backup_restore_finish_timeout_after_error_sec", 0, 180, "New setting."},
            {"query_plan_merge_filters", false, true, "Allow to merge filters in the query plan. This is required to properly support filter-push-down with a new analyzer."},
            {"parallel_replicas_local_plan", false, true, "Use local plan for local replica in a query with parallel replicas"},
            {"merge_tree_use_v1_object_and_dynamic_serialization", true, false, "Add new serialization V2 version for JSON and Dynamic types"},
            {"min_joined_block_size_bytes", 524288, 524288, "New setting."},
            {"allow_experimental_bfloat16_type", false, false, "Add new experimental BFloat16 type"},
            {"filesystem_cache_skip_download_if_exceeds_per_query_cache_write_limit", 1, 1, "Rename of setting skip_download_if_exceeds_query_cache_limit"},
            {"filesystem_cache_prefer_bigger_buffer_size", true, true, "New setting"},
            {"read_in_order_use_virtual_row", false, false, "Use virtual row while reading in order of primary key or its monotonic function fashion. It is useful when searching over multiple parts as only relevant ones are touched."},
            {"s3_skip_empty_files", false, true, "We hope it will provide better UX"},
            {"filesystem_cache_boundary_alignment", 0, 0, "New setting"},
            {"push_external_roles_in_interserver_queries", false, true, "New setting."},
            {"enable_variant_type", false, false, "Add alias to allow_experimental_variant_type"},
            {"enable_dynamic_type", false, false, "Add alias to allow_experimental_dynamic_type"},
            {"enable_json_type", false, false, "Add alias to allow_experimental_json_type"},
        });
        addSettingsChanges(settings_changes_history, "24.10",
        {
            {"query_metric_log_interval", 0, -1, "New setting."},
            {"enforce_strict_identifier_format", false, false, "New setting."},
            {"enable_parsing_to_custom_serialization", false, true, "New setting"},
            {"mongodb_throw_on_unsupported_query", false, true, "New setting."},
            {"enable_parallel_replicas", false, false, "Parallel replicas with read tasks became the Beta tier feature."},
            {"parallel_replicas_mode", "read_tasks", "read_tasks", "This setting was introduced as a part of making parallel replicas feature Beta"},
            {"filesystem_cache_name", "", "", "Filesystem cache name to use for stateless table engines or data lakes"},
            {"restore_replace_external_dictionary_source_to_null", false, false, "New setting."},
            {"show_create_query_identifier_quoting_rule", "when_necessary", "when_necessary", "New setting."},
            {"show_create_query_identifier_quoting_style", "Backticks", "Backticks", "New setting."},
            {"merge_tree_min_read_task_size", 8, 8, "New setting"},
            {"merge_tree_min_rows_for_concurrent_read_for_remote_filesystem", (20 * 8192), 0, "Setting is deprecated"},
            {"merge_tree_min_bytes_for_concurrent_read_for_remote_filesystem", (24 * 10 * 1024 * 1024), 0, "Setting is deprecated"},
            {"implicit_select", false, false, "A new setting."},
            {"output_format_native_write_json_as_string", false, false, "Add new setting to allow write JSON column as single String column in Native format"},
            {"output_format_binary_write_json_as_string", false, false, "Add new setting to write values of JSON type as JSON string in RowBinary output format"},
            {"input_format_binary_read_json_as_string", false, false, "Add new setting to read values of JSON type as JSON string in RowBinary input format"},
            {"min_free_disk_bytes_to_perform_insert", 0, 0, "New setting."},
            {"min_free_disk_ratio_to_perform_insert", 0.0, 0.0, "New setting."},
            {"parallel_replicas_local_plan", false, true, "Use local plan for local replica in a query with parallel replicas"},
            {"enable_named_columns_in_function_tuple", false, false, "Disabled pending usability improvements"},
            {"cloud_mode_database_engine", 1, 1, "A setting for ClickHouse Cloud"},
            {"allow_experimental_shared_set_join", 0, 0, "A setting for ClickHouse Cloud"},
            {"read_through_distributed_cache", 0, 0, "A setting for ClickHouse Cloud"},
            {"write_through_distributed_cache", 0, 0, "A setting for ClickHouse Cloud"},
            {"distributed_cache_throw_on_error", 0, 0, "A setting for ClickHouse Cloud"},
            {"distributed_cache_log_mode", "on_error", "on_error", "A setting for ClickHouse Cloud"},
            {"distributed_cache_fetch_metrics_only_from_current_az", 1, 1, "A setting for ClickHouse Cloud"},
            {"distributed_cache_connect_max_tries", 20, 20, "A setting for ClickHouse Cloud"},
            {"distributed_cache_receive_response_wait_milliseconds", 60000, 60000, "A setting for ClickHouse Cloud"},
            {"distributed_cache_receive_timeout_milliseconds", 10000, 10000, "A setting for ClickHouse Cloud"},
            {"distributed_cache_wait_connection_from_pool_milliseconds", 100, 100, "A setting for ClickHouse Cloud"},
            {"distributed_cache_bypass_connection_pool", 0, 0, "A setting for ClickHouse Cloud"},
            {"distributed_cache_pool_behaviour_on_limit", "allocate_bypassing_pool", "allocate_bypassing_pool", "A setting for ClickHouse Cloud"},
            {"distributed_cache_read_alignment", 0, 0, "A setting for ClickHouse Cloud"},
            {"distributed_cache_max_unacked_inflight_packets", 10, 10, "A setting for ClickHouse Cloud"},
            {"distributed_cache_data_packet_ack_window", 5, 5, "A setting for ClickHouse Cloud"},
            {"input_format_parquet_enable_row_group_prefetch", false, true, "Enable row group prefetching during parquet parsing. Currently, only single-threaded parsing can prefetch."},
            {"input_format_orc_dictionary_as_low_cardinality", false, true, "Treat ORC dictionary encoded columns as LowCardinality columns while reading ORC files"},
            {"allow_experimental_refreshable_materialized_view", false, true, "Not experimental anymore"},
            {"max_parts_to_move", 0, 1000, "New setting"},
            {"hnsw_candidate_list_size_for_search", 64, 256, "New setting. Previously, the value was optionally specified in CREATE INDEX and 64 by default."},
            {"allow_reorder_prewhere_conditions", true, true, "New setting"},
            {"input_format_parquet_bloom_filter_push_down", false, true, "When reading Parquet files, skip whole row groups based on the WHERE/PREWHERE expressions and bloom filter in the Parquet metadata."},
            {"date_time_64_output_format_cut_trailing_zeros_align_to_groups_of_thousands", false, false, "Dynamically trim the trailing zeros of datetime64 values to adjust the output scale to (0, 3, 6), corresponding to 'seconds', 'milliseconds', and 'microseconds'."},
            {"parallel_replicas_index_analysis_only_on_coordinator", false, true, "Index analysis done only on replica-coordinator and skipped on other replicas. Effective only with enabled parallel_replicas_local_plan"},
            {"distributed_cache_discard_connection_if_unread_data", true, true, "New setting"},
            {"azure_check_objects_after_upload", false, false, "Check each uploaded object in azure blob storage to be sure that upload was successful"},
            {"backup_restore_keeper_max_retries", 20, 1000, "Should be big enough so the whole operation BACKUP or RESTORE operation won't fail because of a temporary [Zoo]Keeper failure in the middle of it."},
            {"backup_restore_failure_after_host_disconnected_for_seconds", 0, 3600, "New setting."},
            {"backup_restore_keeper_max_retries_while_initializing", 0, 20, "New setting."},
            {"backup_restore_keeper_max_retries_while_handling_error", 0, 20, "New setting."},
            {"backup_restore_finish_timeout_after_error_sec", 0, 180, "New setting."},
        });
        addSettingsChanges(settings_changes_history, "24.9",
        {
            {"output_format_orc_dictionary_key_size_threshold", 0.0, 0.0, "For a string column in ORC output format, if the number of distinct values is greater than this fraction of the total number of non-null rows, turn off dictionary encoding. Otherwise dictionary encoding is enabled"},
            {"input_format_json_empty_as_default", false, false, "Added new setting to allow to treat empty fields in JSON input as default values."},
            {"input_format_try_infer_variants", false, false, "Try to infer Variant type in text formats when there is more than one possible type for column/array elements"},
            {"join_output_by_rowlist_perkey_rows_threshold", 0, 5, "The lower limit of per-key average rows in the right table to determine whether to output by row list in hash join."},
            {"create_if_not_exists", false, false, "New setting."},
            {"allow_materialized_view_with_bad_select", true, true, "Support (but not enable yet) stricter validation in CREATE MATERIALIZED VIEW"},
            {"parallel_replicas_mark_segment_size", 128, 0, "Value for this setting now determined automatically"},
            {"database_replicated_allow_replicated_engine_arguments", 1, 0, "Don't allow explicit arguments by default"},
            {"database_replicated_allow_explicit_uuid", 1, 0, "Added a new setting to disallow explicitly specifying table UUID"},
            {"parallel_replicas_local_plan", false, false, "Use local plan for local replica in a query with parallel replicas"},
            {"join_to_sort_minimum_perkey_rows", 0, 40, "The lower limit of per-key average rows in the right table to determine whether to rerange the right table by key in left or inner join. This setting ensures that the optimization is not applied for sparse table keys"},
            {"join_to_sort_maximum_table_rows", 0, 10000, "The maximum number of rows in the right table to determine whether to rerange the right table by key in left or inner join"},
            {"allow_experimental_join_right_table_sorting", false, false, "If it is set to true, and the conditions of `join_to_sort_minimum_perkey_rows` and `join_to_sort_maximum_table_rows` are met, rerange the right table by key to improve the performance in left or inner hash join"},
            {"mongodb_throw_on_unsupported_query", false, true, "New setting."},
            {"min_free_disk_bytes_to_perform_insert", 0, 0, "Maintain some free disk space bytes from inserts while still allowing for temporary writing."},
            {"min_free_disk_ratio_to_perform_insert", 0.0, 0.0, "Maintain some free disk space bytes expressed as ratio to total disk space from inserts while still allowing for temporary writing."},
        });
        addSettingsChanges(settings_changes_history, "24.8",
        {
            {"rows_before_aggregation", false, false, "Provide exact value for rows_before_aggregation statistic, represents the number of rows read before aggregation"},
            {"restore_replace_external_table_functions_to_null", false, false, "New setting."},
            {"restore_replace_external_engines_to_null", false, false, "New setting."},
            {"input_format_json_max_depth", 1000000, 1000, "It was unlimited in previous versions, but that was unsafe."},
            {"merge_tree_min_bytes_per_task_for_remote_reading", 4194304, 2097152, "Value is unified with `filesystem_prefetch_min_bytes_for_single_read_task`"},
            {"use_hive_partitioning", false, false, "Allows to use hive partitioning for File, URL, S3, AzureBlobStorage and HDFS engines."},
            {"allow_experimental_kafka_offsets_storage_in_keeper", false, false, "Allow the usage of experimental Kafka storage engine that stores the committed offsets in ClickHouse Keeper"},
            {"allow_archive_path_syntax", true, true, "Added new setting to allow disabling archive path syntax."},
            {"query_cache_tag", "", "", "New setting for labeling query cache settings."},
            {"allow_experimental_time_series_table", false, false, "Added new setting to allow the TimeSeries table engine"},
            {"enable_analyzer", 1, 1, "Added an alias to a setting `allow_experimental_analyzer`."},
            {"optimize_functions_to_subcolumns", false, true, "Enabled settings by default"},
            {"allow_experimental_json_type", false, false, "Add new experimental JSON type"},
            {"use_json_alias_for_old_object_type", true, false, "Use JSON type alias to create new JSON type"},
            {"type_json_skip_duplicated_paths", false, false, "Allow to skip duplicated paths during JSON parsing"},
            {"allow_experimental_vector_similarity_index", false, false, "Added new setting to allow experimental vector similarity indexes"},
            {"input_format_try_infer_datetimes_only_datetime64", true, false, "Allow to infer DateTime instead of DateTime64 in data formats"},
        });
        addSettingsChanges(settings_changes_history, "24.7",
        {
            {"output_format_parquet_write_page_index", false, true, "Add a possibility to write page index into parquet files."},
            {"output_format_binary_encode_types_in_binary_format", false, false, "Added new setting to allow to write type names in binary format in RowBinaryWithNamesAndTypes output format"},
            {"input_format_binary_decode_types_in_binary_format", false, false, "Added new setting to allow to read type names in binary format in RowBinaryWithNamesAndTypes input format"},
            {"output_format_native_encode_types_in_binary_format", false, false, "Added new setting to allow to write type names in binary format in Native output format"},
            {"input_format_native_decode_types_in_binary_format", false, false, "Added new setting to allow to read type names in binary format in Native output format"},
            {"read_in_order_use_buffering", false, true, "Use buffering before merging while reading in order of primary key"},
            {"enable_named_columns_in_function_tuple", false, false, "Generate named tuples in function tuple() when all names are unique and can be treated as unquoted identifiers."},
            {"optimize_trivial_insert_select", true, false, "The optimization does not make sense in many cases."},
            {"dictionary_validate_primary_key_type", false, false, "Validate primary key type for dictionaries. By default id type for simple layouts will be implicitly converted to UInt64."},
            {"collect_hash_table_stats_during_joins", false, true, "New setting."},
            {"max_size_to_preallocate_for_joins", 0, 100'000'000, "New setting."},
            {"input_format_orc_reader_time_zone_name", "GMT", "GMT", "The time zone name for ORC row reader, the default ORC row reader's time zone is GMT."},
            {"database_replicated_allow_heavy_create", true, false, "Long-running DDL queries (CREATE AS SELECT and POPULATE) for Replicated database engine was forbidden"},
            {"query_plan_merge_filters", false, false, "Allow to merge filters in the query plan"},
            {"azure_sdk_max_retries", 10, 10, "Maximum number of retries in azure sdk"},
            {"azure_sdk_retry_initial_backoff_ms", 10, 10, "Minimal backoff between retries in azure sdk"},
            {"azure_sdk_retry_max_backoff_ms", 1000, 1000, "Maximal backoff between retries in azure sdk"},
            {"ignore_on_cluster_for_replicated_named_collections_queries", false, false, "Ignore ON CLUSTER clause for replicated named collections management queries."},
            {"backup_restore_s3_retry_attempts", 1000,1000, "Setting for Aws::Client::RetryStrategy, Aws::Client does retries itself, 0 means no retries. It takes place only for backup/restore."},
            {"postgresql_connection_attempt_timeout", 2, 2, "Allow to control 'connect_timeout' parameter of PostgreSQL connection."},
            {"postgresql_connection_pool_retries", 2, 2, "Allow to control the number of retries in PostgreSQL connection pool."}
        });
        addSettingsChanges(settings_changes_history, "24.6",
        {
            {"materialize_skip_indexes_on_insert", true, true, "Added new setting to allow to disable materialization of skip indexes on insert"},
            {"materialize_statistics_on_insert", true, true, "Added new setting to allow to disable materialization of statistics on insert"},
            {"input_format_parquet_use_native_reader", false, false, "When reading Parquet files, to use native reader instead of arrow reader."},
            {"hdfs_throw_on_zero_files_match", false, false, "Allow to throw an error when ListObjects request cannot match any files in HDFS engine instead of empty query result"},
            {"azure_throw_on_zero_files_match", false, false, "Allow to throw an error when ListObjects request cannot match any files in AzureBlobStorage engine instead of empty query result"},
            {"s3_validate_request_settings", true, true, "Allow to disable S3 request settings validation"},
            {"allow_experimental_full_text_index", false, false, "Enable experimental full-text index"},
            {"azure_skip_empty_files", false, false, "Allow to skip empty files in azure table engine"},
            {"hdfs_ignore_file_doesnt_exist", false, false, "Allow to return 0 rows when the requested files don't exist instead of throwing an exception in HDFS table engine"},
            {"azure_ignore_file_doesnt_exist", false, false, "Allow to return 0 rows when the requested files don't exist instead of throwing an exception in AzureBlobStorage table engine"},
            {"s3_ignore_file_doesnt_exist", false, false, "Allow to return 0 rows when the requested files don't exist instead of throwing an exception in S3 table engine"},
            {"s3_max_part_number", 10000, 10000, "Maximum part number number for s3 upload part"},
            {"s3_max_single_operation_copy_size", 32 * 1024 * 1024, 32 * 1024 * 1024, "Maximum size for a single copy operation in s3"},
            {"input_format_parquet_max_block_size", 8192, DEFAULT_BLOCK_SIZE, "Increase block size for parquet reader."},
            {"input_format_parquet_prefer_block_bytes", 0, DEFAULT_BLOCK_SIZE * 256, "Average block bytes output by parquet reader."},
            {"enable_blob_storage_log", true, true, "Write information about blob storage operations to system.blob_storage_log table"},
            {"allow_deprecated_snowflake_conversion_functions", true, false, "Disabled deprecated functions snowflakeToDateTime[64] and dateTime[64]ToSnowflake."},
            {"allow_statistic_optimize", false, false, "Old setting which popped up here being renamed."},
            {"allow_experimental_statistic", false, false, "Old setting which popped up here being renamed."},
            {"allow_statistics_optimize", false, false, "The setting was renamed. The previous name is `allow_statistic_optimize`."},
            {"allow_experimental_statistics", false, false, "The setting was renamed. The previous name is `allow_experimental_statistic`."},
            {"enable_vertical_final", false, true, "Enable vertical final by default again after fixing bug"},
            {"parallel_replicas_custom_key_range_lower", 0, 0, "Add settings to control the range filter when using parallel replicas with dynamic shards"},
            {"parallel_replicas_custom_key_range_upper", 0, 0, "Add settings to control the range filter when using parallel replicas with dynamic shards. A value of 0 disables the upper limit"},
            {"output_format_pretty_display_footer_column_names", 0, 1, "Add a setting to display column names in the footer if there are many rows. Threshold value is controlled by output_format_pretty_display_footer_column_names_min_rows."},
            {"output_format_pretty_display_footer_column_names_min_rows", 0, 50, "Add a setting to control the threshold value for setting output_format_pretty_display_footer_column_names_min_rows. Default 50."},
            {"output_format_csv_serialize_tuple_into_separate_columns", true, true, "A new way of how interpret tuples in CSV format was added."},
            {"input_format_csv_deserialize_separate_columns_into_tuple", true, true, "A new way of how interpret tuples in CSV format was added."},
            {"input_format_csv_try_infer_strings_from_quoted_tuples", true, true, "A new way of how interpret tuples in CSV format was added."},
        });
        addSettingsChanges(settings_changes_history, "24.5",
        {
            {"allow_deprecated_error_prone_window_functions", true, false, "Allow usage of deprecated error prone window functions (neighbor, runningAccumulate, runningDifferenceStartingWithFirstValue, runningDifference)"},
            {"allow_experimental_join_condition", false, false, "Support join with inequal conditions which involve columns from both left and right table. e.g. t1.y < t2.y."},
            {"input_format_tsv_crlf_end_of_line", false, false, "Enables reading of CRLF line endings with TSV formats"},
            {"output_format_parquet_use_custom_encoder", false, true, "Enable custom Parquet encoder."},
            {"cross_join_min_rows_to_compress", 0, 10000000, "Minimal count of rows to compress block in CROSS JOIN. Zero value means - disable this threshold. This block is compressed when any of the two thresholds (by rows or by bytes) are reached."},
            {"cross_join_min_bytes_to_compress", 0, 1_GiB, "Minimal size of block to compress in CROSS JOIN. Zero value means - disable this threshold. This block is compressed when any of the two thresholds (by rows or by bytes) are reached."},
            {"http_max_chunk_size", 0, 0, "Internal limitation"},
            {"prefer_external_sort_block_bytes", 0, DEFAULT_BLOCK_SIZE * 256, "Prefer maximum block bytes for external sort, reduce the memory usage during merging."},
            {"input_format_force_null_for_omitted_fields", false, false, "Disable type-defaults for omitted fields when needed"},
            {"cast_string_to_dynamic_use_inference", false, false, "Add setting to allow converting String to Dynamic through parsing"},
            {"allow_experimental_dynamic_type", false, false, "Add new experimental Dynamic type"},
            {"azure_max_blocks_in_multipart_upload", 50000, 50000, "Maximum number of blocks in multipart upload for Azure."},
            {"allow_archive_path_syntax", false, true, "Added new setting to allow disabling archive path syntax."},
        });
        addSettingsChanges(settings_changes_history, "24.4",
        {
            {"input_format_json_throw_on_bad_escape_sequence", true, true, "Allow to save JSON strings with bad escape sequences"},
            {"max_parsing_threads", 0, 0, "Add a separate setting to control number of threads in parallel parsing from files"},
            {"ignore_drop_queries_probability", 0, 0, "Allow to ignore drop queries in server with specified probability for testing purposes"},
            {"lightweight_deletes_sync", 2, 2, "The same as 'mutation_sync', but controls only execution of lightweight deletes"},
            {"query_cache_system_table_handling", "save", "throw", "The query cache no longer caches results of queries against system tables"},
            {"input_format_json_ignore_unnecessary_fields", false, true, "Ignore unnecessary fields and not parse them. Enabling this may not throw exceptions on json strings of invalid format or with duplicated fields"},
            {"input_format_hive_text_allow_variable_number_of_columns", false, true, "Ignore extra columns in Hive Text input (if file has more columns than expected) and treat missing fields in Hive Text input as default values."},
            {"allow_experimental_database_replicated", false, true, "Database engine Replicated is now in Beta stage"},
            {"temporary_data_in_cache_reserve_space_wait_lock_timeout_milliseconds", (10 * 60 * 1000), (10 * 60 * 1000), "Wait time to lock cache for sapce reservation in temporary data in filesystem cache"},
            {"optimize_rewrite_sum_if_to_count_if", false, true, "Only available for the analyzer, where it works correctly"},
            {"azure_allow_parallel_part_upload", "true", "true", "Use multiple threads for azure multipart upload."},
            {"max_recursive_cte_evaluation_depth", DBMS_RECURSIVE_CTE_MAX_EVALUATION_DEPTH, DBMS_RECURSIVE_CTE_MAX_EVALUATION_DEPTH, "Maximum limit on recursive CTE evaluation depth"},
            {"query_plan_convert_outer_join_to_inner_join", false, true, "Allow to convert OUTER JOIN to INNER JOIN if filter after JOIN always filters default values"},
        });
        addSettingsChanges(settings_changes_history, "24.3",
        {
            {"s3_connect_timeout_ms", 1000, 1000, "Introduce new dedicated setting for s3 connection timeout"},
            {"allow_experimental_shared_merge_tree", false, true, "The setting is obsolete"},
            {"use_page_cache_for_disks_without_file_cache", false, false, "Added userspace page cache"},
            {"read_from_page_cache_if_exists_otherwise_bypass_cache", false, false, "Added userspace page cache"},
            {"page_cache_inject_eviction", false, false, "Added userspace page cache"},
            {"default_table_engine", "None", "MergeTree", "Set default table engine to MergeTree for better usability"},
            {"input_format_json_use_string_type_for_ambiguous_paths_in_named_tuples_inference_from_objects", false, false, "Allow to use String type for ambiguous paths during named tuple inference from JSON objects"},
            {"traverse_shadow_remote_data_paths", false, false, "Traverse shadow directory when query system.remote_data_paths."},
            {"throw_if_deduplication_in_dependent_materialized_views_enabled_with_async_insert", false, true, "Deduplication in dependent materialized view cannot work together with async inserts."},
            {"parallel_replicas_allow_in_with_subquery", false, true, "If true, subquery for IN will be executed on every follower replica"},
            {"log_processors_profiles", false, true, "Enable by default"},
            {"function_locate_has_mysql_compatible_argument_order", false, true, "Increase compatibility with MySQL's locate function."},
            {"allow_suspicious_primary_key", true, false, "Forbid suspicious PRIMARY KEY/ORDER BY for MergeTree (i.e. SimpleAggregateFunction)"},
            {"filesystem_cache_reserve_space_wait_lock_timeout_milliseconds", 1000, 1000, "Wait time to lock cache for sapce reservation in filesystem cache"},
            {"max_parser_backtracks", 0, 1000000, "Limiting the complexity of parsing"},
            {"analyzer_compatibility_join_using_top_level_identifier", false, false, "Force to resolve identifier in JOIN USING from projection"},
            {"distributed_insert_skip_read_only_replicas", false, false, "If true, INSERT into Distributed will skip read-only replicas"},
            {"keeper_max_retries", 10, 10, "Max retries for general keeper operations"},
            {"keeper_retry_initial_backoff_ms", 100, 100, "Initial backoff timeout for general keeper operations"},
            {"keeper_retry_max_backoff_ms", 5000, 5000, "Max backoff timeout for general keeper operations"},
            {"s3queue_allow_experimental_sharded_mode", false, false, "Enable experimental sharded mode of S3Queue table engine. It is experimental because it will be rewritten"},
            {"allow_experimental_analyzer", false, true, "Enable analyzer and planner by default."},
            {"merge_tree_read_split_ranges_into_intersecting_and_non_intersecting_injection_probability", 0.0, 0.0, "For testing of `PartsSplitter` - split read ranges into intersecting and non intersecting every time you read from MergeTree with the specified probability."},
            {"allow_get_client_http_header", false, false, "Introduced a new function."},
            {"output_format_pretty_row_numbers", false, true, "It is better for usability."},
            {"output_format_pretty_max_value_width_apply_for_single_value", true, false, "Single values in Pretty formats won't be cut."},
            {"output_format_parquet_string_as_string", false, true, "ClickHouse allows arbitrary binary data in the String data type, which is typically UTF-8. Parquet/ORC/Arrow Strings only support UTF-8. That's why you can choose which Arrow's data type to use for the ClickHouse String data type - String or Binary. While Binary would be more correct and compatible, using String by default will correspond to user expectations in most cases."},
            {"output_format_orc_string_as_string", false, true, "ClickHouse allows arbitrary binary data in the String data type, which is typically UTF-8. Parquet/ORC/Arrow Strings only support UTF-8. That's why you can choose which Arrow's data type to use for the ClickHouse String data type - String or Binary. While Binary would be more correct and compatible, using String by default will correspond to user expectations in most cases."},
            {"output_format_arrow_string_as_string", false, true, "ClickHouse allows arbitrary binary data in the String data type, which is typically UTF-8. Parquet/ORC/Arrow Strings only support UTF-8. That's why you can choose which Arrow's data type to use for the ClickHouse String data type - String or Binary. While Binary would be more correct and compatible, using String by default will correspond to user expectations in most cases."},
            {"output_format_parquet_compression_method", "lz4", "zstd", "Parquet/ORC/Arrow support many compression methods, including lz4 and zstd. ClickHouse supports each and every compression method. Some inferior tools, such as 'duckdb', lack support for the faster `lz4` compression method, that's why we set zstd by default."},
            {"output_format_orc_compression_method", "lz4", "zstd", "Parquet/ORC/Arrow support many compression methods, including lz4 and zstd. ClickHouse supports each and every compression method. Some inferior tools, such as 'duckdb', lack support for the faster `lz4` compression method, that's why we set zstd by default."},
            {"output_format_pretty_highlight_digit_groups", false, true, "If enabled and if output is a terminal, highlight every digit corresponding to the number of thousands, millions, etc. with underline."},
            {"geo_distance_returns_float64_on_float64_arguments", false, true, "Increase the default precision."},
            {"azure_max_inflight_parts_for_one_file", 20, 20, "The maximum number of a concurrent loaded parts in multipart upload request. 0 means unlimited."},
            {"azure_strict_upload_part_size", 0, 0, "The exact size of part to upload during multipart upload to Azure blob storage."},
            {"azure_min_upload_part_size", 16*1024*1024, 16*1024*1024, "The minimum size of part to upload during multipart upload to Azure blob storage."},
            {"azure_max_upload_part_size", 5ull*1024*1024*1024, 5ull*1024*1024*1024, "The maximum size of part to upload during multipart upload to Azure blob storage."},
            {"azure_upload_part_size_multiply_factor", 2, 2, "Multiply azure_min_upload_part_size by this factor each time azure_multiply_parts_count_threshold parts were uploaded from a single write to Azure blob storage."},
            {"azure_upload_part_size_multiply_parts_count_threshold", 500, 500, "Each time this number of parts was uploaded to Azure blob storage, azure_min_upload_part_size is multiplied by azure_upload_part_size_multiply_factor."},
            {"output_format_csv_serialize_tuple_into_separate_columns", true, true, "A new way of how interpret tuples in CSV format was added."},
            {"input_format_csv_deserialize_separate_columns_into_tuple", true, true, "A new way of how interpret tuples in CSV format was added."},
            {"input_format_csv_try_infer_strings_from_quoted_tuples", true, true, "A new way of how interpret tuples in CSV format was added."},
        });
        addSettingsChanges(settings_changes_history, "24.2",
        {
            {"allow_suspicious_variant_types", true, false, "Don't allow creating Variant type with suspicious variants by default"},
            {"validate_experimental_and_suspicious_types_inside_nested_types", false, true, "Validate usage of experimental and suspicious types inside nested types"},
            {"output_format_values_escape_quote_with_quote", false, false, "If true escape ' with '', otherwise quoted with \\'"},
            {"output_format_pretty_single_large_number_tip_threshold", 0, 1'000'000, "Print a readable number tip on the right side of the table if the block consists of a single number which exceeds this value (except 0)"},
            {"input_format_try_infer_exponent_floats", true, false, "Don't infer floats in exponential notation by default"},
            {"query_plan_optimize_prewhere", true, true, "Allow to push down filter to PREWHERE expression for supported storages"},
            {"async_insert_max_data_size", 1000000, 10485760, "The previous value appeared to be too small."},
            {"async_insert_poll_timeout_ms", 10, 10, "Timeout in milliseconds for polling data from asynchronous insert queue"},
            {"async_insert_use_adaptive_busy_timeout", false, true, "Use adaptive asynchronous insert timeout"},
            {"async_insert_busy_timeout_min_ms", 50, 50, "The minimum value of the asynchronous insert timeout in milliseconds; it also serves as the initial value, which may be increased later by the adaptive algorithm"},
            {"async_insert_busy_timeout_max_ms", 200, 200, "The minimum value of the asynchronous insert timeout in milliseconds; async_insert_busy_timeout_ms is aliased to async_insert_busy_timeout_max_ms"},
            {"async_insert_busy_timeout_increase_rate", 0.2, 0.2, "The exponential growth rate at which the adaptive asynchronous insert timeout increases"},
            {"async_insert_busy_timeout_decrease_rate", 0.2, 0.2, "The exponential growth rate at which the adaptive asynchronous insert timeout decreases"},
            {"format_template_row_format", "", "", "Template row format string can be set directly in query"},
            {"format_template_resultset_format", "", "", "Template result set format string can be set in query"},
            {"split_parts_ranges_into_intersecting_and_non_intersecting_final", true, true, "Allow to split parts ranges into intersecting and non intersecting during FINAL optimization"},
            {"split_intersecting_parts_ranges_into_layers_final", true, true, "Allow to split intersecting parts ranges into layers during FINAL optimization"},
            {"azure_max_single_part_copy_size", 256*1024*1024, 256*1024*1024, "The maximum size of object to copy using single part copy to Azure blob storage."},
            {"min_external_table_block_size_rows", DEFAULT_INSERT_BLOCK_SIZE, DEFAULT_INSERT_BLOCK_SIZE, "Squash blocks passed to external table to specified size in rows, if blocks are not big enough"},
            {"min_external_table_block_size_bytes", DEFAULT_INSERT_BLOCK_SIZE * 256, DEFAULT_INSERT_BLOCK_SIZE * 256, "Squash blocks passed to external table to specified size in bytes, if blocks are not big enough."},
            {"parallel_replicas_prefer_local_join", true, true, "If true, and JOIN can be executed with parallel replicas algorithm, and all storages of right JOIN part are *MergeTree, local JOIN will be used instead of GLOBAL JOIN."},
            {"optimize_time_filter_with_preimage", true, true, "Optimize Date and DateTime predicates by converting functions into equivalent comparisons without conversions (e.g. toYear(col) = 2023 -> col >= '2023-01-01' AND col <= '2023-12-31')"},
            {"extract_key_value_pairs_max_pairs_per_row", 0, 0, "Max number of pairs that can be produced by the `extractKeyValuePairs` function. Used as a safeguard against consuming too much memory."},
            {"default_view_definer", "CURRENT_USER", "CURRENT_USER", "Allows to set default `DEFINER` option while creating a view"},
            {"default_materialized_view_sql_security", "DEFINER", "DEFINER", "Allows to set a default value for SQL SECURITY option when creating a materialized view"},
            {"default_normal_view_sql_security", "INVOKER", "INVOKER", "Allows to set default `SQL SECURITY` option while creating a normal view"},
            {"mysql_map_string_to_text_in_show_columns", false, true, "Reduce the configuration effort to connect ClickHouse with BI tools."},
            {"mysql_map_fixed_string_to_text_in_show_columns", false, true, "Reduce the configuration effort to connect ClickHouse with BI tools."},
        });
        addSettingsChanges(settings_changes_history, "24.1",
        {
            {"print_pretty_type_names", false, true, "Better user experience."},
            {"input_format_json_read_bools_as_strings", false, true, "Allow to read bools as strings in JSON formats by default"},
            {"output_format_arrow_use_signed_indexes_for_dictionary", false, true, "Use signed indexes type for Arrow dictionaries by default as it's recommended"},
            {"allow_experimental_variant_type", false, false, "Add new experimental Variant type"},
            {"use_variant_as_common_type", false, false, "Allow to use Variant in if/multiIf if there is no common type"},
            {"output_format_arrow_use_64_bit_indexes_for_dictionary", false, false, "Allow to use 64 bit indexes type in Arrow dictionaries"},
            {"parallel_replicas_mark_segment_size", 128, 128, "Add new setting to control segment size in new parallel replicas coordinator implementation"},
            {"ignore_materialized_views_with_dropped_target_table", false, false, "Add new setting to allow to ignore materialized views with dropped target table"},
            {"output_format_compression_level", 3, 3, "Allow to change compression level in the query output"},
            {"output_format_compression_zstd_window_log", 0, 0, "Allow to change zstd window log in the query output when zstd compression is used"},
            {"enable_zstd_qat_codec", false, false, "Add new ZSTD_QAT codec"},
            {"enable_vertical_final", false, true, "Use vertical final by default"},
            {"output_format_arrow_use_64_bit_indexes_for_dictionary", false, false, "Allow to use 64 bit indexes type in Arrow dictionaries"},
            {"max_rows_in_set_to_optimize_join", 100000, 0, "Disable join optimization as it prevents from read in order optimization"},
            {"output_format_pretty_color", true, "auto", "Setting is changed to allow also for auto value, disabling ANSI escapes if output is not a tty"},
            {"function_visible_width_behavior", 0, 1, "We changed the default behavior of `visibleWidth` to be more precise"},
            {"max_estimated_execution_time", 0, 0, "Separate max_execution_time and max_estimated_execution_time"},
            {"iceberg_engine_ignore_schema_evolution", false, false, "Allow to ignore schema evolution in Iceberg table engine"},
            {"optimize_injective_functions_in_group_by", false, true, "Replace injective functions by it's arguments in GROUP BY section in analyzer"},
            {"update_insert_deduplication_token_in_dependent_materialized_views", false, false, "Allow to update insert deduplication token with table identifier during insert in dependent materialized views"},
            {"azure_max_unexpected_write_error_retries", 4, 4, "The maximum number of retries in case of unexpected errors during Azure blob storage write"},
            {"split_parts_ranges_into_intersecting_and_non_intersecting_final", false, true, "Allow to split parts ranges into intersecting and non intersecting during FINAL optimization"},
            {"split_intersecting_parts_ranges_into_layers_final", true, true, "Allow to split intersecting parts ranges into layers during FINAL optimization"}
        });
        addSettingsChanges(settings_changes_history, "23.12",
        {
            {"allow_suspicious_ttl_expressions", true, false, "It is a new setting, and in previous versions the behavior was equivalent to allowing."},
            {"input_format_parquet_allow_missing_columns", false, true, "Allow missing columns in Parquet files by default"},
            {"input_format_orc_allow_missing_columns", false, true, "Allow missing columns in ORC files by default"},
            {"input_format_arrow_allow_missing_columns", false, true, "Allow missing columns in Arrow files by default"}
        });
        addSettingsChanges(settings_changes_history, "23.11",
        {
            {"parsedatetime_parse_without_leading_zeros", false, true, "Improved compatibility with MySQL DATE_FORMAT/STR_TO_DATE"}
        });
        addSettingsChanges(settings_changes_history, "23.9",
        {
            {"optimize_group_by_constant_keys", false, true, "Optimize group by constant keys by default"},
            {"input_format_json_try_infer_named_tuples_from_objects", false, true, "Try to infer named Tuples from JSON objects by default"},
            {"input_format_json_read_numbers_as_strings", false, true, "Allow to read numbers as strings in JSON formats by default"},
            {"input_format_json_read_arrays_as_strings", false, true, "Allow to read arrays as strings in JSON formats by default"},
            {"input_format_json_infer_incomplete_types_as_strings", false, true, "Allow to infer incomplete types as Strings in JSON formats by default"},
            {"input_format_json_try_infer_numbers_from_strings", true, false, "Don't infer numbers from strings in JSON formats by default to prevent possible parsing errors"},
            {"http_write_exception_in_output_format", false, true, "Output valid JSON/XML on exception in HTTP streaming."}
        });
        addSettingsChanges(settings_changes_history, "23.8",
        {
            {"rewrite_count_distinct_if_with_count_distinct_implementation", false, true, "Rewrite countDistinctIf with count_distinct_implementation configuration"}
        });
        addSettingsChanges(settings_changes_history, "23.7",
        {
            {"function_sleep_max_microseconds_per_block", 0, 3000000, "In previous versions, the maximum sleep time of 3 seconds was applied only for `sleep`, but not for `sleepEachRow` function. In the new version, we introduce this setting. If you set compatibility with the previous versions, we will disable the limit altogether."}
        });
        addSettingsChanges(settings_changes_history, "23.6",
        {
            {"http_send_timeout", 180, 30, "3 minutes seems crazy long. Note that this is timeout for a single network write call, not for the whole upload operation."},
            {"http_receive_timeout", 180, 30, "See http_send_timeout."}
        });
        addSettingsChanges(settings_changes_history, "23.5",
        {
            {"input_format_parquet_preserve_order", true, false, "Allow Parquet reader to reorder rows for better parallelism."},
            {"parallelize_output_from_storages", false, true, "Allow parallelism when executing queries that read from file/url/s3/etc. This may reorder rows."},
            {"use_with_fill_by_sorting_prefix", false, true, "Columns preceding WITH FILL columns in ORDER BY clause form sorting prefix. Rows with different values in sorting prefix are filled independently"},
            {"output_format_parquet_compliant_nested_types", false, true, "Change an internal field name in output Parquet file schema."}
        });
        addSettingsChanges(settings_changes_history, "23.4",
        {
            {"allow_suspicious_indices", true, false, "If true, index can defined with identical expressions"},
            {"allow_nonconst_timezone_arguments", true, false, "Allow non-const timezone arguments in certain time-related functions like toTimeZone(), fromUnixTimestamp*(), snowflakeToDateTime*()."},
            {"connect_timeout_with_failover_ms", 50, 1000, "Increase default connect timeout because of async connect"},
            {"connect_timeout_with_failover_secure_ms", 100, 1000, "Increase default secure connect timeout because of async connect"},
            {"hedged_connection_timeout_ms", 100, 50, "Start new connection in hedged requests after 50 ms instead of 100 to correspond with previous connect timeout"},
            {"formatdatetime_f_prints_single_zero", true, false, "Improved compatibility with MySQL DATE_FORMAT()/STR_TO_DATE()"},
            {"formatdatetime_parsedatetime_m_is_month_name", false, true, "Improved compatibility with MySQL DATE_FORMAT/STR_TO_DATE"}
        });
        addSettingsChanges(settings_changes_history, "23.3",
        {
            {"output_format_parquet_version", "1.0", "2.latest", "Use latest Parquet format version for output format"},
            {"input_format_json_ignore_unknown_keys_in_named_tuple", false, true, "Improve parsing JSON objects as named tuples"},
            {"input_format_native_allow_types_conversion", false, true, "Allow types conversion in Native input forma"},
            {"output_format_arrow_compression_method", "none", "lz4_frame", "Use lz4 compression in Arrow output format by default"},
            {"output_format_parquet_compression_method", "snappy", "lz4", "Use lz4 compression in Parquet output format by default"},
            {"output_format_orc_compression_method", "none", "lz4_frame", "Use lz4 compression in ORC output format by default"},
            {"async_query_sending_for_remote", false, true, "Create connections and send query async across shards"}
        });
        addSettingsChanges(settings_changes_history, "23.2",
        {
            {"output_format_parquet_fixed_string_as_fixed_byte_array", false, true, "Use Parquet FIXED_LENGTH_BYTE_ARRAY type for FixedString by default"},
            {"output_format_arrow_fixed_string_as_fixed_byte_array", false, true, "Use Arrow FIXED_SIZE_BINARY type for FixedString by default"},
            {"query_plan_remove_redundant_distinct", false, true, "Remove redundant Distinct step in query plan"},
            {"optimize_duplicate_order_by_and_distinct", true, false, "Remove duplicate ORDER BY and DISTINCT if it's possible"},
            {"insert_keeper_max_retries", 0, 20, "Enable reconnections to Keeper on INSERT, improve reliability"}
        });
        addSettingsChanges(settings_changes_history, "23.1",
        {
            {"input_format_json_read_objects_as_strings", 0, 1, "Enable reading nested json objects as strings while object type is experimental"},
            {"input_format_json_defaults_for_missing_elements_in_named_tuple", false, true, "Allow missing elements in JSON objects while reading named tuples by default"},
            {"input_format_csv_detect_header", false, true, "Detect header in CSV format by default"},
            {"input_format_tsv_detect_header", false, true, "Detect header in TSV format by default"},
            {"input_format_custom_detect_header", false, true, "Detect header in CustomSeparated format by default"},
            {"query_plan_remove_redundant_sorting", false, true, "Remove redundant sorting in query plan. For example, sorting steps related to ORDER BY clauses in subqueries"}
        });
        addSettingsChanges(settings_changes_history, "22.12",
        {
            {"max_size_to_preallocate_for_aggregation", 10'000'000, 100'000'000, "This optimizes performance"},
            {"query_plan_aggregation_in_order", 0, 1, "Enable some refactoring around query plan"},
            {"format_binary_max_string_size", 0, 1_GiB, "Prevent allocating large amount of memory"}
        });
        addSettingsChanges(settings_changes_history, "22.11",
        {
            {"use_structure_from_insertion_table_in_table_functions", 0, 2, "Improve using structure from insertion table in table functions"}
        });
        addSettingsChanges(settings_changes_history, "22.9",
        {
            {"force_grouping_standard_compatibility", false, true, "Make GROUPING function output the same as in SQL standard and other DBMS"}
        });
        addSettingsChanges(settings_changes_history, "22.7",
        {
            {"cross_to_inner_join_rewrite", 1, 2, "Force rewrite comma join to inner"},
            {"enable_positional_arguments", false, true, "Enable positional arguments feature by default"},
            {"format_csv_allow_single_quotes", true, false, "Most tools don't treat single quote in CSV specially, don't do it by default too"}
        });
        addSettingsChanges(settings_changes_history, "22.6",
        {
            {"output_format_json_named_tuples_as_objects", false, true, "Allow to serialize named tuples as JSON objects in JSON formats by default"},
            {"input_format_skip_unknown_fields", false, true, "Optimize reading subset of columns for some input formats"}
        });
        addSettingsChanges(settings_changes_history, "22.5",
        {
            {"memory_overcommit_ratio_denominator", 0, 1073741824, "Enable memory overcommit feature by default"},
            {"memory_overcommit_ratio_denominator_for_user", 0, 1073741824, "Enable memory overcommit feature by default"}
        });
        addSettingsChanges(settings_changes_history, "22.4",
        {
            {"allow_settings_after_format_in_insert", true, false, "Do not allow SETTINGS after FORMAT for INSERT queries because ClickHouse interpret SETTINGS as some values, which is misleading"}
        });
        addSettingsChanges(settings_changes_history, "22.3",
        {
            {"cast_ipv4_ipv6_default_on_conversion_error", true, false, "Make functions cast(value, 'IPv4') and cast(value, 'IPv6') behave same as toIPv4 and toIPv6 functions"}
        });
        addSettingsChanges(settings_changes_history, "21.12",
        {
            {"stream_like_engine_allow_direct_select", true, false, "Do not allow direct select for Kafka/RabbitMQ/FileLog by default"}
        });
        addSettingsChanges(settings_changes_history, "21.9",
        {
            {"output_format_decimal_trailing_zeros", true, false, "Do not output trailing zeros in text representation of Decimal types by default for better looking output"},
            {"use_hedged_requests", false, true, "Enable Hedged Requests feature by default"}
        });
        addSettingsChanges(settings_changes_history, "21.7",
        {
            {"legacy_column_name_of_tuple_literal", true, false, "Add this setting only for compatibility reasons. It makes sense to set to 'true', while doing rolling update of cluster from version lower than 21.7 to higher"}
        });
        addSettingsChanges(settings_changes_history, "21.5",
        {
            {"async_socket_for_remote", false, true, "Fix all problems and turn on asynchronous reads from socket for remote queries by default again"}
        });
        addSettingsChanges(settings_changes_history, "21.3",
        {
            {"async_socket_for_remote", true, false, "Turn off asynchronous reads from socket for remote queries because of some problems"},
            {"optimize_normalize_count_variants", false, true, "Rewrite aggregate functions that semantically equals to count() as count() by default"},
            {"normalize_function_names", false, true, "Normalize function names to their canonical names, this was needed for projection query routing"}
        });
        addSettingsChanges(settings_changes_history, "21.2",
        {
            {"enable_global_with_statement", false, true, "Propagate WITH statements to UNION queries and all subqueries by default"}
        });
        addSettingsChanges(settings_changes_history, "21.1",
        {
            {"insert_quorum_parallel", false, true, "Use parallel quorum inserts by default. It is significantly more convenient to use than sequential quorum inserts"},
            {"input_format_null_as_default", false, true, "Allow to insert NULL as default for input formats by default"},
            {"optimize_on_insert", false, true, "Enable data optimization on INSERT by default for better user experience"},
            {"use_compact_format_in_distributed_parts_names", false, true, "Use compact format for async INSERT into Distributed tables by default"}
        });
        addSettingsChanges(settings_changes_history, "20.10",
        {
            {"format_regexp_escaping_rule", "Escaped", "Raw", "Use Raw as default escaping rule for Regexp format to male the behaviour more like to what users expect"}
        });
        addSettingsChanges(settings_changes_history, "20.7",
        {
            {"show_table_uuid_in_table_create_query_if_not_nil", true, false, "Stop showing  UID of the table in its CREATE query for Engine=Atomic"}
        });
        addSettingsChanges(settings_changes_history, "20.5",
        {
            {"input_format_with_names_use_header", false, true, "Enable using header with names for formats with WithNames/WithNamesAndTypes suffixes"},
            {"allow_suspicious_codecs", true, false, "Don't allow to specify meaningless compression codecs"}
        });
        addSettingsChanges(settings_changes_history, "20.4",
        {
            {"validate_polygons", false, true, "Throw exception if polygon is invalid in function pointInPolygon by default instead of returning possibly wrong results"}
        });
        addSettingsChanges(settings_changes_history, "19.18",
        {
            {"enable_scalar_subquery_optimization", false, true, "Prevent scalar subqueries from (de)serializing large scalar values and possibly avoid running the same subquery more than once"}
        });
        addSettingsChanges(settings_changes_history, "19.14",
        {
            {"any_join_distinct_right_table_keys", true, false, "Disable ANY RIGHT and ANY FULL JOINs by default to avoid inconsistency"}
        });
        addSettingsChanges(settings_changes_history, "19.12",
        {
            {"input_format_defaults_for_omitted_fields", false, true, "Enable calculation of complex default expressions for omitted fields for some input formats, because it should be the expected behaviour"}
        });
        addSettingsChanges(settings_changes_history, "19.5",
        {
            {"max_partitions_per_insert_block", 0, 100, "Add a limit for the number of partitions in one block"}
        });
        addSettingsChanges(settings_changes_history, "18.12.17",
        {
            {"enable_optimize_predicate_expression", 0, 1, "Optimize predicates to subqueries by default"}
        });
    });
    return settings_changes_history;
}

const VersionToSettingsChangesMap & getMergeTreeSettingsChangesHistory()
{
    static VersionToSettingsChangesMap merge_tree_settings_changes_history;
    static std::once_flag initialized_flag;
    std::call_once(initialized_flag, [&]
    {
        addSettingsChanges(merge_tree_settings_changes_history, "25.5",
        {
            {"default_compression_codec", "", "", "New setting"},
        });
        addSettingsChanges(merge_tree_settings_changes_history, "25.4",
        {
            /// Release closed. Please use 25.5
            {"refresh_parts_interval", 0, 0, "A new setting"},
            {"max_merge_delayed_streams_for_parallel_write", 1000, 40, "New setting"},
            {"max_postpone_time_for_failed_replicated_fetches_ms", 1ULL * 60 * 1000, 1ULL * 60 * 1000, "Added new setting to enable postponing fetch tasks in the replication queue."},
            {"max_postpone_time_for_failed_replicated_merges_ms", 1ULL * 60 * 1000, 1ULL * 60 * 1000, "Added new setting to enable postponing merge tasks in the replication queue."},
            {"max_postpone_time_for_failed_replicated_tasks_ms", 5ULL * 60 * 1000, 5ULL * 60 * 1000, "Added new setting to enable postponing tasks in the replication queue."},
            {"allow_summing_columns_in_partition_or_order_key", true, false, "New setting to allow summing of partition or sorting key columns"},
            /// Release closed. Please use 25.5
        });
        addSettingsChanges(merge_tree_settings_changes_history, "25.3",
        {
            /// Release closed. Please use 25.4
            {"shared_merge_tree_enable_keeper_parts_extra_data", false, false, "New setting"},
            {"zero_copy_merge_mutation_min_parts_size_sleep_no_scale_before_lock", 0, 0, "New setting"},
            {"enable_replacing_merge_with_cleanup_for_min_age_to_force_merge", false, false, "New setting to allow automatic cleanup merges for ReplacingMergeTree"},
            /// Release closed. Please use 25.4
        });
        addSettingsChanges(merge_tree_settings_changes_history, "25.2",
        {
            /// Release closed. Please use 25.3
            {"shared_merge_tree_initial_parts_update_backoff_ms", 50, 50, "New setting"},
            {"shared_merge_tree_max_parts_update_backoff_ms", 5000, 5000, "New setting"},
            {"shared_merge_tree_interserver_http_connection_timeout_ms", 100, 100, "New setting"},
            {"columns_and_secondary_indices_sizes_lazy_calculation", true, true, "New setting to calculate columns and indices sizes lazily"},
            {"table_disk", false, false, "New setting"},
            {"allow_reduce_blocking_parts_task", false, true, "Now SMT will remove stale blocking parts from ZooKeeper by default"},
            {"shared_merge_tree_max_suspicious_broken_parts", 0, 0, "Max broken parts for SMT, if more - deny automatic detach"},
            {"shared_merge_tree_max_suspicious_broken_parts_bytes", 0, 0, "Max size of all broken parts for SMT, if more - deny automatic detach"},
            /// Release closed. Please use 25.3
        });
        addSettingsChanges(merge_tree_settings_changes_history, "25.1",
        {
            /// Release closed. Please use 25.2
            {"shared_merge_tree_try_fetch_part_in_memory_data_from_replicas", false, false, "New setting to fetch parts data from other replicas"},
            {"enable_max_bytes_limit_for_min_age_to_force_merge", false, false, "Added new setting to limit max bytes for min_age_to_force_merge."},
            {"enable_max_bytes_limit_for_min_age_to_force_merge", false, false, "New setting"},
            {"add_minmax_index_for_numeric_columns", false, false, "New setting"},
            {"add_minmax_index_for_string_columns", false, false, "New setting"},
            {"materialize_skip_indexes_on_merge", true, true, "New setting"},
            {"merge_max_bytes_to_prewarm_cache", 1ULL * 1024 * 1024 * 1024, 1ULL * 1024 * 1024 * 1024, "Cloud sync"},
            {"merge_total_max_bytes_to_prewarm_cache", 15ULL * 1024 * 1024 * 1024, 15ULL * 1024 * 1024 * 1024, "Cloud sync"},
            {"reduce_blocking_parts_sleep_ms", 5000, 5000, "Cloud sync"},
            {"number_of_partitions_to_consider_for_merge", 10, 10, "Cloud sync"},
            {"shared_merge_tree_enable_outdated_parts_check", true, true, "Cloud sync"},
            {"shared_merge_tree_max_parts_update_leaders_in_total", 6, 6, "Cloud sync"},
            {"shared_merge_tree_max_parts_update_leaders_per_az", 2, 2, "Cloud sync"},
            {"shared_merge_tree_leader_update_period_seconds", 30, 30, "Cloud sync"},
            {"shared_merge_tree_leader_update_period_random_add_seconds", 10, 10, "Cloud sync"},
            {"shared_merge_tree_read_virtual_parts_from_leader", true, true, "Cloud sync"},
            {"shared_merge_tree_interserver_http_timeout_ms", 10000, 10000, "Cloud sync"},
            {"shared_merge_tree_max_replicas_for_parts_deletion", 10, 10, "Cloud sync"},
            {"shared_merge_tree_max_replicas_to_merge_parts_for_each_parts_range", 5, 5, "Cloud sync"},
            {"shared_merge_tree_use_outdated_parts_compact_format", false, false, "Cloud sync"},
            {"shared_merge_tree_memo_ids_remove_timeout_seconds", 1800, 1800, "Cloud sync"},
            {"shared_merge_tree_idle_parts_update_seconds", 3600, 3600, "Cloud sync"},
            {"shared_merge_tree_max_outdated_parts_to_process_at_once", 1000, 1000, "Cloud sync"},
            {"shared_merge_tree_postpone_next_merge_for_locally_merged_parts_rows_threshold", 1000000, 1000000, "Cloud sync"},
            {"shared_merge_tree_postpone_next_merge_for_locally_merged_parts_ms", 0, 0, "Cloud sync"},
            {"shared_merge_tree_range_for_merge_window_size", 10, 10, "Cloud sync"},
            {"shared_merge_tree_use_too_many_parts_count_from_virtual_parts", 0, 0, "Cloud sync"},
            {"shared_merge_tree_create_per_replica_metadata_nodes", true, true, "Cloud sync"},
            {"shared_merge_tree_use_metadata_hints_cache", true, true, "Cloud sync"},
            {"notify_newest_block_number", false, false, "Cloud sync"},
            {"allow_reduce_blocking_parts_task", false, false, "Cloud sync"},
            /// Release closed. Please use 25.2
        });
        addSettingsChanges(merge_tree_settings_changes_history, "24.12",
        {
            /// Release closed. Please use 25.1
            {"enforce_index_structure_match_on_partition_manipulation", true, false, "New setting"},
            {"use_primary_key_cache", false, false, "New setting"},
            {"prewarm_primary_key_cache", false, false, "New setting"},
            {"min_bytes_to_prewarm_caches", 0, 0, "New setting"},
            {"allow_experimental_reverse_key", false, false, "New setting"},
            /// Release closed. Please use 25.1
        });
        addSettingsChanges(merge_tree_settings_changes_history, "24.11",
        {
        });
        addSettingsChanges(merge_tree_settings_changes_history, "24.10",
        {
        });
        addSettingsChanges(merge_tree_settings_changes_history, "24.9",
        {
        });
        addSettingsChanges(merge_tree_settings_changes_history, "24.8",
        {
            {"deduplicate_merge_projection_mode", "ignore", "throw", "Do not allow to create inconsistent projection"}
        });
    });

    return merge_tree_settings_changes_history;
}

}<|MERGE_RESOLUTION|>--- conflicted
+++ resolved
@@ -76,16 +76,13 @@
         });
         addSettingsChanges(settings_changes_history, "25.4",
         {
-<<<<<<< HEAD
             {"use_page_cache_for_local_disks", false, false, "New setting"},
             {"use_page_cache_for_object_storage", false, false, "New setting"},
-=======
             /// Release closed. Please use 25.5
             {"use_query_condition_cache", false, true, "A new optimization"},
             {"allow_materialized_view_with_bad_select", true, false, "Don't allow creating MVs referencing nonexistent columns or tables"},
             {"query_plan_optimize_lazy_materialization", false, true, "Added new setting to use query plan for lazy materialization optimisation"},
             {"query_plan_max_limit_for_lazy_materialization", 10, 10, "Added new setting to control maximum limit value that allows to use query plan for lazy materialization optimisation. If zero, there is no limit"},
->>>>>>> 75ec9df9
             {"query_plan_convert_join_to_in", false, false, "New setting"},
             {"enable_hdfs_pread", true, true, "New setting."},
             {"low_priority_query_wait_time_ms", 1000, 1000, "New setting."},
