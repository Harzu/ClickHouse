--- conflicted
+++ resolved
@@ -79,11 +79,8 @@
             {"output_format_identifier_quoting_style", "Backticks", "Backticks", "New setting."},
             {"database_replicated_allow_replicated_engine_arguments", 1, 0, "Don't allow explicit arguments by default"},
             {"database_replicated_allow_explicit_uuid", 0, 0, "Added a new setting to disallow explicitly specifying table UUID"},
-<<<<<<< HEAD
             {"enable_secure_identifiers", false, false, "New setting."},
-=======
             {"parallel_replicas_local_plan", false, false, "Use local plan for local replica in a query with parallel replicas"},
->>>>>>> 8a700178
         }
     },
     {"24.8",
