--- conflicted
+++ resolved
@@ -415,35 +415,6 @@
     :::
     )", 0) \
     \
-<<<<<<< HEAD
-    DECLARE(Double, cache_size_to_ram_max_ratio, 0.5, "Set cache size to RAM max ratio. Allows to lower cache size on low-memory systems.", 0) \
-    DECLARE(String, uncompressed_cache_policy, DEFAULT_UNCOMPRESSED_CACHE_POLICY, "Uncompressed cache policy name.", 0) \
-    DECLARE(UInt64, uncompressed_cache_size, DEFAULT_UNCOMPRESSED_CACHE_MAX_SIZE, "Size of cache for uncompressed blocks. Zero means disabled.", 0) \
-    DECLARE(Double, uncompressed_cache_size_ratio, DEFAULT_UNCOMPRESSED_CACHE_SIZE_RATIO, "The size of the protected queue in the uncompressed cache relative to the cache's total size.", 0) \
-    DECLARE(String, mark_cache_policy, DEFAULT_MARK_CACHE_POLICY, "Mark cache policy name.", 0) \
-    DECLARE(UInt64, mark_cache_size, DEFAULT_MARK_CACHE_MAX_SIZE, "Size of cache for marks (index of MergeTree family of tables).", 0) \
-    DECLARE(Double, mark_cache_size_ratio, DEFAULT_MARK_CACHE_SIZE_RATIO, "The size of the protected queue in the mark cache relative to the cache's total size.", 0) \
-    DECLARE(Double, mark_cache_prewarm_ratio, 0.95, "The ratio of total size of mark cache to fill during prewarm.", 0) \
-    DECLARE(String, primary_index_cache_policy, DEFAULT_PRIMARY_INDEX_CACHE_POLICY, "Primary index cache policy name.", 0) \
-    DECLARE(UInt64, primary_index_cache_size, DEFAULT_PRIMARY_INDEX_CACHE_MAX_SIZE, "Size of cache for primary index (index of MergeTree family of tables).", 0) \
-    DECLARE(Double, primary_index_cache_size_ratio, DEFAULT_PRIMARY_INDEX_CACHE_SIZE_RATIO, "The size of the protected queue in the primary index cache relative to the cache's total size.", 0) \
-    DECLARE(Double, primary_index_cache_prewarm_ratio, 0.95, "The ratio of total size of mark cache to fill during prewarm.", 0) \
-    DECLARE(String, index_uncompressed_cache_policy, DEFAULT_INDEX_UNCOMPRESSED_CACHE_POLICY, "Secondary index uncompressed cache policy name.", 0) \
-    DECLARE(UInt64, index_uncompressed_cache_size, DEFAULT_INDEX_UNCOMPRESSED_CACHE_MAX_SIZE, "Size of cache for uncompressed blocks of secondary indices. Zero means disabled.", 0) \
-    DECLARE(Double, index_uncompressed_cache_size_ratio, DEFAULT_INDEX_UNCOMPRESSED_CACHE_SIZE_RATIO, "The size of the protected queue in the secondary index uncompressed cache relative to the cache's total size.", 0) \
-    DECLARE(String, index_mark_cache_policy, DEFAULT_INDEX_MARK_CACHE_POLICY, "Secondary index mark cache policy name.", 0) \
-    DECLARE(UInt64, index_mark_cache_size, DEFAULT_INDEX_MARK_CACHE_MAX_SIZE, "Size of cache for secondary index marks. Zero means disabled.", 0) \
-    DECLARE(Double, index_mark_cache_size_ratio, DEFAULT_INDEX_MARK_CACHE_SIZE_RATIO, "The size of the protected queue in the secondary index mark cache relative to the cache's total size.", 0) \
-    DECLARE(UInt64, page_cache_block_size, 1 << 20, "Size of file chunks to store in the userspace page cache, in bytes. All reads that go through the cache will be rounded up to a multiple of this size.", 0) \
-    DECLARE(String, page_cache_policy, DEFAULT_PAGE_CACHE_POLICY, "Userspace page cache policy name.", 0) \
-    DECLARE(Double, page_cache_size_ratio, DEFAULT_PAGE_CACHE_SIZE_RATIO, "The size of the protected queue in the userspace page cache relative to the cache's total size.", 0) \
-    DECLARE(UInt64, page_cache_min_size, DEFAULT_PAGE_CACHE_MIN_SIZE, "Minimum size of the userspace page cache.", 0) \
-    DECLARE(UInt64, page_cache_max_size, DEFAULT_PAGE_CACHE_MAX_SIZE, "Maximum size of the userspace page cache. Set to 0 to disable the cache. If greater than page_cache_min_size, the cache size will be continuously adjusted within this range, to use most of the available memory while keeping the total memory usage below the limit (max_server_memory_usage[_to_ram_ratio]).", 0) \
-    DECLARE(Double, page_cache_free_memory_ratio, 0.15, "Fraction of the memory limit to keep free from the userspace page cache. Analogous to Linux min_free_kbytes setting.", 0) \
-    DECLARE(UInt64, mmap_cache_size, DEFAULT_MMAP_CACHE_MAX_SIZE, "A cache for mmapped files.", 0) \
-    DECLARE(UInt64, compiled_expression_cache_size, DEFAULT_COMPILED_EXPRESSION_CACHE_MAX_SIZE, "Byte size of compiled expressions cache.", 0) \
-    DECLARE(UInt64, compiled_expression_cache_elements_size, DEFAULT_COMPILED_EXPRESSION_CACHE_MAX_ENTRIES, "Maximum entries in compiled expressions cache.", 0) \
-=======
     DECLARE(Double, cache_size_to_ram_max_ratio, 0.5, R"(Set cache size to RAM max ratio. Allows lowering the cache size on low-memory systems.)", 0) \
     DECLARE(String, uncompressed_cache_policy, DEFAULT_UNCOMPRESSED_CACHE_POLICY, R"(Uncompressed cache policy name.)", 0) \
     DECLARE(UInt64, uncompressed_cache_size, DEFAULT_UNCOMPRESSED_CACHE_MAX_SIZE, R"(
@@ -501,11 +472,12 @@
     :::
     )", 0) \
     DECLARE(Double, index_mark_cache_size_ratio, DEFAULT_INDEX_MARK_CACHE_SIZE_RATIO, R"(The size of the protected queue (in case of SLRU policy) in the secondary index mark cache relative to the cache's total size.)", 0) \
-    DECLARE(UInt64, page_cache_chunk_size, 2 << 20, R"(Bytes per chunk in userspace page cache. Rounded up to a multiple of page size (typically 4 KiB) or huge page size (typically 2 MiB, only if page_cache_use_thp is enabled).)", 0) \
-    DECLARE(UInt64, page_cache_mmap_size, 1 << 30, R"(Bytes per memory mapping in userspace page cache. Not important.)", 0) \
-    DECLARE(UInt64, page_cache_size, 0, R"(Amount of virtual memory to map for userspace page cache. If page_cache_use_madv_free is enabled, it's recommended to set this higher than the machine's RAM size. Use 0 to disable userspace page cache.)", 0) \
-    DECLARE(Bool, page_cache_use_madv_free, DBMS_DEFAULT_PAGE_CACHE_USE_MADV_FREE, R"(If true, the userspace page cache will allow the OS to automatically reclaim memory from the cache on memory pressure (using MADV_FREE).)", 0) \
-    DECLARE(Bool, page_cache_use_transparent_huge_pages, true, R"(Userspace will attempt to use transparent huge pages on Linux. This is best-effort.)", 0) \
+    DECLARE(UInt64, page_cache_block_size, 1 << 20, "Size of file chunks to store in the userspace page cache, in bytes. All reads that go through the cache will be rounded up to a multiple of this size.", 0) \
+    DECLARE(String, page_cache_policy, DEFAULT_PAGE_CACHE_POLICY, "Userspace page cache policy name.", 0) \
+    DECLARE(Double, page_cache_size_ratio, DEFAULT_PAGE_CACHE_SIZE_RATIO, "The size of the protected queue in the userspace page cache relative to the cache's total size.", 0) \
+    DECLARE(UInt64, page_cache_min_size, DEFAULT_PAGE_CACHE_MIN_SIZE, "Minimum size of the userspace page cache.", 0) \
+    DECLARE(UInt64, page_cache_max_size, DEFAULT_PAGE_CACHE_MAX_SIZE, "Maximum size of the userspace page cache. Set to 0 to disable the cache. If greater than page_cache_min_size, the cache size will be continuously adjusted within this range, to use most of the available memory while keeping the total memory usage below the limit (max_server_memory_usage[_to_ram_ratio]).", 0) \
+    DECLARE(Double, page_cache_free_memory_ratio, 0.15, "Fraction of the memory limit to keep free from the userspace page cache. Analogous to Linux min_free_kbytes setting.", 0) \
     DECLARE(UInt64, mmap_cache_size, DEFAULT_MMAP_CACHE_MAX_SIZE, R"(
     Sets the cache size (in bytes) for mapped files. This setting allows avoiding frequent open/close calls (which are very expensive due to consequent page faults), and to reuse mappings from several threads and queries. The setting value is the number of mapped regions (usually equal to the number of mapped files).
 
@@ -524,7 +496,6 @@
     :::
     )", 0) \
     DECLARE(UInt64, compiled_expression_cache_size, DEFAULT_COMPILED_EXPRESSION_CACHE_MAX_SIZE, R"(Sets the cache size (in bytes) for [compiled expressions](../../operations/caches.md).)", 0) \
->>>>>>> 7c122cab
     \
     DECLARE(UInt64, compiled_expression_cache_elements_size, DEFAULT_COMPILED_EXPRESSION_CACHE_MAX_ENTRIES, R"(Sets the cache size (in elements) for [compiled expressions](../../operations/caches.md).)", 0) \
     DECLARE(Bool, disable_internal_dns_cache, false, "Disable internal DNS caching at all.", 0) \
@@ -913,6 +884,7 @@
     DECLARE(UInt64, memory_worker_period_ms, 0, R"(
     Tick period of background memory worker which corrects memory tracker memory usages and cleans up unused pages during higher memory usage. If set to 0, default value will be used depending on the memory usage source
     )", 0) \
+    DECLARE(Bool, memory_worker_use_cgroup, true, "Use current cgroup memory usage information to correct the memory tracker measurements. Disable if there are other high-memory-usage processes in the same cgroup as the clickhouse server.", 0) \
     DECLARE(Bool, disable_insertion_and_mutation, false, R"(
     Disable all insert/alter/delete queries. This setting will be enabled if someone needs read-only nodes to prevent insertion and mutation affect reading performance.
     )", 0) \
@@ -935,78 +907,6 @@
     Send user settings from server configuration to clients (in the server Hello message).
     )", 0) \
     \
-<<<<<<< HEAD
-    DECLARE(UInt64, background_pool_size, 16, "The maximum number of threads what will be used for merging or mutating data parts for *MergeTree-engine tables in a background.", 0) \
-    DECLARE(Float, background_merges_mutations_concurrency_ratio, 2, "The number of part mutation tasks that can be executed concurrently by each thread in background pool.", 0) \
-    DECLARE(String, background_merges_mutations_scheduling_policy, "round_robin", "The policy on how to perform a scheduling for background merges and mutations. Possible values are: `round_robin` and `shortest_task_first`. ", 0) \
-    DECLARE(UInt64, background_move_pool_size, 8, "The maximum number of threads that will be used for moving data parts to another disk or volume for *MergeTree-engine tables in a background.", 0) \
-    DECLARE(UInt64, background_fetches_pool_size, 16, "The maximum number of threads that will be used for fetching data parts from another replica for *MergeTree-engine tables in a background.", 0) \
-    DECLARE(UInt64, background_common_pool_size, 8, "The maximum number of threads that will be used for performing a variety of operations (mostly garbage collection) for *MergeTree-engine tables in a background.", 0) \
-    DECLARE(UInt64, background_buffer_flush_schedule_pool_size, 16, "The maximum number of threads that will be used for performing flush operations for Buffer-engine tables in a background.", 0) \
-    DECLARE(UInt64, background_schedule_pool_size, 512, "The maximum number of threads that will be used for constantly executing some lightweight periodic operations.", 0) \
-    DECLARE(UInt64, background_message_broker_schedule_pool_size, 16, "The maximum number of threads that will be used for executing background operations for message streaming.", 0) \
-    DECLARE(UInt64, background_distributed_schedule_pool_size, 16, "The maximum number of threads that will be used for executing distributed sends.", 0) \
-    DECLARE(UInt64, tables_loader_foreground_pool_size, 0, "The maximum number of threads that will be used for foreground (that is being waited for by a query) loading of tables. Also used for synchronous loading of tables before the server start. Zero means use all CPUs.", 0) \
-    DECLARE(UInt64, tables_loader_background_pool_size, 0, "The maximum number of threads that will be used for background async loading of tables. Zero means use all CPUs.", 0) \
-    DECLARE(Bool, async_load_databases, false, "Enable asynchronous loading of databases and tables to speedup server startup. Queries to not yet loaded entity will be blocked until load is finished.", 0) \
-    DECLARE(Bool, async_load_system_database, false, "Enable asynchronous loading of system tables that are not required on server startup. Queries to not yet loaded tables will be blocked until load is finished.", 0) \
-    DECLARE(Bool, display_secrets_in_show_and_select, false, "Allow showing secrets in SHOW and SELECT queries via a format setting and a grant", 0) \
-    DECLARE(Seconds, keep_alive_timeout, DEFAULT_HTTP_KEEP_ALIVE_TIMEOUT, "The number of seconds that ClickHouse waits for incoming requests before closing the connection.", 0) \
-    DECLARE(UInt64, max_keep_alive_requests, 10000, "The maximum number of requests handled via a single http keepalive connection before the server closes this connection.", 0) \
-    DECLARE(Seconds, replicated_fetches_http_connection_timeout, 0, "HTTP connection timeout for part fetch requests. Inherited from default profile `http_connection_timeout` if not set explicitly.", 0) \
-    DECLARE(Seconds, replicated_fetches_http_send_timeout, 0, "HTTP send timeout for part fetch requests. Inherited from default profile `http_send_timeout` if not set explicitly.", 0) \
-    DECLARE(Seconds, replicated_fetches_http_receive_timeout, 0, "HTTP receive timeout for fetch part requests. Inherited from default profile `http_receive_timeout` if not set explicitly.", 0) \
-    DECLARE(UInt64, total_memory_profiler_step, 0, "Whenever server memory usage becomes larger than every next step in number of bytes the memory profiler will collect the allocating stack trace. Zero means disabled memory profiler. Values lower than a few megabytes will slow down server.", 0) \
-    DECLARE(Double, total_memory_tracker_sample_probability, 0, "Collect random allocations and deallocations and write them into system.trace_log with 'MemorySample' trace_type. The probability is for every alloc/free regardless to the size of the allocation (can be changed with `memory_profiler_sample_min_allocation_size` and `memory_profiler_sample_max_allocation_size`). Note that sampling happens only when the amount of untracked memory exceeds 'max_untracked_memory'. You may want to set 'max_untracked_memory' to 0 for extra fine grained sampling.", 0) \
-    DECLARE(UInt64, total_memory_profiler_sample_min_allocation_size, 0, "Collect random allocations of size greater or equal than specified value with probability equal to `total_memory_profiler_sample_probability`. 0 means disabled. You may want to set 'max_untracked_memory' to 0 to make this threshold to work as expected.", 0) \
-    DECLARE(UInt64, total_memory_profiler_sample_max_allocation_size, 0, "Collect random allocations of size less or equal than specified value with probability equal to `total_memory_profiler_sample_probability`. 0 means disabled. You may want to set 'max_untracked_memory' to 0 to make this threshold to work as expected.", 0) \
-    DECLARE(Bool, validate_tcp_client_information, false, "Validate client_information in the query packet over the native TCP protocol.", 0) \
-    DECLARE(Bool, storage_metadata_write_full_object_key, false, "Write disk metadata files with VERSION_FULL_OBJECT_KEY format", 0) \
-    DECLARE(UInt64, max_materialized_views_count_for_table, 0, "A limit on the number of materialized views attached to a table.", 0) \
-    DECLARE(UInt32, max_database_replicated_create_table_thread_pool_size, 1, "The number of threads to create tables during replica recovery in DatabaseReplicated. Zero means number of threads equal number of cores.", 0) \
-    DECLARE(Bool, database_replicated_allow_detach_permanently, true, "Allow detaching tables permanently in Replicated databases", 0) \
-    DECLARE(Bool, format_alter_operations_with_parentheses, false, "If enabled, each operation in alter queries will be surrounded with parentheses in formatted queries to make them less ambiguous.", 0) \
-    DECLARE(String, default_replica_path, "/clickhouse/tables/{uuid}/{shard}", "The path to the table in ZooKeeper", 0) \
-    DECLARE(String, default_replica_name, "{replica}", "The replica name in ZooKeeper", 0) \
-    DECLARE(UInt64, disk_connections_soft_limit, 5000, "Connections above this limit have significantly shorter time to live. The limit applies to the disks connections.", 0) \
-    DECLARE(UInt64, disk_connections_warn_limit, 10000, "Warning massages are written to the logs if number of in-use connections are higher than this limit. The limit applies to the disks connections.", 0) \
-    DECLARE(UInt64, disk_connections_store_limit, 30000, "Connections above this limit reset after use. Set to 0 to turn connection cache off. The limit applies to the disks connections.", 0) \
-    DECLARE(UInt64, storage_connections_soft_limit, 100, "Connections above this limit have significantly shorter time to live. The limit applies to the storages connections.", 0) \
-    DECLARE(UInt64, storage_connections_warn_limit, 1000, "Warning massages are written to the logs if number of in-use connections are higher than this limit. The limit applies to the storages connections.", 0) \
-    DECLARE(UInt64, storage_connections_store_limit, 5000, "Connections above this limit reset after use. Set to 0 to turn connection cache off. The limit applies to the storages connections.", 0) \
-    DECLARE(UInt64, http_connections_soft_limit, 100, "Connections above this limit have significantly shorter time to live. The limit applies to the http connections which do not belong to any disk or storage.", 0) \
-    DECLARE(UInt64, http_connections_warn_limit, 1000, "Warning massages are written to the logs if number of in-use connections are higher than this limit. The limit applies to the http connections which do not belong to any disk or storage.", 0) \
-    DECLARE(UInt64, http_connections_store_limit, 5000, "Connections above this limit reset after use. Set to 0 to turn connection cache off. The limit applies to the http connections which do not belong to any disk or storage.", 0) \
-    DECLARE(UInt64, global_profiler_real_time_period_ns, 0, "Period for real clock timer of global profiler (in nanoseconds). Set 0 value to turn off the real clock global profiler. Recommended value is at least 10000000 (100 times a second) for single queries or 1000000000 (once a second) for cluster-wide profiling.", 0) \
-    DECLARE(UInt64, global_profiler_cpu_time_period_ns, 0, "Period for CPU clock timer of global profiler (in nanoseconds). Set 0 value to turn off the CPU clock global profiler. Recommended value is at least 10000000 (100 times a second) for single queries or 1000000000 (once a second) for cluster-wide profiling.", 0) \
-    DECLARE(Bool, enable_azure_sdk_logging, false, "Enables logging from Azure sdk", 0) \
-    DECLARE(UInt64, max_entries_for_hash_table_stats, 10'000, "How many entries hash table statistics collected during aggregation is allowed to have", 0) \
-    DECLARE(String, merge_workload, "default", "Name of workload to be used to access resources for all merges (may be overridden by a merge tree setting)", 0) \
-    DECLARE(String, mutation_workload, "default", "Name of workload to be used to access resources for all mutations (may be overridden by a merge tree setting)", 0) \
-    DECLARE(Bool, prepare_system_log_tables_on_startup, false, "If true, ClickHouse creates all configured `system.*_log` tables before the startup. It can be helpful if some startup scripts depend on these tables.", 0) \
-    DECLARE(UInt64, config_reload_interval_ms, 2000, "How often clickhouse will reload config and check for new changes", 0) \
-    DECLARE(UInt64, memory_worker_period_ms, 0, "Tick period of background memory worker which corrects memory tracker memory usages and cleans up unused pages during higher memory usage. If set to 0, default value will be used depending on the memory usage source", 0) \
-    DECLARE(Bool, memory_worker_use_cgroup, true, "Use current cgroup memory usage information to correct the memory tracker measurements. Disable if there are other high-memory-usage processes in the same cgroup as the clickhouse server.", 0) \
-    DECLARE(Bool, disable_insertion_and_mutation, false, "Disable all insert/alter/delete queries. This setting will be enabled if someone needs read-only nodes to prevent insertion and mutation affect reading performance.", 0) \
-    DECLARE(UInt64, parts_kill_delay_period, 30, "Period to completely remove parts for SharedMergeTree. Only available in ClickHouse Cloud", 0) \
-    DECLARE(UInt64, parts_kill_delay_period_random_add, 10, "Add uniformly distributed value from 0 to x seconds to kill_delay_period to avoid thundering herd effect and subsequent DoS of ZooKeeper in case of very large number of tables. Only available in ClickHouse Cloud", 0) \
-    DECLARE(UInt64, parts_killer_pool_size, 128, "Threads for cleanup of shared merge tree outdated threads. Only available in ClickHouse Cloud", 0) \
-    DECLARE(UInt64, keeper_multiread_batch_size, 10'000, "Maximum size of batch for MultiRead request to [Zoo]Keeper that support batching. If set to 0, batching is disabled. Available only in ClickHouse Cloud.", 0) \
-    DECLARE(Bool, use_legacy_mongodb_integration, false, "Use the legacy MongoDB integration implementation. Note: it's highly recommended to set this option to false, since legacy implementation will be removed in the future. Please submit any issues you encounter with the new implementation.", 0) \
-    DECLARE(Bool, send_settings_to_client, true, "Send user settings from server configuration to clients (in the server Hello message).", 0) \
-    \
-    DECLARE(UInt64, prefetch_threadpool_pool_size, 100, "Size of background pool for prefetches for remote object storages", 0) \
-    DECLARE(UInt64, prefetch_threadpool_queue_size, 1000000, "Number of tasks which is possible to push into prefetches pool", 0) \
-    DECLARE(UInt64, load_marks_threadpool_pool_size, 50, "Size of background pool for marks loading", 0) \
-    DECLARE(UInt64, load_marks_threadpool_queue_size, 1000000, "Number of tasks which is possible to push into prefetches pool", 0) \
-    DECLARE(UInt64, threadpool_writer_pool_size, 100, "Size of background pool for write requests to object storages", 0) \
-    DECLARE(UInt64, threadpool_writer_queue_size, 1000000, "Number of tasks which is possible to push into background pool for write requests to object storages", 0) \
-    DECLARE(UInt64, iceberg_catalog_threadpool_pool_size, 50, "Size of background pool for iceberg catalog", 0) \
-    DECLARE(UInt64, iceberg_catalog_threadpool_queue_size, 1000000, "Number of tasks which is possible to push into iceberg catalog pool", 0) \
-    DECLARE(UInt32, allow_feature_tier, 0, "0 - All feature tiers allowed (experimental, beta, production). 1 - Only beta and production feature tiers allowed. 2 - Only production feature tier allowed", 0) \
-    DECLARE(Bool, dictionaries_lazy_load, 1, "1 - Load dictionaries lazily, i.e. a dictionary will be loaded when it's used for the first time. 0 - ClickHouse will start loading dictionaries immediately at startup.", 0) \
-    DECLARE(Bool, wait_dictionaries_load_at_startup, 1, "Wait at startup until all the dictionaries finish their loading (successfully or not) before receiving any connections. Affects dictionaries only if `dictionaries_lazy_load` is false. Setting this to false can make ClickHouse start faster, however some queries can be executed slower.", 0) \
-=======
     DECLARE(UInt64, prefetch_threadpool_pool_size, 100, R"(Size of background pool for prefetches for remote object storages)", 0) \
     DECLARE(UInt64, prefetch_threadpool_queue_size, 1000000, R"(Number of tasks which is possible to push into prefetches pool)", 0) \
     DECLARE(UInt64, load_marks_threadpool_pool_size, 50, R"(Size of background pool for marks loading)", 0) \
@@ -1065,7 +965,6 @@
     ```
     )", 0) \
     DECLARE(Bool, storage_shared_set_join_use_inner_uuid, false, "If enabled, an inner UUID is generated during the creation of SharedSet and SharedJoin. ClickHouse Cloud only", 0)
->>>>>>> 7c122cab
 
 
 // clang-format on
