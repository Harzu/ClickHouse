--- conflicted
+++ resolved
@@ -4643,6 +4643,11 @@
     M(Bool, query_plan_enable_multithreading_after_window_functions, true, R"(
 Enable multithreading after evaluating window functions to allow parallel stream processing
 )", 0) \
+    \
+    M(Bool, serialize_query_plan, true, R"(
+Serialize query plan for distributed processing"\
+)", 0) \
+    \
     M(UInt64, regexp_max_matches_per_row, 1000, R"(
 Sets the maximum number of matches for a single regular expression per row. Use it to protect against memory overload when using greedy regular expression in the [extractAllGroupsHorizontal](../../sql-reference/functions/string-search-functions.md/#extractallgroups-horizontal) function.
 
@@ -5057,492 +5062,6 @@
 If reading `sample.csv` is successful, file will be renamed to `processed_sample_1683473210851438.csv`
 )", 0) \
     \
-<<<<<<< HEAD
-    /* TODO: Check also when merging and finalizing aggregate functions. */ \
-    M(Seconds, max_execution_time, 0, "If query runtime exceeds the specified number of seconds, the behavior will be determined by the 'timeout_overflow_mode', which by default is - throw an exception. Note that the timeout is checked and the query can stop only in designated places during data processing. It currently cannot stop during merging of aggregation states or during query analysis, and the actual run time will be higher than the value of this setting.", 0) \
-    M(OverflowMode, timeout_overflow_mode, OverflowMode::THROW, "What to do when the limit is exceeded.", 0) \
-    M(Seconds, max_execution_time_leaf, 0, "Similar semantic to max_execution_time but only apply on leaf node for distributed queries, the time out behavior will be determined by 'timeout_overflow_mode_leaf' which by default is - throw an exception", 0) \
-    M(OverflowMode, timeout_overflow_mode_leaf, OverflowMode::THROW, "What to do when the leaf limit is exceeded.", 0) \
-    \
-    M(UInt64, min_execution_speed, 0, "Minimum number of execution rows per second.", 0) \
-    M(UInt64, max_execution_speed, 0, "Maximum number of execution rows per second.", 0) \
-    M(UInt64, min_execution_speed_bytes, 0, "Minimum number of execution bytes per second.", 0) \
-    M(UInt64, max_execution_speed_bytes, 0, "Maximum number of execution bytes per second.", 0) \
-    M(Seconds, timeout_before_checking_execution_speed, 10, "Check that the speed is not too low after the specified time has elapsed.", 0) \
-    M(Seconds, max_estimated_execution_time, 0, "Maximum query estimate execution time in seconds.", 0) \
-    \
-    M(UInt64, max_columns_to_read, 0, "If a query requires reading more than specified number of columns, exception is thrown. Zero value means unlimited. This setting is useful to prevent too complex queries.", 0) \
-    M(UInt64, max_temporary_columns, 0, "If a query generates more than the specified number of temporary columns in memory as a result of intermediate calculation, the exception is thrown. Zero value means unlimited. This setting is useful to prevent too complex queries.", 0) \
-    M(UInt64, max_temporary_non_const_columns, 0, "Similar to the 'max_temporary_columns' setting but applies only to non-constant columns. This makes sense because constant columns are cheap and it is reasonable to allow more of them.", 0) \
-    \
-    M(UInt64, max_sessions_for_user, 0, "Maximum number of simultaneous sessions for a user.", 0) \
-    \
-    M(UInt64, max_subquery_depth, 100, "If a query has more than the specified number of nested subqueries, throw an exception. This allows you to have a sanity check to protect the users of your cluster from going insane with their queries.", 0) \
-    M(UInt64, max_analyze_depth, 5000, "Maximum number of analyses performed by interpreter.", 0) \
-    M(UInt64, max_ast_depth, 1000, "Maximum depth of query syntax tree. Checked after parsing.", 0) \
-    M(UInt64, max_ast_elements, 50000, "Maximum size of query syntax tree in number of nodes. Checked after parsing.", 0) \
-    M(UInt64, max_expanded_ast_elements, 500000, "Maximum size of query syntax tree in number of nodes after expansion of aliases and the asterisk.", 0) \
-    \
-    M(UInt64, readonly, 0, "0 - no read-only restrictions. 1 - only read requests, as well as changing explicitly allowed settings. 2 - only read requests, as well as changing settings, except for the 'readonly' setting.", 0) \
-    \
-    M(UInt64, max_rows_in_set, 0, "Maximum size of the set (in number of elements) resulting from the execution of the IN section.", 0) \
-    M(UInt64, max_bytes_in_set, 0, "Maximum size of the set (in bytes in memory) resulting from the execution of the IN section.", 0) \
-    M(OverflowMode, set_overflow_mode, OverflowMode::THROW, "What to do when the limit is exceeded.", 0) \
-    \
-    M(UInt64, max_rows_in_join, 0, "Maximum size of the hash table for JOIN (in number of rows).", 0) \
-    M(UInt64, max_bytes_in_join, 0, "Maximum size of the hash table for JOIN (in number of bytes in memory).", 0) \
-    M(OverflowMode, join_overflow_mode, OverflowMode::THROW, "What to do when the limit is exceeded.", 0) \
-    M(Bool, join_any_take_last_row, false, "When disabled (default) ANY JOIN will take the first found row for a key. When enabled, it will take the last row seen if there are multiple rows for the same key. Can be applied only to hash join and storage join.", IMPORTANT) \
-    M(JoinAlgorithm, join_algorithm, JoinAlgorithm::DEFAULT, "Specify join algorithm.", 0) \
-    M(UInt64, cross_join_min_rows_to_compress, 10000000, "Minimal count of rows to compress block in CROSS JOIN. Zero value means - disable this threshold. This block is compressed when any of the two thresholds (by rows or by bytes) are reached.", 0) \
-    M(UInt64, cross_join_min_bytes_to_compress, 1_GiB, "Minimal size of block to compress in CROSS JOIN. Zero value means - disable this threshold. This block is compressed when any of the two thresholds (by rows or by bytes) are reached.", 0) \
-    M(UInt64, default_max_bytes_in_join, 1000000000, "Maximum size of right-side table if limit is required but max_bytes_in_join is not set.", 0) \
-    M(UInt64, partial_merge_join_left_table_buffer_bytes, 0, "If not 0 group left table blocks in bigger ones for left-side table in partial merge join. It uses up to 2x of specified memory per joining thread.", 0) \
-    M(UInt64, partial_merge_join_rows_in_right_blocks, 65536, "Split right-hand joining data in blocks of specified size. It's a portion of data indexed by min-max values and possibly unloaded on disk.", 0) \
-    M(UInt64, join_on_disk_max_files_to_merge, 64, "For MergeJoin on disk set how much files it's allowed to sort simultaneously. Then this value bigger then more memory used and then less disk I/O needed. Minimum is 2.", 0) \
-    M(UInt64, max_rows_in_set_to_optimize_join, 0, "Maximal size of the set to filter joined tables by each other row sets before joining. 0 - disable.", 0) \
-    \
-    M(Bool, compatibility_ignore_collation_in_create_table, true, "Compatibility ignore collation in create table", 0) \
-    \
-    M(String, temporary_files_codec, "LZ4", "Set compression codec for temporary files produced by (JOINs, external GROUP BY, external ORDER BY). I.e. LZ4, NONE.", 0) \
-    \
-    M(UInt64, max_rows_to_transfer, 0, "Maximum size (in rows) of the transmitted external table obtained when the GLOBAL IN/JOIN section is executed.", 0) \
-    M(UInt64, max_bytes_to_transfer, 0, "Maximum size (in uncompressed bytes) of the transmitted external table obtained when the GLOBAL IN/JOIN section is executed.", 0) \
-    M(OverflowMode, transfer_overflow_mode, OverflowMode::THROW, "What to do when the limit is exceeded.", 0) \
-    \
-    M(UInt64, max_rows_in_distinct, 0, "Maximum number of elements during execution of DISTINCT.", 0) \
-    M(UInt64, max_bytes_in_distinct, 0, "Maximum total size of the state (in uncompressed bytes) in memory for the execution of DISTINCT.", 0) \
-    M(OverflowMode, distinct_overflow_mode, OverflowMode::THROW, "What to do when the limit is exceeded.", 0) \
-    \
-    M(UInt64, max_memory_usage, 0, "Maximum memory usage for processing of single query. Zero means unlimited.", 0) \
-    M(UInt64, memory_overcommit_ratio_denominator, 1_GiB, "It represents soft memory limit on the user level. This value is used to compute query overcommit ratio.", 0) \
-    M(UInt64, max_memory_usage_for_user, 0, "Maximum memory usage for processing all concurrently running queries for the user. Zero means unlimited.", 0) \
-    M(UInt64, memory_overcommit_ratio_denominator_for_user, 1_GiB, "It represents soft memory limit on the global level. This value is used to compute query overcommit ratio.", 0) \
-    M(UInt64, max_untracked_memory, (4 * 1024 * 1024), "Small allocations and deallocations are grouped in thread local variable and tracked or profiled only when an amount (in absolute value) becomes larger than the specified value. If the value is higher than 'memory_profiler_step' it will be effectively lowered to 'memory_profiler_step'.", 0) \
-    M(UInt64, memory_profiler_step, (4 * 1024 * 1024), "Whenever query memory usage becomes larger than every next step in a number of bytes the memory profiler will collect the allocating stack trace. Zero means disabled memory profiler. Values lower than a few megabytes will slow down query processing.", 0) \
-    M(Float, memory_profiler_sample_probability, 0., "Collect random allocations and deallocations and write them into system.trace_log with 'MemorySample' trace_type. The probability is for every alloc/free regardless of the size of the allocation (can be changed with `memory_profiler_sample_min_allocation_size` and `memory_profiler_sample_max_allocation_size`). Note that sampling happens only when the amount of untracked memory exceeds 'max_untracked_memory'. You may want to set 'max_untracked_memory' to 0 for extra fine-grained sampling.", 0) \
-    M(UInt64, memory_profiler_sample_min_allocation_size, 0, "Collect random allocations of size greater or equal than the specified value with probability equal to `memory_profiler_sample_probability`. 0 means disabled. You may want to set 'max_untracked_memory' to 0 to make this threshold work as expected.", 0) \
-    M(UInt64, memory_profiler_sample_max_allocation_size, 0, "Collect random allocations of size less or equal than the specified value with probability equal to `memory_profiler_sample_probability`. 0 means disabled. You may want to set 'max_untracked_memory' to 0 to make this threshold work as expected.", 0) \
-    M(Bool, trace_profile_events, false, "Send to system.trace_log profile event and value of increment on each increment with 'ProfileEvent' trace_type", 0) \
-    \
-    M(UInt64, memory_usage_overcommit_max_wait_microseconds, 5'000'000, "Maximum time thread will wait for memory to be freed in the case of memory overcommit. If timeout is reached and memory is not freed, exception is thrown.", 0) \
-    \
-    M(UInt64, max_network_bandwidth, 0, "The maximum speed of data exchange over the network in bytes per second for a query. Zero means unlimited.", 0) \
-    M(UInt64, max_network_bytes, 0, "The maximum number of bytes (compressed) to receive or transmit over the network for execution of the query.", 0) \
-    M(UInt64, max_network_bandwidth_for_user, 0, "The maximum speed of data exchange over the network in bytes per second for all concurrently running user queries. Zero means unlimited.", 0)\
-    M(UInt64, max_network_bandwidth_for_all_users, 0, "The maximum speed of data exchange over the network in bytes per second for all concurrently running queries. Zero means unlimited.", 0) \
-    \
-    M(UInt64, max_temporary_data_on_disk_size_for_user, 0, "The maximum amount of data consumed by temporary files on disk in bytes for all concurrently running user queries. Zero means unlimited.", 0)\
-    M(UInt64, max_temporary_data_on_disk_size_for_query, 0, "The maximum amount of data consumed by temporary files on disk in bytes for all concurrently running queries. Zero means unlimited.", 0)\
-    \
-    M(UInt64, backup_restore_keeper_max_retries, 20, "Max retries for keeper operations during backup or restore", 0) \
-    M(UInt64, backup_restore_keeper_retry_initial_backoff_ms, 100, "Initial backoff timeout for [Zoo]Keeper operations during backup or restore", 0) \
-    M(UInt64, backup_restore_keeper_retry_max_backoff_ms, 5000, "Max backoff timeout for [Zoo]Keeper operations during backup or restore", 0) \
-    M(Float,  backup_restore_keeper_fault_injection_probability, 0.0f, "Approximate probability of failure for a keeper request during backup or restore. Valid value is in interval [0.0f, 1.0f]", 0) \
-    M(UInt64, backup_restore_keeper_fault_injection_seed, 0, "0 - random seed, otherwise the setting value", 0) \
-    M(UInt64, backup_restore_keeper_value_max_size, 1048576, "Maximum size of data of a [Zoo]Keeper's node during backup", 0) \
-    M(UInt64, backup_restore_batch_size_for_keeper_multiread, 10000, "Maximum size of batch for multiread request to [Zoo]Keeper during backup or restore", 0) \
-    M(UInt64, backup_restore_batch_size_for_keeper_multi, 1000, "Maximum size of batch for multi request to [Zoo]Keeper during backup or restore", 0) \
-    M(UInt64, backup_restore_s3_retry_attempts, 1000, "Setting for Aws::Client::RetryStrategy, Aws::Client does retries itself, 0 means no retries. It takes place only for backup/restore.", 0) \
-    M(UInt64, max_backup_bandwidth, 0, "The maximum read speed in bytes per second for particular backup on server. Zero means unlimited.", 0) \
-    \
-    M(Bool, log_profile_events, true, "Log query performance statistics into the query_log, query_thread_log and query_views_log.", 0) \
-    M(Bool, log_query_settings, true, "Log query settings into the query_log.", 0) \
-    M(Bool, log_query_threads, false, "Log query threads into system.query_thread_log table. This setting have effect only when 'log_queries' is true.", 0) \
-    M(Bool, log_query_views, true, "Log query dependent views into system.query_views_log table. This setting have effect only when 'log_queries' is true.", 0) \
-    M(String, log_comment, "", "Log comment into the system.query_log table and server log. It can be set to arbitrary string no longer than max_query_size.", 0) \
-    M(LogsLevel, send_logs_level, LogsLevel::fatal, "Send server text logs with specified minimum level to client. Valid values: 'trace', 'debug', 'information', 'warning', 'error', 'fatal', 'none'", 0) \
-    M(String, send_logs_source_regexp, "", "Send server text logs with specified regexp to match log source name. Empty means all sources.", 0) \
-    M(Bool, enable_optimize_predicate_expression, true, "If it is set to true, optimize predicates to subqueries.", 0) \
-    M(Bool, enable_optimize_predicate_expression_to_final_subquery, true, "Allow push predicate to final subquery.", 0) \
-    M(Bool, allow_push_predicate_when_subquery_contains_with, true, "Allows push predicate when subquery contains WITH clause", 0) \
-    \
-    M(UInt64, low_cardinality_max_dictionary_size, 8192, "Maximum size (in rows) of shared global dictionary for LowCardinality type.", 0) \
-    M(Bool, low_cardinality_use_single_dictionary_for_part, false, "LowCardinality type serialization setting. If is true, than will use additional keys when global dictionary overflows. Otherwise, will create several shared dictionaries.", 0) \
-    M(Bool, decimal_check_overflow, true, "Check overflow of decimal arithmetic/comparison operations", 0) \
-    M(Bool, allow_custom_error_code_in_throwif, false, "Enable custom error code in function throwIf(). If true, thrown exceptions may have unexpected error codes.", 0) \
-    \
-    M(Bool, prefer_localhost_replica, true, "If it's true then queries will be always sent to the local replica (if it exists). If it's false then the replica to send a query will be chosen between local and remote ones according to load_balancing", 0) \
-    M(UInt64, max_fetch_partition_retries_count, 5, "Amount of retries while fetching partition from another host.", 0) \
-    M(UInt64, http_max_multipart_form_data_size, 1024 * 1024 * 1024, "Limit on size of multipart/form-data content. This setting cannot be parsed from URL parameters and should be set in a user profile. Note that content is parsed and external tables are created in memory before the start of query execution. And this is the only limit that has an effect on that stage (limits on max memory usage and max execution time have no effect while reading HTTP form data).", 0) \
-    M(Bool, calculate_text_stack_trace, true, "Calculate text stack trace in case of exceptions during query execution. This is the default. It requires symbol lookups that may slow down fuzzing tests when a huge amount of wrong queries are executed. In normal cases, you should not disable this option.", 0) \
-    M(Bool, enable_job_stack_trace, false, "Output stack trace of a job creator when job results in exception", 0) \
-    M(Bool, allow_ddl, true, "If it is set to true, then a user is allowed to executed DDL queries.", 0) \
-    M(Bool, parallel_view_processing, false, "Enables pushing to attached views concurrently instead of sequentially.", 0) \
-    M(Bool, enable_unaligned_array_join, false, "Allow ARRAY JOIN with multiple arrays that have different sizes. When this settings is enabled, arrays will be resized to the longest one.", 0) \
-    M(Bool, optimize_read_in_order, true, "Enable ORDER BY optimization for reading data in corresponding order in MergeTree tables.", 0) \
-    M(Bool, optimize_read_in_window_order, true, "Enable ORDER BY optimization in window clause for reading data in corresponding order in MergeTree tables.", 0) \
-    M(Bool, optimize_aggregation_in_order, false, "Enable GROUP BY optimization for aggregating data in corresponding order in MergeTree tables.", 0) \
-    M(Bool, read_in_order_use_buffering, true, "Use buffering before merging while reading in order of primary key. It increases the parallelism of query execution", 0) \
-    M(UInt64, aggregation_in_order_max_block_bytes, 50000000, "Maximal size of block in bytes accumulated during aggregation in order of primary key. Lower block size allows to parallelize more final merge stage of aggregation.", 0) \
-    M(UInt64, read_in_order_two_level_merge_threshold, 100, "Minimal number of parts to read to run preliminary merge step during multithread reading in order of primary key.", 0) \
-    M(Bool, low_cardinality_allow_in_native_format, true, "Use LowCardinality type in Native format. Otherwise, convert LowCardinality columns to ordinary for select query, and convert ordinary columns to required LowCardinality for insert query.", 0) \
-    M(Bool, cancel_http_readonly_queries_on_client_close, false, "Cancel HTTP readonly queries when a client closes the connection without waiting for response.", 0) \
-    M(Bool, external_table_functions_use_nulls, true, "If it is set to true, external table functions will implicitly use Nullable type if needed. Otherwise, NULLs will be substituted with default values. Currently supported only by 'mysql', 'postgresql' and 'odbc' table functions.", 0) \
-    M(Bool, external_table_strict_query, false, "If it is set to true, transforming expression to local filter is forbidden for queries to external tables.", 0) \
-    \
-    M(Bool, allow_hyperscan, true, "Allow functions that use Hyperscan library. Disable to avoid potentially long compilation times and excessive resource usage.", 0) \
-    M(UInt64, max_hyperscan_regexp_length, 0, "Max length of regexp than can be used in hyperscan multi-match functions. Zero means unlimited.", 0) \
-    M(UInt64, max_hyperscan_regexp_total_length, 0, "Max total length of all regexps than can be used in hyperscan multi-match functions (per every function). Zero means unlimited.", 0) \
-    M(Bool, reject_expensive_hyperscan_regexps, true, "Reject patterns which will likely be expensive to evaluate with hyperscan (due to NFA state explosion)", 0) \
-    M(Bool, allow_simdjson, true, "Allow using simdjson library in 'JSON*' functions if AVX2 instructions are available. If disabled rapidjson will be used.", 0) \
-    M(Bool, allow_introspection_functions, false, "Allow functions for introspection of ELF and DWARF for query profiling. These functions are slow and may impose security considerations.", 0) \
-    M(Bool, splitby_max_substrings_includes_remaining_string, false, "Functions 'splitBy*()' with 'max_substrings' argument > 0 include the remaining string as the last element in the result", 0) \
-    \
-    M(Bool, allow_execute_multiif_columnar, true, "Allow execute multiIf function columnar", 0) \
-    M(Bool, formatdatetime_f_prints_single_zero, false, "Formatter '%f' in function 'formatDateTime()' prints a single zero instead of six zeros if the formatted value has no fractional seconds.", 0) \
-    M(Bool, formatdatetime_parsedatetime_m_is_month_name, true, "Formatter '%M' in functions 'formatDateTime()' and 'parseDateTime()' print/parse the month name instead of minutes.", 0) \
-    M(Bool, parsedatetime_parse_without_leading_zeros, true, "Formatters '%c', '%l' and '%k' in function 'parseDateTime()' parse months and hours without leading zeros.", 0) \
-    M(Bool, formatdatetime_format_without_leading_zeros, false, "Formatters '%c', '%l' and '%k' in function 'formatDateTime()' print months and hours without leading zeros.", 0) \
-    \
-    M(UInt64, max_partitions_per_insert_block, 100, "Limit maximum number of partitions in the single INSERTed block. Zero means unlimited. Throw an exception if the block contains too many partitions. This setting is a safety threshold because using a large number of partitions is a common misconception.", 0) \
-    M(Bool, throw_on_max_partitions_per_insert_block, true, "Used with max_partitions_per_insert_block. If true (default), an exception will be thrown when max_partitions_per_insert_block is reached. If false, details of the insert query reaching this limit with the number of partitions will be logged. This can be useful if you're trying to understand the impact on users when changing max_partitions_per_insert_block.", 0) \
-    M(Int64, max_partitions_to_read, -1, "Limit the max number of partitions that can be accessed in one query. <= 0 means unlimited.", 0) \
-    M(Bool, check_query_single_value_result, true, "Return check query result as single 1/0 value", 0) \
-    M(Bool, allow_drop_detached, false, "Allow ALTER TABLE ... DROP DETACHED PART[ITION] ... queries", 0) \
-    M(UInt64, max_table_size_to_drop, 50000000000lu, "If the size of a table is greater than this value (in bytes) then the table could not be dropped with any DROP query.", 0) \
-    M(UInt64, max_partition_size_to_drop, 50000000000lu, "Same as max_table_size_to_drop, but for the partitions.", 0) \
-    \
-    M(UInt64, postgresql_connection_pool_size, 16, "Connection pool size for PostgreSQL table engine and database engine.", 0) \
-    M(UInt64, postgresql_connection_attempt_timeout, 2, "Connection timeout to PostgreSQL table engine and database engine in seconds.", 0) \
-    M(UInt64, postgresql_connection_pool_wait_timeout, 5000, "Connection pool push/pop timeout on empty pool for PostgreSQL table engine and database engine. By default it will block on empty pool.", 0) \
-    M(UInt64, postgresql_connection_pool_retries, 2, "Connection pool push/pop retries number for PostgreSQL table engine and database engine.", 0) \
-    M(Bool, postgresql_connection_pool_auto_close_connection, false, "Close connection before returning connection to the pool.", 0) \
-    M(UInt64, glob_expansion_max_elements, 1000, "Maximum number of allowed addresses (For external storages, table functions, etc).", 0) \
-    M(UInt64, odbc_bridge_connection_pool_size, 16, "Connection pool size for each connection settings string in ODBC bridge.", 0) \
-    M(Bool, odbc_bridge_use_connection_pooling, true, "Use connection pooling in ODBC bridge. If set to false, a new connection is created every time", 0) \
-    \
-    M(Seconds, distributed_replica_error_half_life, DBMS_CONNECTION_POOL_WITH_FAILOVER_DEFAULT_DECREASE_ERROR_PERIOD, "Time period reduces replica error counter by 2 times.", 0) \
-    M(UInt64, distributed_replica_error_cap, DBMS_CONNECTION_POOL_WITH_FAILOVER_MAX_ERROR_COUNT, "Max number of errors per replica, prevents piling up an incredible amount of errors if replica was offline for some time and allows it to be reconsidered in a shorter amount of time.", 0) \
-    M(UInt64, distributed_replica_max_ignored_errors, 0, "Number of errors that will be ignored while choosing replicas", 0) \
-    \
-    M(UInt64, min_free_disk_space_for_temporary_data, 0, "The minimum disk space to keep while writing temporary data used in external sorting and aggregation.", 0) \
-    \
-    M(DefaultTableEngine, default_temporary_table_engine, DefaultTableEngine::Memory, "Default table engine used when ENGINE is not set in CREATE TEMPORARY statement.",0) \
-    M(DefaultTableEngine, default_table_engine, DefaultTableEngine::MergeTree, "Default table engine used when ENGINE is not set in CREATE statement.",0) \
-    M(Bool, show_table_uuid_in_table_create_query_if_not_nil, false, "For tables in databases with Engine=Atomic show UUID of the table in its CREATE query.", 0) \
-    M(Bool, database_atomic_wait_for_drop_and_detach_synchronously, false, "When executing DROP or DETACH TABLE in Atomic database, wait for table data to be finally dropped or detached.", 0) \
-    M(Bool, enable_scalar_subquery_optimization, true, "If it is set to true, prevent scalar subqueries from (de)serializing large scalar values and possibly avoid running the same subquery more than once.", 0) \
-    M(Bool, optimize_trivial_count_query, true, "Process trivial 'SELECT count() FROM table' query from metadata.", 0) \
-    M(Bool, optimize_trivial_approximate_count_query, false, "Use an approximate value for trivial count optimization of storages that support such estimations.", 0) \
-    M(Bool, optimize_count_from_files, true, "Optimize counting rows from files in supported input formats", 0) \
-    M(Bool, use_cache_for_count_from_files, true, "Use cache to count the number of rows in files", 0) \
-    M(Bool, optimize_respect_aliases, true, "If it is set to true, it will respect aliases in WHERE/GROUP BY/ORDER BY, that will help with partition pruning/secondary indexes/optimize_aggregation_in_order/optimize_read_in_order/optimize_trivial_count", 0) \
-    M(UInt64, mutations_sync, 0, "Wait for synchronous execution of ALTER TABLE UPDATE/DELETE queries (mutations). 0 - execute asynchronously. 1 - wait for the current server. 2 - wait for all replicas if they exist.", 0) \
-    M(Bool, enable_lightweight_delete, true, "Enable lightweight DELETE mutations for mergetree tables.", 0) ALIAS(allow_experimental_lightweight_delete) \
-    M(UInt64, lightweight_deletes_sync, 2, "The same as 'mutations_sync', but controls only execution of lightweight deletes", 0) \
-    M(Bool, apply_deleted_mask, true, "Enables filtering out rows deleted with lightweight DELETE. If disabled, a query will be able to read those rows. This is useful for debugging and \"undelete\" scenarios", 0) \
-    M(Bool, optimize_normalize_count_variants, true, "Rewrite aggregate functions that semantically equals to count() as count().", 0) \
-    M(Bool, optimize_injective_functions_inside_uniq, true, "Delete injective functions of one argument inside uniq*() functions.", 0) \
-    M(Bool, rewrite_count_distinct_if_with_count_distinct_implementation, false, "Rewrite countDistinctIf with count_distinct_implementation configuration", 0) \
-    M(Bool, convert_query_to_cnf, false, "Convert SELECT query to CNF", 0) \
-    M(Bool, optimize_or_like_chain, false, "Optimize multiple OR LIKE into multiMatchAny. This optimization should not be enabled by default, because it defies index analysis in some cases.", 0) \
-    M(Bool, optimize_arithmetic_operations_in_aggregate_functions, true, "Move arithmetic operations out of aggregation functions", 0) \
-    M(Bool, optimize_redundant_functions_in_order_by, true, "Remove functions from ORDER BY if its argument is also in ORDER BY", 0) \
-    M(Bool, optimize_if_chain_to_multiif, false, "Replace if(cond1, then1, if(cond2, ...)) chains to multiIf. Currently it's not beneficial for numeric types.", 0) \
-    M(Bool, optimize_multiif_to_if, true, "Replace 'multiIf' with only one condition to 'if'.", 0) \
-    M(Bool, optimize_if_transform_strings_to_enum, false, "Replaces string-type arguments in If and Transform to enum. Disabled by default cause it could make inconsistent change in distributed query that would lead to its fail.", 0) \
-    M(Bool, optimize_functions_to_subcolumns, true, "Transform functions to subcolumns, if possible, to reduce amount of read data. E.g. 'length(arr)' -> 'arr.size0', 'col IS NULL' -> 'col.null' ", 0) \
-    M(Bool, optimize_using_constraints, false, "Use constraints for query optimization", 0)                                                                                                                                           \
-    M(Bool, optimize_substitute_columns, false, "Use constraints for column substitution", 0)                                                                                                                                         \
-    M(Bool, optimize_append_index, false, "Use constraints in order to append index condition (indexHint)", 0) \
-    M(Bool, optimize_time_filter_with_preimage, true, "Optimize Date and DateTime predicates by converting functions into equivalent comparisons without conversions (e.g. toYear(col) = 2023 -> col >= '2023-01-01' AND col <= '2023-12-31')", 0) \
-    M(Bool, normalize_function_names, true, "Normalize function names to their canonical names", 0) \
-    M(Bool, enable_early_constant_folding, true, "Enable query optimization where we analyze function and subqueries results and rewrite query if there are constants there", 0) \
-    M(Bool, deduplicate_blocks_in_dependent_materialized_views, false, "Should deduplicate blocks for materialized views. Use true to always deduplicate in dependent tables.", 0) \
-    M(Bool, throw_if_deduplication_in_dependent_materialized_views_enabled_with_async_insert, true, "Throw exception on INSERT query when the setting `deduplicate_blocks_in_dependent_materialized_views` is enabled along with `async_insert`. It guarantees correctness, because these features can't work together.", 0) \
-    M(Bool, materialized_views_ignore_errors, false, "Allows to ignore errors for MATERIALIZED VIEW, and deliver original block to the table regardless of MVs", 0) \
-    M(Bool, ignore_materialized_views_with_dropped_target_table, false, "Ignore MVs with dropped target table during pushing to views", 0) \
-    M(Bool, allow_materialized_view_with_bad_select, true, "Allow CREATE MATERIALIZED VIEW with SELECT query that references nonexistent tables or columns. It must still be syntactically valid. Doesn't apply to refreshable MVs. Doesn't apply if the MV schema needs to be inferred from the SELECT query (i.e. if the CREATE has no column list and no TO table). Can be used for creating MV before its source table.", 0) \
-    M(Bool, use_compact_format_in_distributed_parts_names, true, "Changes format of directories names for distributed table insert parts.", 0) \
-    M(Bool, validate_polygons, true, "Throw exception if polygon is invalid in function pointInPolygon (e.g. self-tangent, self-intersecting). If the setting is false, the function will accept invalid polygons but may silently return wrong result.", 0) \
-    M(UInt64, max_parser_depth, DBMS_DEFAULT_MAX_PARSER_DEPTH, "Maximum parser depth (recursion depth of recursive descend parser).", 0) \
-    M(UInt64, max_parser_backtracks, DBMS_DEFAULT_MAX_PARSER_BACKTRACKS, "Maximum parser backtracking (how many times it tries different alternatives in the recursive descend parsing process).", 0) \
-    M(UInt64, max_recursive_cte_evaluation_depth, DBMS_RECURSIVE_CTE_MAX_EVALUATION_DEPTH, "Maximum limit on recursive CTE evaluation depth", 0) \
-    M(Bool, allow_settings_after_format_in_insert, false, "Allow SETTINGS after FORMAT, but note, that this is not always safe (note: this is a compatibility setting).", 0) \
-    M(Seconds, periodic_live_view_refresh, 60, "Interval after which periodically refreshed live view is forced to refresh.", 0) \
-    M(Bool, transform_null_in, false, "If enabled, NULL values will be matched with 'IN' operator as if they are considered equal.", 0) \
-    M(Bool, allow_nondeterministic_mutations, false, "Allow non-deterministic functions in ALTER UPDATE/ALTER DELETE statements", 0) \
-    M(Seconds, lock_acquire_timeout, DBMS_DEFAULT_LOCK_ACQUIRE_TIMEOUT_SEC, "How long locking request should wait before failing", 0) \
-    M(Bool, materialize_ttl_after_modify, true, "Apply TTL for old data, after ALTER MODIFY TTL query", 0) \
-    M(String, function_implementation, "", "Choose function implementation for specific target or variant (experimental). If empty enable all of them.", 0) \
-    M(Bool, data_type_default_nullable, false, "Data types without NULL or NOT NULL will make Nullable", 0) \
-    M(Bool, cast_keep_nullable, false, "CAST operator keep Nullable for result data type", 0) \
-    M(Bool, cast_ipv4_ipv6_default_on_conversion_error, false, "CAST operator into IPv4, CAST operator into IPV6 type, toIPv4, toIPv6 functions will return default value instead of throwing exception on conversion error.", 0) \
-    M(Bool, alter_partition_verbose_result, false, "Output information about affected parts. Currently works only for FREEZE and ATTACH commands.", 0) \
-    M(Bool, system_events_show_zero_values, false, "When querying system.events or system.metrics tables, include all metrics, even with zero values.", 0) \
-    M(MySQLDataTypesSupport, mysql_datatypes_support_level, MySQLDataTypesSupportList{}, "Defines how MySQL types are converted to corresponding ClickHouse types. A comma separated list in any combination of 'decimal', 'datetime64', 'date2Date32' or 'date2String'. decimal: convert NUMERIC and DECIMAL types to Decimal when precision allows it. datetime64: convert DATETIME and TIMESTAMP types to DateTime64 instead of DateTime when precision is not 0. date2Date32: convert DATE to Date32 instead of Date. Takes precedence over date2String. date2String: convert DATE to String instead of Date. Overridden by datetime64.", 0) \
-    M(Bool, optimize_trivial_insert_select, false, "Optimize trivial 'INSERT INTO table SELECT ... FROM TABLES' query", 0) \
-    M(Bool, allow_non_metadata_alters, true, "Allow to execute alters which affects not only tables metadata, but also data on disk", 0) \
-    M(Bool, enable_global_with_statement, true, "Propagate WITH statements to UNION queries and all subqueries", 0) \
-    M(Bool, aggregate_functions_null_for_empty, false, "Rewrite all aggregate functions in a query, adding -OrNull suffix to them", 0) \
-    M(Bool, optimize_syntax_fuse_functions, false, "Allow apply fuse aggregating function. Available only with `allow_experimental_analyzer`", 0) \
-    M(Bool, flatten_nested, true, "If true, columns of type Nested will be flatten to separate array columns instead of one array of tuples", 0) \
-    M(Bool, asterisk_include_materialized_columns, false, "Include MATERIALIZED columns for wildcard query", 0) \
-    M(Bool, asterisk_include_alias_columns, false, "Include ALIAS columns for wildcard query", 0) \
-    M(Bool, optimize_skip_merged_partitions, false, "Skip partitions with one part with level > 0 in optimize final", 0) \
-    M(Bool, optimize_on_insert, true, "Do the same transformation for inserted block of data as if merge was done on this block.", 0) \
-    M(Bool, optimize_use_projections, true, "Automatically choose projections to perform SELECT query", 0) ALIAS(allow_experimental_projection_optimization) \
-    M(Bool, optimize_use_implicit_projections, true, "Automatically choose implicit projections to perform SELECT query", 0) \
-    M(Bool, force_optimize_projection, false, "If projection optimization is enabled, SELECT queries need to use projection", 0) \
-    M(String, force_optimize_projection_name, "", "If it is set to a non-empty string, check that this projection is used in the query at least once.", 0) \
-    M(String, preferred_optimize_projection_name, "", "If it is set to a non-empty string, ClickHouse tries to apply specified projection", 0) \
-    M(Bool, async_socket_for_remote, true, "Asynchronously read from socket executing remote query", 0) \
-    M(Bool, async_query_sending_for_remote, true, "Asynchronously create connections and send query to shards in remote query", 0) \
-    M(Bool, insert_null_as_default, true, "Insert DEFAULT values instead of NULL in INSERT SELECT (UNION ALL)", 0) \
-    M(Bool, describe_extend_object_types, false, "Deduce concrete type of columns of type Object in DESCRIBE query", 0) \
-    M(Bool, describe_include_subcolumns, false, "If true, subcolumns of all table columns will be included into result of DESCRIBE query", 0) \
-    M(Bool, describe_include_virtual_columns, false, "If true, virtual columns of table will be included into result of DESCRIBE query", 0) \
-    M(Bool, describe_compact_output, false, "If true, include only column names and types into result of DESCRIBE query", 0) \
-    M(Bool, apply_mutations_on_fly, false, "Only available in ClickHouse Cloud", 0) \
-    M(Bool, mutations_execute_nondeterministic_on_initiator, false, "If true nondeterministic function are executed on initiator and replaced to literals in UPDATE and DELETE queries", 0) \
-    M(Bool, mutations_execute_subqueries_on_initiator, false, "If true scalar subqueries are executed on initiator and replaced to literals in UPDATE and DELETE queries", 0) \
-    M(UInt64, mutations_max_literal_size_to_replace, 16384, "The maximum size of serialized literal in bytes to replace in UPDATE and DELETE queries", 0) \
-    \
-    M(Float, create_replicated_merge_tree_fault_injection_probability, 0.0f, "The probability of a fault injection during table creation after creating metadata in ZooKeeper", 0) \
-    \
-    M(Bool, use_query_cache, false, "Enable the query cache", 0) \
-    M(Bool, enable_writes_to_query_cache, true, "Enable storing results of SELECT queries in the query cache", 0) \
-    M(Bool, enable_reads_from_query_cache, true, "Enable reading results of SELECT queries from the query cache", 0) \
-    M(QueryCacheNondeterministicFunctionHandling, query_cache_nondeterministic_function_handling, QueryCacheNondeterministicFunctionHandling::Throw, "How the query cache handles queries with non-deterministic functions, e.g. now()", 0) \
-    M(QueryCacheSystemTableHandling, query_cache_system_table_handling, QueryCacheSystemTableHandling::Throw, "How the query cache handles queries against system tables, i.e. tables in databases 'system.*' and 'information_schema.*'", 0) \
-    M(UInt64, query_cache_max_size_in_bytes, 0, "The maximum amount of memory (in bytes) the current user may allocate in the query cache. 0 means unlimited. ", 0) \
-    M(UInt64, query_cache_max_entries, 0, "The maximum number of query results the current user may store in the query cache. 0 means unlimited.", 0) \
-    M(UInt64, query_cache_min_query_runs, 0, "Minimum number a SELECT query must run before its result is stored in the query cache", 0) \
-    M(Milliseconds, query_cache_min_query_duration, 0, "Minimum time in milliseconds for a query to run for its result to be stored in the query cache.", 0) \
-    M(Bool, query_cache_compress_entries, true, "Compress cache entries.", 0) \
-    M(Bool, query_cache_squash_partial_results, true, "Squash partial result blocks to blocks of size 'max_block_size'. Reduces performance of inserts into the query cache but improves the compressability of cache entries.", 0) \
-    M(Seconds, query_cache_ttl, 60, "After this time in seconds entries in the query cache become stale", 0) \
-    M(Bool, query_cache_share_between_users, false, "Allow other users to read entry in the query cache", 0) \
-    M(String, query_cache_tag, "", "A string which acts as a label for query cache entries. The same queries with different tags are considered different by the query cache.", 0) \
-    M(Bool, enable_sharing_sets_for_mutations, true, "Allow sharing set objects build for IN subqueries between different tasks of the same mutation. This reduces memory usage and CPU consumption", 0) \
-    \
-    M(Bool, optimize_rewrite_sum_if_to_count_if, true, "Rewrite sumIf() and sum(if()) function countIf() function when logically equivalent", 0) \
-    M(Bool, optimize_rewrite_aggregate_function_with_if, true, "Rewrite aggregate functions with if expression as argument when logically equivalent. For example, avg(if(cond, col, null)) can be rewritten to avgIf(cond, col)", 0) \
-    M(Bool, optimize_rewrite_array_exists_to_has, false, "Rewrite arrayExists() functions to has() when logically equivalent. For example, arrayExists(x -> x = 1, arr) can be rewritten to has(arr, 1)", 0) \
-    M(UInt64, insert_shard_id, 0, "If non zero, when insert into a distributed table, the data will be inserted into the shard `insert_shard_id` synchronously. Possible values range from 1 to `shards_number` of corresponding distributed table", 0) \
-    \
-    M(Bool, collect_hash_table_stats_during_aggregation, true, "Enable collecting hash table statistics to optimize memory allocation", 0) \
-    M(UInt64, max_size_to_preallocate_for_aggregation, 100'000'000, "For how many elements it is allowed to preallocate space in all hash tables in total before aggregation", 0) \
-    \
-    M(Bool, collect_hash_table_stats_during_joins, true, "Enable collecting hash table statistics to optimize memory allocation", 0) \
-    M(UInt64, max_size_to_preallocate_for_joins, 100'000'000, "For how many elements it is allowed to preallocate space in all hash tables in total before join", 0) \
-    \
-    M(Bool, kafka_disable_num_consumers_limit, false, "Disable limit on kafka_num_consumers that depends on the number of available CPU cores", 0) \
-    M(Bool, allow_experimental_kafka_offsets_storage_in_keeper, false, "Allow experimental feature to store Kafka related offsets in ClickHouse Keeper. When enabled a ClickHouse Keeper path and replica name can be specified to the Kafka table engine. As a result instead of the regular Kafka engine, a new type of storage engine will be used that stores the committed offsets primarily in ClickHouse Keeper", 0) \
-    M(Bool, enable_software_prefetch_in_aggregation, true, "Enable use of software prefetch in aggregation", 0) \
-    M(Bool, allow_aggregate_partitions_independently, false, "Enable independent aggregation of partitions on separate threads when partition key suits group by key. Beneficial when number of partitions close to number of cores and partitions have roughly the same size", 0) \
-    M(Bool, force_aggregate_partitions_independently, false, "Force the use of optimization when it is applicable, but heuristics decided not to use it", 0) \
-    M(UInt64, max_number_of_partitions_for_independent_aggregation, 128, "Maximal number of partitions in table to apply optimization", 0) \
-    M(Float, min_hit_rate_to_use_consecutive_keys_optimization, 0.5, "Minimal hit rate of a cache which is used for consecutive keys optimization in aggregation to keep it enabled", 0) \
-    \
-    M(Bool, engine_file_empty_if_not_exists, false, "Allows to select data from a file engine table without file", 0) \
-    M(Bool, engine_file_truncate_on_insert, false, "Enables or disables truncate before insert in file engine tables", 0) \
-    M(Bool, engine_file_allow_create_multiple_files, false, "Enables or disables creating a new file on each insert in file engine tables if format has suffix.", 0) \
-    M(Bool, engine_file_skip_empty_files, false, "Allows to skip empty files in file table engine", 0) \
-    M(Bool, engine_url_skip_empty_files, false, "Allows to skip empty files in the URL table engine", 0) \
-    M(Bool, enable_url_encoding, true, " Allows to enable/disable decoding/encoding path in URI in the URL table engine", 0) \
-    M(UInt64, database_replicated_initial_query_timeout_sec, 300, "How long initial DDL query should wait for Replicated database to precess previous DDL queue entries", 0) \
-    M(Bool, database_replicated_enforce_synchronous_settings, false, "Enforces synchronous waiting for some queries (see also database_atomic_wait_for_drop_and_detach_synchronously, mutation_sync, alter_sync). Not recommended to enable these settings.", 0) \
-    M(UInt64, max_distributed_depth, 5, "Maximum distributed query depth", 0) \
-    M(Bool, database_replicated_always_detach_permanently, false, "Execute DETACH TABLE as DETACH TABLE PERMANENTLY if database engine is Replicated", 0) \
-    M(Bool, database_replicated_allow_only_replicated_engine, false, "Allow to create only Replicated tables in database with engine Replicated", 0) \
-    M(UInt64, database_replicated_allow_replicated_engine_arguments, 0, "0 - Don't allow to explicitly specify ZooKeeper path and replica name for *MergeTree tables in Replicated databases. 1 - Allow. 2 - Allow, but ignore the specified path and use default one instead.", 0) \
-    M(UInt64, database_replicated_allow_explicit_uuid, 0, "0 - Don't allow to explicitly specify UUIDs for tables in Replicated databases. 1 - Allow. 2 - Allow, but ignore the specified UUID and generate a random one instead.", 0) \
-    M(Bool, database_replicated_allow_heavy_create, false, "Allow long-running DDL queries (CREATE AS SELECT and POPULATE) in Replicated database engine. Note that it can block DDL queue for a long time.", 0) \
-    M(Bool, cloud_mode, false, "Only available in ClickHouse Cloud", 0) \
-    M(UInt64, cloud_mode_engine, 1, "Only available in ClickHouse Cloud", 0) \
-    M(DistributedDDLOutputMode, distributed_ddl_output_mode, DistributedDDLOutputMode::THROW, "Format of distributed DDL query result, one of: 'none', 'throw', 'null_status_on_timeout', 'never_throw', 'none_only_active', 'throw_only_active', 'null_status_on_timeout_only_active'", 0) \
-    M(UInt64, distributed_ddl_entry_format_version, 5, "Compatibility version of distributed DDL (ON CLUSTER) queries", 0) \
-    \
-    M(UInt64, external_storage_max_read_rows, 0, "Limit maximum number of rows when table with external engine should flush history data. Now supported only for MySQL table engine, database engine, dictionary and MaterializedMySQL. If equal to 0, this setting is disabled", 0) \
-    M(UInt64, external_storage_max_read_bytes, 0, "Limit maximum number of bytes when table with external engine should flush history data. Now supported only for MySQL table engine, database engine, dictionary and MaterializedMySQL. If equal to 0, this setting is disabled", 0)  \
-    M(UInt64, external_storage_connect_timeout_sec, DBMS_DEFAULT_CONNECT_TIMEOUT_SEC, "Connect timeout in seconds. Now supported only for MySQL", 0)  \
-    M(UInt64, external_storage_rw_timeout_sec, DBMS_DEFAULT_RECEIVE_TIMEOUT_SEC, "Read/write timeout in seconds. Now supported only for MySQL", 0)  \
-    \
-    M(SetOperationMode, union_default_mode, SetOperationMode::Unspecified, "Set default mode in UNION query. Possible values: empty string, 'ALL', 'DISTINCT'. If empty, query without mode will throw exception.", 0) \
-    M(SetOperationMode, intersect_default_mode, SetOperationMode::ALL, "Set default mode in INTERSECT query. Possible values: empty string, 'ALL', 'DISTINCT'. If empty, query without mode will throw exception.", 0) \
-    M(SetOperationMode, except_default_mode, SetOperationMode::ALL, "Set default mode in EXCEPT query. Possible values: empty string, 'ALL', 'DISTINCT'. If empty, query without mode will throw exception.", 0) \
-    M(Bool, optimize_aggregators_of_group_by_keys, true, "Eliminates min/max/any/anyLast aggregators of GROUP BY keys in SELECT section", 0) \
-    M(Bool, optimize_injective_functions_in_group_by, true, "Replaces injective functions by it's arguments in GROUP BY section", 0) \
-    M(Bool, optimize_group_by_function_keys, true, "Eliminates functions of other keys in GROUP BY section", 0) \
-    M(Bool, optimize_group_by_constant_keys, true, "Optimize GROUP BY when all keys in block are constant", 0) \
-    M(Bool, legacy_column_name_of_tuple_literal, false, "List all names of element of large tuple literals in their column names instead of hash. This settings exists only for compatibility reasons. It makes sense to set to 'true', while doing rolling update of cluster from version lower than 21.7 to higher.", 0) \
-    M(Bool, enable_named_columns_in_function_tuple, true, "Generate named tuples in function tuple() when all names are unique and can be treated as unquoted identifiers.", 0) \
-    \
-    M(Bool, query_plan_enable_optimizations, true, "Globally enable/disable query optimization at the query plan level", 0) \
-    M(UInt64, query_plan_max_optimizations_to_apply, 10000, "Limit the total number of optimizations applied to query plan. If zero, ignored. If limit reached, throw exception", 0) \
-    M(Bool, query_plan_lift_up_array_join, true, "Allow to move array joins up in the query plan", 0) \
-    M(Bool, query_plan_push_down_limit, true, "Allow to move LIMITs down in the query plan", 0) \
-    M(Bool, query_plan_split_filter, true, "Allow to split filters in the query plan", 0) \
-    M(Bool, query_plan_merge_expressions, true, "Allow to merge expressions in the query plan", 0) \
-    M(Bool, query_plan_merge_filters, false, "Allow to merge filters in the query plan", 0) \
-    M(Bool, query_plan_filter_push_down, true, "Allow to push down filter by predicate query plan step", 0) \
-    M(Bool, query_plan_convert_outer_join_to_inner_join, true, "Allow to convert OUTER JOIN to INNER JOIN if filter after JOIN always filters default values", 0) \
-    M(Bool, query_plan_optimize_prewhere, true, "Allow to push down filter to PREWHERE expression for supported storages", 0) \
-    M(Bool, query_plan_execute_functions_after_sorting, true, "Allow to re-order functions after sorting", 0) \
-    M(Bool, query_plan_reuse_storage_ordering_for_window_functions, true, "Allow to use the storage sorting for window functions", 0) \
-    M(Bool, query_plan_lift_up_union, true, "Allow to move UNIONs up so that more parts of the query plan can be optimized", 0) \
-    M(Bool, query_plan_read_in_order, true, "Use query plan for read-in-order optimization", 0) \
-    M(Bool, query_plan_aggregation_in_order, true, "Use query plan for aggregation-in-order optimization", 0) \
-    M(Bool, query_plan_remove_redundant_sorting, true, "Remove redundant sorting in query plan. For example, sorting steps related to ORDER BY clauses in subqueries", 0) \
-    M(Bool, query_plan_remove_redundant_distinct, true, "Remove redundant Distinct step in query plan", 0) \
-    M(Bool, query_plan_enable_multithreading_after_window_functions, true, "Enable multithreading after evaluating window functions to allow parallel stream processing", 0) \
-    \
-    M(Bool, serialize_query_plan, true, "Serialize query plan for distributed processing", 0)\
-    \
-    M(UInt64, regexp_max_matches_per_row, 1000, "Max matches of any single regexp per row, used to safeguard 'extractAllGroupsHorizontal' against consuming too much memory with greedy RE.", 0) \
-    \
-    M(UInt64, limit, 0, "Limit on read rows from the most 'end' result for select query, default 0 means no limit length", 0) \
-    M(UInt64, offset, 0, "Offset on read rows from the most 'end' result for select query", 0) \
-    \
-    M(UInt64, function_range_max_elements_in_block, 500000000, "Maximum number of values generated by function `range` per block of data (sum of array sizes for every row in a block, see also 'max_block_size' and 'min_insert_block_size_rows'). It is a safety threshold.", 0) \
-    M(UInt64, function_sleep_max_microseconds_per_block, 3000000, "Maximum number of microseconds the function `sleep` is allowed to sleep for each block. If a user called it with a larger value, it throws an exception. It is a safety threshold.", 0) \
-    M(UInt64, function_visible_width_behavior, 1, "The version of `visibleWidth` behavior. 0 - only count the number of code points; 1 - correctly count zero-width and combining characters, count full-width characters as two, estimate the tab width, count delete characters.", 0) \
-    M(ShortCircuitFunctionEvaluation, short_circuit_function_evaluation, ShortCircuitFunctionEvaluation::ENABLE, "Setting for short-circuit function evaluation configuration. Possible values: 'enable' - use short-circuit function evaluation for functions that are suitable for it, 'disable' - disable short-circuit function evaluation, 'force_enable' - use short-circuit function evaluation for all functions.", 0) \
-    \
-    M(LocalFSReadMethod, storage_file_read_method, LocalFSReadMethod::pread, "Method of reading data from storage file, one of: read, pread, mmap. The mmap method does not apply to clickhouse-server (it's intended for clickhouse-local).", 0) \
-    M(String, local_filesystem_read_method, "pread_threadpool", "Method of reading data from local filesystem, one of: read, pread, mmap, io_uring, pread_threadpool. The 'io_uring' method is experimental and does not work for Log, TinyLog, StripeLog, File, Set and Join, and other tables with append-able files in presence of concurrent reads and writes.", 0) \
-    M(String, remote_filesystem_read_method, "threadpool", "Method of reading data from remote filesystem, one of: read, threadpool.", 0) \
-    M(Bool, local_filesystem_read_prefetch, false, "Should use prefetching when reading data from local filesystem.", 0) \
-    M(Bool, remote_filesystem_read_prefetch, true, "Should use prefetching when reading data from remote filesystem.", 0) \
-    M(Int64, read_priority, 0, "Priority to read data from local filesystem or remote filesystem. Only supported for 'pread_threadpool' method for local filesystem and for `threadpool` method for remote filesystem.", 0) \
-    M(UInt64, merge_tree_min_rows_for_concurrent_read_for_remote_filesystem, (20 * 8192), "If at least as many lines are read from one file, the reading can be parallelized, when reading from remote filesystem.", 0) \
-    M(UInt64, merge_tree_min_bytes_for_concurrent_read_for_remote_filesystem, (24 * 10 * 1024 * 1024), "If at least as many bytes are read from one file, the reading can be parallelized, when reading from remote filesystem.", 0) \
-    M(UInt64, remote_read_min_bytes_for_seek, 4 * DBMS_DEFAULT_BUFFER_SIZE, "Min bytes required for remote read (url, s3) to do seek, instead of read with ignore.", 0) \
-    M(UInt64, merge_tree_min_bytes_per_task_for_remote_reading, 2 * DBMS_DEFAULT_BUFFER_SIZE, "Min bytes to read per task.", 0) ALIAS(filesystem_prefetch_min_bytes_for_single_read_task) \
-    M(Bool, merge_tree_use_const_size_tasks_for_remote_reading, true, "Whether to use constant size tasks for reading from a remote table.", 0) \
-    M(Bool, merge_tree_determine_task_size_by_prewhere_columns, true, "Whether to use only prewhere columns size to determine reading task size.", 0) \
-    M(UInt64, merge_tree_compact_parts_min_granules_to_multibuffer_read, 16, "Only available in ClickHouse Cloud", 0) \
-    \
-    M(Bool, async_insert, false, "If true, data from INSERT query is stored in queue and later flushed to table in background. If wait_for_async_insert is false, INSERT query is processed almost instantly, otherwise client will wait until data will be flushed to table", 0) \
-    M(Bool, wait_for_async_insert, true, "If true wait for processing of asynchronous insertion", 0) \
-    M(Seconds, wait_for_async_insert_timeout, DBMS_DEFAULT_LOCK_ACQUIRE_TIMEOUT_SEC, "Timeout for waiting for processing asynchronous insertion", 0) \
-    M(UInt64, async_insert_max_data_size, 10485760, "Maximum size in bytes of unparsed data collected per query before being inserted", 0) \
-    M(UInt64, async_insert_max_query_number, 450, "Maximum number of insert queries before being inserted", 0) \
-    M(Milliseconds, async_insert_poll_timeout_ms, 10, "Timeout for polling data from asynchronous insert queue", 0) \
-    M(Bool, async_insert_use_adaptive_busy_timeout, true, "If it is set to true, use adaptive busy timeout for asynchronous inserts", 0) \
-    M(Milliseconds, async_insert_busy_timeout_min_ms, 50, "If auto-adjusting is enabled through async_insert_use_adaptive_busy_timeout, minimum time to wait before dumping collected data per query since the first data appeared. It also serves as the initial value for the adaptive algorithm", 0) \
-    M(Milliseconds, async_insert_busy_timeout_max_ms, 200, "Maximum time to wait before dumping collected data per query since the first data appeared.", 0) ALIAS(async_insert_busy_timeout_ms) \
-    M(Double, async_insert_busy_timeout_increase_rate, 0.2, "The exponential growth rate at which the adaptive asynchronous insert timeout increases", 0) \
-    M(Double, async_insert_busy_timeout_decrease_rate, 0.2, "The exponential growth rate at which the adaptive asynchronous insert timeout decreases", 0) \
-    \
-    M(UInt64, remote_fs_read_max_backoff_ms, 10000, "Max wait time when trying to read data for remote disk", 0) \
-    M(UInt64, remote_fs_read_backoff_max_tries, 5, "Max attempts to read with backoff", 0) \
-    M(Bool, enable_filesystem_cache, true, "Use cache for remote filesystem. This setting does not turn on/off cache for disks (must be done via disk config), but allows to bypass cache for some queries if intended", 0) \
-    M(Bool, enable_filesystem_cache_on_write_operations, false, "Write into cache on write operations. To actually work this setting requires be added to disk config too", 0) \
-    M(Bool, enable_filesystem_cache_log, false, "Allows to record the filesystem caching log for each query", 0) \
-    M(Bool, read_from_filesystem_cache_if_exists_otherwise_bypass_cache, false, "Allow to use the filesystem cache in passive mode - benefit from the existing cache entries, but don't put more entries into the cache. If you set this setting for heavy ad-hoc queries and leave it disabled for short real-time queries, this will allows to avoid cache threshing by too heavy queries and to improve the overall system efficiency.", 0) \
-    M(Bool, skip_download_if_exceeds_query_cache, true, "Skip download from remote filesystem if exceeds query cache size", 0) \
-    M(UInt64, filesystem_cache_max_download_size, (128UL * 1024 * 1024 * 1024), "Max remote filesystem cache size that can be downloaded by a single query", 0) \
-    M(Bool, throw_on_error_from_cache_on_write_operations, false, "Ignore error from cache when caching on write operations (INSERT, merges)", 0) \
-    M(UInt64, filesystem_cache_segments_batch_size, 20, "Limit on size of a single batch of file segments that a read buffer can request from cache. Too low value will lead to excessive requests to cache, too large may slow down eviction from cache", 0) \
-    M(UInt64, filesystem_cache_reserve_space_wait_lock_timeout_milliseconds, 1000, "Wait time to lock cache for space reservation in filesystem cache", 0) \
-    M(UInt64, temporary_data_in_cache_reserve_space_wait_lock_timeout_milliseconds, (10 * 60 * 1000), "Wait time to lock cache for space reservation for temporary data in filesystem cache", 0) \
-    \
-    M(Bool, use_page_cache_for_disks_without_file_cache, false, "Use userspace page cache for remote disks that don't have filesystem cache enabled.", 0) \
-    M(Bool, read_from_page_cache_if_exists_otherwise_bypass_cache, false, "Use userspace page cache in passive mode, similar to read_from_filesystem_cache_if_exists_otherwise_bypass_cache.", 0) \
-    M(Bool, page_cache_inject_eviction, false, "Userspace page cache will sometimes invalidate some pages at random. Intended for testing.", 0) \
-    \
-    M(Bool, load_marks_asynchronously, false, "Load MergeTree marks asynchronously", 0) \
-    M(Bool, enable_filesystem_read_prefetches_log, false, "Log to system.filesystem prefetch_log during query. Should be used only for testing or debugging, not recommended to be turned on by default", 0) \
-    M(Bool, allow_prefetched_read_pool_for_remote_filesystem, true, "Prefer prefetched threadpool if all parts are on remote filesystem", 0) \
-    M(Bool, allow_prefetched_read_pool_for_local_filesystem, false, "Prefer prefetched threadpool if all parts are on local filesystem", 0) \
-    \
-    M(UInt64, prefetch_buffer_size, DBMS_DEFAULT_BUFFER_SIZE, "The maximum size of the prefetch buffer to read from the filesystem.", 0) \
-    M(UInt64, filesystem_prefetch_step_bytes, 0, "Prefetch step in bytes. Zero means `auto` - approximately the best prefetch step will be auto deduced, but might not be 100% the best. The actual value might be different because of setting filesystem_prefetch_min_bytes_for_single_read_task", 0) \
-    M(UInt64, filesystem_prefetch_step_marks, 0, "Prefetch step in marks. Zero means `auto` - approximately the best prefetch step will be auto deduced, but might not be 100% the best. The actual value might be different because of setting filesystem_prefetch_min_bytes_for_single_read_task", 0) \
-    M(UInt64, filesystem_prefetch_max_memory_usage, "1Gi", "Maximum memory usage for prefetches.", 0) \
-    M(UInt64, filesystem_prefetches_limit, 200, "Maximum number of prefetches. Zero means unlimited. A setting `filesystem_prefetches_max_memory_usage` is more recommended if you want to limit the number of prefetches", 0) \
-    \
-    M(UInt64, use_structure_from_insertion_table_in_table_functions, 2, "Use structure from insertion table instead of schema inference from data. Possible values: 0 - disabled, 1 - enabled, 2 - auto", 0) \
-    \
-    M(UInt64, http_max_tries, 10, "Max attempts to read via http.", 0) \
-    M(UInt64, http_retry_initial_backoff_ms, 100, "Min milliseconds for backoff, when retrying read via http", 0) \
-    M(UInt64, http_retry_max_backoff_ms, 10000, "Max milliseconds for backoff, when retrying read via http", 0) \
-    \
-    M(Bool, force_remove_data_recursively_on_drop, false, "Recursively remove data on DROP query. Avoids 'Directory not empty' error, but may silently remove detached data", 0) \
-    M(Bool, check_table_dependencies, true, "Check that DDL query (such as DROP TABLE or RENAME) will not break dependencies", 0) \
-    M(Bool, check_referential_table_dependencies, false, "Check that DDL query (such as DROP TABLE or RENAME) will not break referential dependencies", 0) \
-    M(Bool, use_local_cache_for_remote_storage, true, "Use local cache for remote storage like HDFS or S3, it's used for remote table engine only", 0) \
-    \
-    M(Bool, allow_unrestricted_reads_from_keeper, false, "Allow unrestricted (without condition on path) reads from system.zookeeper table, can be handy, but is not safe for zookeeper", 0) \
-    M(Bool, allow_deprecated_database_ordinary, false, "Allow to create databases with deprecated Ordinary engine", 0) \
-    M(Bool, allow_deprecated_syntax_for_merge_tree, false, "Allow to create *MergeTree tables with deprecated engine definition syntax", 0) \
-    M(Bool, allow_asynchronous_read_from_io_pool_for_merge_tree, false, "Use background I/O pool to read from MergeTree tables. This setting may increase performance for I/O bound queries", 0) \
-    M(UInt64, max_streams_for_merge_tree_reading, 0, "If is not zero, limit the number of reading streams for MergeTree table.", 0) \
-    \
-    M(Bool, force_grouping_standard_compatibility, true, "Make GROUPING function to return 1 when argument is not used as an aggregation key", 0) \
-    \
-    M(Bool, schema_inference_use_cache_for_file, true, "Use cache in schema inference while using file table function", 0) \
-    M(Bool, schema_inference_use_cache_for_s3, true, "Use cache in schema inference while using s3 table function", 0) \
-    M(Bool, schema_inference_use_cache_for_azure, true, "Use cache in schema inference while using azure table function", 0) \
-    M(Bool, schema_inference_use_cache_for_hdfs, true, "Use cache in schema inference while using hdfs table function", 0) \
-    M(Bool, schema_inference_use_cache_for_url, true, "Use cache in schema inference while using url table function", 0) \
-    M(Bool, schema_inference_cache_require_modification_time_for_url, true, "Use schema from cache for URL with last modification time validation (for URLs with Last-Modified header)", 0) \
-    \
-    M(String, compatibility, "", "Changes other settings according to provided ClickHouse version. If we know that we changed some behaviour in ClickHouse by changing some settings in some version, this compatibility setting will control these settings", 0) \
-    \
-    M(Map, additional_table_filters, "", "Additional filter expression which would be applied after reading from specified table. Syntax: {'table1': 'expression', 'database.table2': 'expression'}", 0) \
-    M(String, additional_result_filter, "", "Additional filter expression which would be applied to query result", 0) \
-    \
-    M(String, workload, "default", "Name of workload to be used to access resources", 0) \
-    M(Milliseconds, storage_system_stack_trace_pipe_read_timeout_ms, 100, "Maximum time to read from a pipe for receiving information from the threads when querying the `system.stack_trace` table. This setting is used for testing purposes and not meant to be changed by users.", 0) \
-    \
-    M(String, rename_files_after_processing, "", "Rename successfully processed files according to the specified pattern; Pattern can include the following placeholders: `%a` (full original file name), `%f` (original filename without extension), `%e` (file extension with dot), `%t` (current timestamp in µs), and `%%` (% sign)", 0) \
-    \
-    M(Bool, parallelize_output_from_storages, true, "Parallelize output for reading step from storage. It allows parallelization of  query processing right after reading from storage if possible", 0) \
-    M(String, insert_deduplication_token, "", "If not empty, used for duplicate detection instead of data digest", 0) \
-    M(Bool, count_distinct_optimization, false, "Rewrite count distinct to subquery of group by", 0) \
-    M(Bool, throw_if_no_data_to_insert, true, "Allows or forbids empty INSERTs, enabled by default (throws an error on an empty insert)", 0) \
-    M(Bool, compatibility_ignore_auto_increment_in_create_table, false, "Ignore AUTO_INCREMENT keyword in column declaration if true, otherwise return error. It simplifies migration from MySQL", 0) \
-    M(Bool, multiple_joins_try_to_keep_original_names, false, "Do not add aliases to top level expression list on multiple joins rewrite", 0) \
-    M(Bool, optimize_sorting_by_input_stream_properties, true, "Optimize sorting by sorting properties of input stream", 0) \
-    M(UInt64, keeper_max_retries, 10, "Max retries for general keeper operations", 0) \
-    M(UInt64, keeper_retry_initial_backoff_ms, 100, "Initial backoff timeout for general keeper operations", 0) \
-    M(UInt64, keeper_retry_max_backoff_ms, 5000, "Max backoff timeout for general keeper operations", 0) \
-    M(UInt64, insert_keeper_max_retries, 20, "Max retries for keeper operations during insert", 0) \
-    M(UInt64, insert_keeper_retry_initial_backoff_ms, 100, "Initial backoff timeout for keeper operations during insert", 0) \
-    M(UInt64, insert_keeper_retry_max_backoff_ms, 10000, "Max backoff timeout for keeper operations during insert", 0) \
-    M(Float, insert_keeper_fault_injection_probability, 0.0f, "Approximate probability of failure for a keeper request during insert. Valid value is in interval [0.0f, 1.0f]", 0) \
-    M(UInt64, insert_keeper_fault_injection_seed, 0, "0 - random seed, otherwise the setting value", 0) \
-    M(Bool, force_aggregation_in_order, false, "The setting is used by the server itself to support distributed queries. Do not change it manually, because it will break normal operations. (Forces use of aggregation in order on remote nodes during distributed aggregation).", IMPORTANT) \
-    M(UInt64, http_max_request_param_data_size, 10_MiB, "Limit on size of request data used as a query parameter in predefined HTTP requests.", 0) \
-    M(Bool, function_json_value_return_type_allow_nullable, false, "Allow function JSON_VALUE to return nullable type.", 0) \
-    M(Bool, function_json_value_return_type_allow_complex, false, "Allow function JSON_VALUE to return complex type, such as: struct, array, map.", 0) \
-    M(Bool, use_with_fill_by_sorting_prefix, true, "Columns preceding WITH FILL columns in ORDER BY clause form sorting prefix. Rows with different values in sorting prefix are filled independently", 0) \
-    M(Bool, optimize_uniq_to_count, true, "Rewrite uniq and its variants(except uniqUpTo) to count if subquery has distinct or group by clause.", 0) \
-    M(Bool, use_variant_as_common_type, false, "Use Variant as a result type for if/multiIf in case when there is no common type for arguments", 0) \
-    M(Bool, enable_order_by_all, true, "Enable sorting expression ORDER BY ALL.", 0) \
-    M(Float, ignore_drop_queries_probability, 0, "If enabled, server will ignore all DROP table queries with specified probability (for Memory and JOIN engines it will replcase DROP to TRUNCATE). Used for testing purposes", 0) \
-    M(Bool, traverse_shadow_remote_data_paths, false, "Traverse shadow directory when query system.remote_data_paths", 0) \
-    M(Bool, geo_distance_returns_float64_on_float64_arguments, true, "If all four arguments to `geoDistance`, `greatCircleDistance`, `greatCircleAngle` functions are Float64, return Float64 and use double precision for internal calculations. In previous ClickHouse versions, the functions always returned Float32.", 0) \
-    M(Bool, allow_get_client_http_header, false, "Allow to use the function `getClientHTTPHeader` which lets to obtain a value of an the current HTTP request's header. It is not enabled by default for security reasons, because some headers, such as `Cookie`, could contain sensitive info. Note that the `X-ClickHouse-*` and `Authentication` headers are always restricted and cannot be obtained with this function.", 0) \
-    M(Bool, cast_string_to_dynamic_use_inference, false, "Use types inference during String to Dynamic conversion", 0) \
-    M(Bool, enable_blob_storage_log, true, "Write information about blob storage operations to system.blob_storage_log table", 0) \
-    M(Bool, use_json_alias_for_old_object_type, false, "When enabled, JSON type alias will create old experimental Object type instead of a new JSON type", 0) \
-    M(Bool, allow_create_index_without_type, false, "Allow CREATE INDEX query without TYPE. Query will be ignored. Made for SQL compatibility tests.", 0) \
-    M(Bool, create_index_ignore_unique, false, "Ignore UNIQUE keyword in CREATE UNIQUE INDEX. Made for SQL compatibility tests.", 0) \
-    M(Bool, print_pretty_type_names, true, "Print pretty type names in the DESCRIBE query and `toTypeName` function, as well as in the `SHOW CREATE TABLE` query and the `formatQuery` function.", 0) \
-    M(Bool, create_table_empty_primary_key_by_default, false, "Allow to create *MergeTree tables with empty primary key when ORDER BY and PRIMARY KEY not specified", 0) \
-    M(Bool, allow_named_collection_override_by_default, true, "Allow named collections' fields override by default.", 0) \
-    M(SQLSecurityType, default_normal_view_sql_security, SQLSecurityType::INVOKER, "Allows to set a default value for SQL SECURITY option when creating a normal view.", 0) \
-    M(SQLSecurityType, default_materialized_view_sql_security, SQLSecurityType::DEFINER, "Allows to set a default value for SQL SECURITY option when creating a materialized view.", 0) \
-    M(String, default_view_definer, "CURRENT_USER", "Allows to set a default value for DEFINER option when creating view.", 0) \
-    M(UInt64, cache_warmer_threads, 4, "Only available in ClickHouse Cloud. Number of background threads for speculatively downloading new data parts into file cache, when cache_populated_by_fetch is enabled. Zero to disable.", 0) \
-    M(Int64, ignore_cold_parts_seconds, 0, "Only available in ClickHouse Cloud. Exclude new data parts from SELECT queries until they're either pre-warmed (see cache_populated_by_fetch) or this many seconds old. Only for Replicated-/SharedMergeTree.", 0) \
-    M(Int64, prefer_warmed_unmerged_parts_seconds, 0, "Only available in ClickHouse Cloud. If a merged part is less than this many seconds old and is not pre-warmed (see cache_populated_by_fetch), but all its source parts are available and pre-warmed, SELECT queries will read from those parts instead. Only for ReplicatedMergeTree. Note that this only checks whether CacheWarmer processed the part; if the part was fetched into cache by something else, it'll still be considered cold until CacheWarmer gets to it; if it was warmed, then evicted from cache, it'll still be considered warm.", 0) \
-    M(Bool, iceberg_engine_ignore_schema_evolution, false, "Ignore schema evolution in Iceberg table engine and read all data using latest schema saved on table creation. Note that it can lead to incorrect result", 0) \
-    M(Bool, allow_deprecated_error_prone_window_functions, false, "Allow usage of deprecated error prone window functions (neighbor, runningAccumulate, runningDifferenceStartingWithFirstValue, runningDifference)", 0) \
-    M(Bool, allow_deprecated_snowflake_conversion_functions, false, "Enables deprecated functions snowflakeToDateTime[64] and dateTime[64]ToSnowflake.", 0) \
-    M(Bool, optimize_distinct_in_order, true, "Enable DISTINCT optimization if some columns in DISTINCT form a prefix of sorting. For example, prefix of sorting key in merge tree or ORDER BY statement", 0) \
-    M(Bool, keeper_map_strict_mode, false, "Enforce additional checks during operations on KeeperMap. E.g. throw an exception on an insert for already existing key", 0) \
-    M(UInt64, extract_key_value_pairs_max_pairs_per_row, 1000, "Max number of pairs that can be produced by the `extractKeyValuePairs` function. Used as a safeguard against consuming too much memory.", 0) ALIAS(extract_kvp_max_pairs_per_row) \
-    M(Bool, restore_replace_external_engines_to_null, false, "Replace all the external table engines to Null on restore. Useful for testing purposes", 0) \
-    M(Bool, restore_replace_external_table_functions_to_null, false, "Replace all table functions to Null on restore. Useful for testing purposes", 0) \
-    M(Bool, create_if_not_exists, false, "Enable IF NOT EXISTS for CREATE statements by default", 0) \
-    M(Bool, mongodb_throw_on_unsupported_query, true, "If enabled, MongoDB tables will return an error when a MongoDB query cannot be built. Otherwise, ClickHouse reads the full table and processes it locally. This option does not apply to the legacy implementation or when 'allow_experimental_analyzer=0'.", 0) \
-=======
     /* CLOUD ONLY */ \
     M(Bool, read_through_distributed_cache, false, R"(
 Only in ClickHouse Cloud. Allow reading from distributed cache
@@ -5586,7 +5105,6 @@
     M(UInt64, distributed_cache_data_packet_ack_window, DistributedCache::ACK_DATA_PACKET_WINDOW, R"(
 Only in ClickHouse Cloud. A window for sending ACK for DataPacket sequence in a single distributed cache read request
 )", 0) \
->>>>>>> 582c9082
     \
     M(Bool, parallelize_output_from_storages, true, R"(
 Parallelize output for reading step from storage. It allows parallelization of  query processing right after reading from storage if possible
