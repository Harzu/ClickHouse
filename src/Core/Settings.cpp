--- conflicted
+++ resolved
@@ -6507,11 +6507,8 @@
 )", BETA) \
     DECLARE(Float, min_os_cpu_wait_time_ratio_to_throw, 2.0, "Min ratio between OS CPU wait (OSCPUWaitMicroseconds metric) and busy (OSCPUVirtualTimeMicroseconds metric) times to consider rejecting queries. Linear interpolation between min and max ratio is used to calculate the probability, the probability is 0 at this point.", 0) \
     DECLARE(Float, max_os_cpu_wait_time_ratio_to_throw, 6.0, "Max ratio between OS CPU wait (OSCPUWaitMicroseconds metric) and busy (OSCPUVirtualTimeMicroseconds metric) times to consider rejecting queries. Linear interpolation between min and max ratio is used to calculate the probability, the probability is 1 at this point.", 0) \
-<<<<<<< HEAD
     DECLARE(Bool, enable_parallel_blocks_marshalling, true, "Affects only distributed queries. If enabled, blocks will be (de)serialized and (de)compressed on pipeline threads (i.e. with higher parallelism that what we have by default) before/after sending to the initiator.", 0) \
-=======
     DECLARE(Bool, allow_aggregation_to_produce_buckets_out_of_order, true, "Allow aggregation to produce buckets out of order.", 0) \
->>>>>>> 3de0c0ab
     \
     /* ####################################################### */ \
     /* ########### START OF EXPERIMENTAL FEATURES ############ */ \
