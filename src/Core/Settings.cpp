#include <Columns/ColumnArray.h>
#include <Columns/ColumnMap.h>
#include <Core/BaseSettings.h>
#include <Core/BaseSettingsFwdMacros.h>
#include <Core/BaseSettingsFwdMacrosImpl.h>
#include <Core/BaseSettingsProgramOptions.h>
#include <Core/FormatFactorySettings.h>
#include <Core/Settings.h>
#include <Core/SettingsChangesHistory.h>
#include <Core/SettingsEnums.h>
#include <Core/SettingsFields.h>
#include <IO/ReadBufferFromString.h>
#include <IO/S3Defines.h>
#include <Storages/System/MutableColumnsAndConstraints.h>
#include <base/types.h>
#include <Common/NamePrompter.h>
#include <Common/typeid_cast.h>

#include <boost/program_options.hpp>
#include <Poco/Util/AbstractConfiguration.h>
#include <Poco/Util/Application.h>

#include <cstring>

namespace DB
{

namespace ErrorCodes
{
    extern const int THERE_IS_NO_PROFILE;
    extern const int NO_ELEMENTS_IN_CONFIG;
    extern const int UNKNOWN_ELEMENT_IN_CONFIG;
    extern const int BAD_ARGUMENTS;
}

/** List of settings: type, name, default value, description, flags
  *
  * This looks rather inconvenient. It is done that way to avoid repeating settings in different places.
  * Note: as an alternative, we could implement settings to be completely dynamic in the form of the map: String -> Field,
  *  but we are not going to do it, because settings are used everywhere as static struct fields.
  *
  * `flags` can be either 0 or IMPORTANT.
  * A setting is "IMPORTANT" if it affects the results of queries and can't be ignored by older versions.
  *
  * When adding new or changing existing settings add them to the settings changes history in SettingsChangesHistory.h
  * for tracking settings changes in different versions and for special `compatibility` settings to work correctly.
  */

// clang-format off
#if defined(__CLION_IDE__)
/// CLion freezes for a minute every time it processes this
#define COMMON_SETTINGS(DECLARE, ALIAS)
#define OBSOLETE_SETTINGS(DECLARE, ALIAS)
#else
#define COMMON_SETTINGS(DECLARE, ALIAS) \
    DECLARE(Dialect, dialect, Dialect::clickhouse, R"(
Which dialect will be used to parse query
)", 0)\
    DECLARE(UInt64, min_compress_block_size, 65536, R"(
For [MergeTree](../../engines/table-engines/mergetree-family/mergetree.md) tables. In order to reduce latency when processing queries, a block is compressed when writing the next mark if its size is at least `min_compress_block_size`. By default, 65,536.

The actual size of the block, if the uncompressed data is less than `max_compress_block_size`, is no less than this value and no less than the volume of data for one mark.

Let’s look at an example. Assume that `index_granularity` was set to 8192 during table creation.

We are writing a UInt32-type column (4 bytes per value). When writing 8192 rows, the total will be 32 KB of data. Since min_compress_block_size = 65,536, a compressed block will be formed for every two marks.

We are writing a URL column with the String type (average size of 60 bytes per value). When writing 8192 rows, the average will be slightly less than 500 KB of data. Since this is more than 65,536, a compressed block will be formed for each mark. In this case, when reading data from the disk in the range of a single mark, extra data won’t be decompressed.

:::note
This is an expert-level setting, and you shouldn't change it if you're just getting started with ClickHouse.
:::
)", 0) \
    DECLARE(UInt64, max_compress_block_size, 1048576, R"(
The maximum size of blocks of uncompressed data before compressing for writing to a table. By default, 1,048,576 (1 MiB). Specifying a smaller block size generally leads to slightly reduced compression ratio, the compression and decompression speed increases slightly due to cache locality, and memory consumption is reduced.

:::note
This is an expert-level setting, and you shouldn't change it if you're just getting started with ClickHouse.
:::

Don’t confuse blocks for compression (a chunk of memory consisting of bytes) with blocks for query processing (a set of rows from a table).
)", 0) \
    DECLARE(UInt64, max_block_size, DEFAULT_BLOCK_SIZE, R"(
In ClickHouse, data is processed by blocks, which are sets of column parts. The internal processing cycles for a single block are efficient but there are noticeable costs when processing each block.

The `max_block_size` setting indicates the recommended maximum number of rows to include in a single block when loading data from tables. Blocks the size of `max_block_size` are not always loaded from the table: if ClickHouse determines that less data needs to be retrieved, a smaller block is processed.

The block size should not be too small to avoid noticeable costs when processing each block. It should also not be too large to ensure that queries with a LIMIT clause execute quickly after processing the first block. When setting `max_block_size`, the goal should be to avoid consuming too much memory when extracting a large number of columns in multiple threads and to preserve at least some cache locality.
)", 0) \
    DECLARE(UInt64, max_insert_block_size, DEFAULT_INSERT_BLOCK_SIZE, R"(
The size of blocks (in a count of rows) to form for insertion into a table.
This setting only applies in cases when the server forms the blocks.
For example, for an INSERT via the HTTP interface, the server parses the data format and forms blocks of the specified size.
But when using clickhouse-client, the client parses the data itself, and the ‘max_insert_block_size’ setting on the server does not affect the size of the inserted blocks.
The setting also does not have a purpose when using INSERT SELECT, since data is inserted using the same blocks that are formed after SELECT.

The default is slightly more than `max_block_size`. The reason for this is that certain table engines (`*MergeTree`) form a data part on the disk for each inserted block, which is a fairly large entity. Similarly, `*MergeTree` tables sort data during insertion, and a large enough block size allow sorting more data in RAM.
)", 0) \
    DECLARE(UInt64, min_insert_block_size_rows, DEFAULT_INSERT_BLOCK_SIZE, R"(
Sets the minimum number of rows in the block that can be inserted into a table by an `INSERT` query. Smaller-sized blocks are squashed into bigger ones.

Possible values:

- Positive integer.
- 0 — Squashing disabled.
)", 0) \
    DECLARE(UInt64, min_insert_block_size_bytes, (DEFAULT_INSERT_BLOCK_SIZE * 256), R"(
Sets the minimum number of bytes in the block which can be inserted into a table by an `INSERT` query. Smaller-sized blocks are squashed into bigger ones.

Possible values:

- Positive integer.
- 0 — Squashing disabled.
)", 0) \
    DECLARE(UInt64, min_insert_block_size_rows_for_materialized_views, 0, R"(
Sets the minimum number of rows in the block which can be inserted into a table by an `INSERT` query. Smaller-sized blocks are squashed into bigger ones. This setting is applied only for blocks inserted into [materialized view](../../sql-reference/statements/create/view.md). By adjusting this setting, you control blocks squashing while pushing to materialized view and avoid excessive memory usage.

Possible values:

- Any positive integer.
- 0 — Squashing disabled.

**See Also**

- [min_insert_block_size_rows](#min-insert-block-size-rows)
)", 0) \
    DECLARE(UInt64, min_insert_block_size_bytes_for_materialized_views, 0, R"(
Sets the minimum number of bytes in the block which can be inserted into a table by an `INSERT` query. Smaller-sized blocks are squashed into bigger ones. This setting is applied only for blocks inserted into [materialized view](../../sql-reference/statements/create/view.md). By adjusting this setting, you control blocks squashing while pushing to materialized view and avoid excessive memory usage.

Possible values:

- Any positive integer.
- 0 — Squashing disabled.

**See also**

- [min_insert_block_size_bytes](#min-insert-block-size-bytes)
)", 0) \
    DECLARE(UInt64, min_external_table_block_size_rows, DEFAULT_INSERT_BLOCK_SIZE, R"(
Squash blocks passed to external table to specified size in rows, if blocks are not big enough.
)", 0) \
    DECLARE(UInt64, min_external_table_block_size_bytes, (DEFAULT_INSERT_BLOCK_SIZE * 256), R"(
Squash blocks passed to the external table to a specified size in bytes, if blocks are not big enough.
)", 0) \
    DECLARE(UInt64, max_joined_block_size_rows, DEFAULT_BLOCK_SIZE, R"(
Maximum block size for JOIN result (if join algorithm supports it). 0 means unlimited.
)", 0) \
    DECLARE(UInt64, max_insert_threads, 0, R"(
The maximum number of threads to execute the `INSERT SELECT` query.

Possible values:

- 0 (or 1) — `INSERT SELECT` no parallel execution.
- Positive integer. Bigger than 1.

Cloud default value: from `2` to `4`, depending on the service size.

Parallel `INSERT SELECT` has effect only if the `SELECT` part is executed in parallel, see [max_threads](#max_threads) setting.
Higher values will lead to higher memory usage.
)", 0) \
    DECLARE(UInt64, max_insert_delayed_streams_for_parallel_write, 0, R"(
The maximum number of streams (columns) to delay final part flush. Default - auto (1000 in case of underlying storage supports parallel write, for example S3 and disabled otherwise)
)", 0) \
    DECLARE(MaxThreads, max_final_threads, 0, R"(
Sets the maximum number of parallel threads for the `SELECT` query data read phase with the [FINAL](../../sql-reference/statements/select/from.md#select-from-final) modifier.

Possible values:

- Positive integer.
- 0 or 1 — Disabled. `SELECT` queries are executed in a single thread.
)", 0) \
    DECLARE(UInt64, max_threads_for_indexes, 0, R"(
The maximum number of threads process indices.
)", 0) \
    DECLARE(MaxThreads, max_threads, 0, R"(
The maximum number of query processing threads, excluding threads for retrieving data from remote servers (see the ‘max_distributed_connections’ parameter).

This parameter applies to threads that perform the same stages of the query processing pipeline in parallel.
For example, when reading from a table, if it is possible to evaluate expressions with functions, filter with WHERE and pre-aggregate for GROUP BY in parallel using at least ‘max_threads’ number of threads, then ‘max_threads’ are used.

For queries that are completed quickly because of a LIMIT, you can set a lower ‘max_threads’. For example, if the necessary number of entries are located in every block and max_threads = 8, then 8 blocks are retrieved, although it would have been enough to read just one.

The smaller the `max_threads` value, the less memory is consumed.
)", 0) \
    DECLARE(Bool, use_concurrency_control, true, R"(
Respect the server's concurrency control (see the `concurrent_threads_soft_limit_num` and `concurrent_threads_soft_limit_ratio_to_cores` global server settings). If disabled, it allows using a larger number of threads even if the server is overloaded (not recommended for normal usage, and needed mostly for tests).
)", 0) \
    DECLARE(MaxThreads, max_download_threads, 4, R"(
The maximum number of threads to download data (e.g. for URL engine).
)", 0) \
    DECLARE(MaxThreads, max_parsing_threads, 0, R"(
The maximum number of threads to parse data in input formats that support parallel parsing. By default, it is determined automatically
)", 0) \
    DECLARE(UInt64, max_download_buffer_size, 10*1024*1024, R"(
The maximal size of buffer for parallel downloading (e.g. for URL engine) per each thread.
)", 0) \
    DECLARE(UInt64, max_read_buffer_size, DBMS_DEFAULT_BUFFER_SIZE, R"(
The maximum size of the buffer to read from the filesystem.
)", 0) \
    DECLARE(UInt64, max_read_buffer_size_local_fs, 128*1024, R"(
The maximum size of the buffer to read from local filesystem. If set to 0 then max_read_buffer_size will be used.
)", 0) \
    DECLARE(UInt64, max_read_buffer_size_remote_fs, 0, R"(
The maximum size of the buffer to read from remote filesystem. If set to 0 then max_read_buffer_size will be used.
)", 0) \
    DECLARE(UInt64, max_distributed_connections, 1024, R"(
The maximum number of simultaneous connections with remote servers for distributed processing of a single query to a single Distributed table. We recommend setting a value no less than the number of servers in the cluster.

The following parameters are only used when creating Distributed tables (and when launching a server), so there is no reason to change them at runtime.
)", 0) \
    DECLARE(UInt64, max_query_size, DBMS_DEFAULT_MAX_QUERY_SIZE, R"(
The maximum number of bytes of a query string parsed by the SQL parser.
Data in the VALUES clause of INSERT queries is processed by a separate stream parser (that consumes O(1) RAM) and not affected by this restriction.

:::note
`max_query_size` cannot be set within an SQL query (e.g., `SELECT now() SETTINGS max_query_size=10000`) because ClickHouse needs to allocate a buffer to parse the query, and this buffer size is determined by the `max_query_size` setting, which must be configured before the query is executed.
:::
)", 0) \
    DECLARE(UInt64, interactive_delay, 100000, R"(
The interval in microseconds for checking whether request execution has been canceled and sending the progress.
)", 0) \
    DECLARE(Seconds, connect_timeout, DBMS_DEFAULT_CONNECT_TIMEOUT_SEC, R"(
Connection timeout if there are no replicas.
)", 0) \
    DECLARE(Milliseconds, handshake_timeout_ms, 10000, R"(
Timeout in milliseconds for receiving Hello packet from replicas during handshake.
)", 0) \
    DECLARE(Milliseconds, connect_timeout_with_failover_ms, 1000, R"(
The timeout in milliseconds for connecting to a remote server for a Distributed table engine, if the ‘shard’ and ‘replica’ sections are used in the cluster definition.
If unsuccessful, several attempts are made to connect to various replicas.
)", 0) \
    DECLARE(Milliseconds, connect_timeout_with_failover_secure_ms, 1000, R"(
Connection timeout for selecting first healthy replica (for secure connections).
)", 0) \
    DECLARE(Seconds, receive_timeout, DBMS_DEFAULT_RECEIVE_TIMEOUT_SEC, R"(
Timeout for receiving data from the network, in seconds. If no bytes were received in this interval, the exception is thrown. If you set this setting on the client, the 'send_timeout' for the socket will also be set on the corresponding connection end on the server.
)", 0) \
    DECLARE(Seconds, send_timeout, DBMS_DEFAULT_SEND_TIMEOUT_SEC, R"(
Timeout for sending data to the network, in seconds. If a client needs to send some data but is not able to send any bytes in this interval, the exception is thrown. If you set this setting on the client, the 'receive_timeout' for the socket will also be set on the corresponding connection end on the server.
)", 0) \
    DECLARE(Seconds, tcp_keep_alive_timeout, DEFAULT_TCP_KEEP_ALIVE_TIMEOUT /* less than DBMS_DEFAULT_RECEIVE_TIMEOUT_SEC */, R"(
The time in seconds the connection needs to remain idle before TCP starts sending keepalive probes
)", 0) \
    DECLARE(Milliseconds, hedged_connection_timeout_ms, 50, R"(
Connection timeout for establishing connection with replica for Hedged requests
)", 0) \
    DECLARE(Milliseconds, receive_data_timeout_ms, 2000, R"(
Connection timeout for receiving first packet of data or packet with positive progress from replica
)", 0) \
    DECLARE(Bool, use_hedged_requests, true, R"(
Enables hedged requests logic for remote queries. It allows to establish many connections with different replicas for query.
New connection is enabled in case existent connection(s) with replica(s) were not established within `hedged_connection_timeout`
or no data was received within `receive_data_timeout`. Query uses the first connection which send non empty progress packet (or data packet, if `allow_changing_replica_until_first_data_packet`);
other connections are cancelled. Queries with `max_parallel_replicas > 1` are supported.

Enabled by default.

Disabled by default on Cloud.
)", 0) \
    DECLARE(Bool, allow_changing_replica_until_first_data_packet, false, R"(
If it's enabled, in hedged requests we can start new connection until receiving first data packet even if we have already made some progress
(but progress haven't updated for `receive_data_timeout` timeout), otherwise we disable changing replica after the first time we made progress.
)", 0) \
    DECLARE(Milliseconds, queue_max_wait_ms, 0, R"(
The wait time in the request queue, if the number of concurrent requests exceeds the maximum.
)", 0) \
    DECLARE(Milliseconds, connection_pool_max_wait_ms, 0, R"(
The wait time in milliseconds for a connection when the connection pool is full.

Possible values:

- Positive integer.
- 0 — Infinite timeout.
)", 0) \
    DECLARE(Milliseconds, replace_running_query_max_wait_ms, 5000, R"(
The wait time for running the query with the same `query_id` to finish, when the [replace_running_query](#replace-running-query) setting is active.

Possible values:

- Positive integer.
- 0 — Throwing an exception that does not allow to run a new query if the server already executes a query with the same `query_id`.
)", 0) \
    DECLARE(Milliseconds, kafka_max_wait_ms, 5000, R"(
The wait time in milliseconds for reading messages from [Kafka](../../engines/table-engines/integrations/kafka.md/#kafka) before retry.

Possible values:

- Positive integer.
- 0 — Infinite timeout.

See also:

- [Apache Kafka](https://kafka.apache.org/)
)", 0) \
    DECLARE(Milliseconds, rabbitmq_max_wait_ms, 5000, R"(
The wait time for reading from RabbitMQ before retry.
)", 0) \
    DECLARE(UInt64, poll_interval, DBMS_DEFAULT_POLL_INTERVAL, R"(
Block at the query wait loop on the server for the specified number of seconds.
)", 0) \
    DECLARE(UInt64, idle_connection_timeout, 3600, R"(
Timeout to close idle TCP connections after specified number of seconds.

Possible values:

- Positive integer (0 - close immediately, after 0 seconds).
)", 0) \
    DECLARE(UInt64, distributed_connections_pool_size, 1024, R"(
The maximum number of simultaneous connections with remote servers for distributed processing of all queries to a single Distributed table. We recommend setting a value no less than the number of servers in the cluster.
)", 0) \
    DECLARE(UInt64, connections_with_failover_max_tries, 3, R"(
The maximum number of connection attempts with each replica for the Distributed table engine.
)", 0) \
    DECLARE(UInt64, s3_strict_upload_part_size, S3::DEFAULT_STRICT_UPLOAD_PART_SIZE, R"(
The exact size of part to upload during multipart upload to S3 (some implementations does not supports variable size parts).
)", 0) \
    DECLARE(UInt64, azure_strict_upload_part_size, 0, R"(
The exact size of part to upload during multipart upload to Azure blob storage.
)", 0) \
    DECLARE(UInt64, azure_max_blocks_in_multipart_upload, 50000, R"(
Maximum number of blocks in multipart upload for Azure.
)", 0) \
    DECLARE(UInt64, s3_min_upload_part_size, S3::DEFAULT_MIN_UPLOAD_PART_SIZE, R"(
The minimum size of part to upload during multipart upload to S3.
)", 0) \
    DECLARE(UInt64, s3_max_upload_part_size, S3::DEFAULT_MAX_UPLOAD_PART_SIZE, R"(
The maximum size of part to upload during multipart upload to S3.
)", 0) \
    DECLARE(UInt64, azure_min_upload_part_size, 16*1024*1024, R"(
The minimum size of part to upload during multipart upload to Azure blob storage.
)", 0) \
    DECLARE(UInt64, azure_max_upload_part_size, 5ull*1024*1024*1024, R"(
The maximum size of part to upload during multipart upload to Azure blob storage.
)", 0) \
    DECLARE(UInt64, s3_upload_part_size_multiply_factor, S3::DEFAULT_UPLOAD_PART_SIZE_MULTIPLY_FACTOR, R"(
Multiply s3_min_upload_part_size by this factor each time s3_multiply_parts_count_threshold parts were uploaded from a single write to S3.
)", 0) \
    DECLARE(UInt64, s3_upload_part_size_multiply_parts_count_threshold, S3::DEFAULT_UPLOAD_PART_SIZE_MULTIPLY_PARTS_COUNT_THRESHOLD, R"(
Each time this number of parts was uploaded to S3, s3_min_upload_part_size is multiplied by s3_upload_part_size_multiply_factor.
)", 0) \
    DECLARE(UInt64, s3_max_part_number, S3::DEFAULT_MAX_PART_NUMBER, R"(
Maximum part number number for s3 upload part.
)", 0) \
    DECLARE(UInt64, s3_max_single_operation_copy_size, S3::DEFAULT_MAX_SINGLE_OPERATION_COPY_SIZE, R"(
Maximum size for a single copy operation in s3
)", 0) \
    DECLARE(UInt64, azure_upload_part_size_multiply_factor, 2, R"(
Multiply azure_min_upload_part_size by this factor each time azure_multiply_parts_count_threshold parts were uploaded from a single write to Azure blob storage.
)", 0) \
    DECLARE(UInt64, azure_upload_part_size_multiply_parts_count_threshold, 500, R"(
Each time this number of parts was uploaded to Azure blob storage, azure_min_upload_part_size is multiplied by azure_upload_part_size_multiply_factor.
)", 0) \
    DECLARE(UInt64, s3_max_inflight_parts_for_one_file, S3::DEFAULT_MAX_INFLIGHT_PARTS_FOR_ONE_FILE, R"(
The maximum number of a concurrent loaded parts in multipart upload request. 0 means unlimited.
)", 0) \
    DECLARE(UInt64, azure_max_inflight_parts_for_one_file, 20, R"(
The maximum number of a concurrent loaded parts in multipart upload request. 0 means unlimited.
)", 0) \
    DECLARE(UInt64, s3_max_single_part_upload_size, S3::DEFAULT_MAX_SINGLE_PART_UPLOAD_SIZE, R"(
The maximum size of object to upload using singlepart upload to S3.
)", 0) \
    DECLARE(UInt64, azure_max_single_part_upload_size, 100*1024*1024, R"(
The maximum size of object to upload using singlepart upload to Azure blob storage.
)", 0)                                                                             \
    DECLARE(UInt64, azure_max_single_part_copy_size, 256*1024*1024, R"(
The maximum size of object to copy using single part copy to Azure blob storage.
)", 0) \
    DECLARE(UInt64, s3_max_single_read_retries, S3::DEFAULT_MAX_SINGLE_READ_TRIES, R"(
The maximum number of retries during single S3 read.
)", 0) \
    DECLARE(UInt64, azure_max_single_read_retries, 4, R"(
The maximum number of retries during single Azure blob storage read.
)", 0) \
    DECLARE(UInt64, azure_max_unexpected_write_error_retries, 4, R"(
The maximum number of retries in case of unexpected errors during Azure blob storage write
)", 0) \
    DECLARE(UInt64, s3_max_unexpected_write_error_retries, S3::DEFAULT_MAX_UNEXPECTED_WRITE_ERROR_RETRIES, R"(
The maximum number of retries in case of unexpected errors during S3 write.
)", 0) \
    DECLARE(UInt64, s3_max_redirects, S3::DEFAULT_MAX_REDIRECTS, R"(
Max number of S3 redirects hops allowed.
)", 0) \
    DECLARE(UInt64, s3_max_connections, S3::DEFAULT_MAX_CONNECTIONS, R"(
The maximum number of connections per server.
)", 0) \
    DECLARE(UInt64, s3_max_get_rps, 0, R"(
Limit on S3 GET request per second rate before throttling. Zero means unlimited.
)", 0) \
    DECLARE(UInt64, s3_max_get_burst, 0, R"(
Max number of requests that can be issued simultaneously before hitting request per second limit. By default (0) equals to `s3_max_get_rps`
)", 0) \
    DECLARE(UInt64, s3_max_put_rps, 0, R"(
Limit on S3 PUT request per second rate before throttling. Zero means unlimited.
)", 0) \
    DECLARE(UInt64, s3_max_put_burst, 0, R"(
Max number of requests that can be issued simultaneously before hitting request per second limit. By default (0) equals to `s3_max_put_rps`
)", 0) \
    DECLARE(UInt64, s3_list_object_keys_size, S3::DEFAULT_LIST_OBJECT_KEYS_SIZE, R"(
Maximum number of files that could be returned in batch by ListObject request
)", 0) \
    DECLARE(Bool, s3_use_adaptive_timeouts, S3::DEFAULT_USE_ADAPTIVE_TIMEOUTS, R"(
When set to `true` than for all s3 requests first two attempts are made with low send and receive timeouts.
When set to `false` than all attempts are made with identical timeouts.
)", 0) \
    DECLARE(UInt64, azure_list_object_keys_size, 1000, R"(
Maximum number of files that could be returned in batch by ListObject request
)", 0) \
    DECLARE(Bool, s3_truncate_on_insert, false, R"(
Enables or disables truncate before inserts in s3 engine tables. If disabled, an exception will be thrown on insert attempts if an S3 object already exists.

Possible values:
- 0 — `INSERT` query appends new data to the end of the file.
- 1 — `INSERT` query replaces existing content of the file with the new data.
)", 0) \
    DECLARE(Bool, azure_truncate_on_insert, false, R"(
Enables or disables truncate before insert in azure engine tables.
)", 0) \
    DECLARE(Bool, s3_create_new_file_on_insert, false, R"(
Enables or disables creating a new file on each insert in s3 engine tables. If enabled, on each insert a new S3 object will be created with the key, similar to this pattern:

initial: `data.Parquet.gz` -> `data.1.Parquet.gz` -> `data.2.Parquet.gz`, etc.

Possible values:
- 0 — `INSERT` query appends new data to the end of the file.
- 1 — `INSERT` query creates a new file.
)", 0) \
    DECLARE(Bool, s3_skip_empty_files, false, R"(
Enables or disables skipping empty files in [S3](../../engines/table-engines/integrations/s3.md) engine tables.

Possible values:
- 0 — `SELECT` throws an exception if empty file is not compatible with requested format.
- 1 — `SELECT` returns empty result for empty file.
)", 0) \
    DECLARE(Bool, azure_create_new_file_on_insert, false, R"(
Enables or disables creating a new file on each insert in azure engine tables
)", 0) \
    DECLARE(Bool, s3_check_objects_after_upload, false, R"(
Check each uploaded object to s3 with head request to be sure that upload was successful
)", 0) \
    DECLARE(Bool, s3_allow_parallel_part_upload, true, R"(
Use multiple threads for s3 multipart upload. It may lead to slightly higher memory usage
)", 0) \
    DECLARE(Bool, azure_allow_parallel_part_upload, true, R"(
Use multiple threads for azure multipart upload.
)", 0) \
    DECLARE(Bool, s3_throw_on_zero_files_match, false, R"(
Throw an error, when ListObjects request cannot match any files
)", 0) \
    DECLARE(Bool, hdfs_throw_on_zero_files_match, false, R"(
Throw an error if matched zero files according to glob expansion rules.

Possible values:
- 1 — `SELECT` throws an exception.
- 0 — `SELECT` returns empty result.
)", 0) \
    DECLARE(Bool, azure_throw_on_zero_files_match, false, R"(
Throw an error if matched zero files according to glob expansion rules.

Possible values:
- 1 — `SELECT` throws an exception.
- 0 — `SELECT` returns empty result.
)", 0) \
    DECLARE(Bool, s3_ignore_file_doesnt_exist, false, R"(
Ignore absence of file if it does not exist when reading certain keys.

Possible values:
- 1 — `SELECT` returns empty result.
- 0 — `SELECT` throws an exception.
)", 0) \
    DECLARE(Bool, hdfs_ignore_file_doesnt_exist, false, R"(
Ignore absence of file if it does not exist when reading certain keys.

Possible values:
- 1 — `SELECT` returns empty result.
- 0 — `SELECT` throws an exception.
)", 0) \
    DECLARE(Bool, azure_ignore_file_doesnt_exist, false, R"(
Ignore absence of file if it does not exist when reading certain keys.

Possible values:
- 1 — `SELECT` returns empty result.
- 0 — `SELECT` throws an exception.
)", 0) \
    DECLARE(UInt64, azure_sdk_max_retries, 10, R"(
Maximum number of retries in azure sdk
)", 0) \
    DECLARE(UInt64, azure_sdk_retry_initial_backoff_ms, 10, R"(
Minimal backoff between retries in azure sdk
)", 0) \
    DECLARE(UInt64, azure_sdk_retry_max_backoff_ms, 1000, R"(
Maximal backoff between retries in azure sdk
)", 0) \
    DECLARE(Bool, s3_validate_request_settings, true, R"(
Enables s3 request settings validation.

Possible values:
- 1 — validate settings.
- 0 — do not validate settings.
)", 0) \
    DECLARE(Bool, s3_disable_checksum, S3::DEFAULT_DISABLE_CHECKSUM, R"(
Do not calculate a checksum when sending a file to S3. This speeds up writes by avoiding excessive processing passes on a file. It is mostly safe as the data of MergeTree tables is checksummed by ClickHouse anyway, and when S3 is accessed with HTTPS, the TLS layer already provides integrity while transferring through the network. While additional checksums on S3 give defense in depth.
)", 0) \
    DECLARE(UInt64, s3_retry_attempts, S3::DEFAULT_RETRY_ATTEMPTS, R"(
Setting for Aws::Client::RetryStrategy, Aws::Client does retries itself, 0 means no retries
)", 0) \
    DECLARE(UInt64, s3_request_timeout_ms, S3::DEFAULT_REQUEST_TIMEOUT_MS, R"(
Idleness timeout for sending and receiving data to/from S3. Fail if a single TCP read or write call blocks for this long.
)", 0) \
    DECLARE(UInt64, s3_connect_timeout_ms, S3::DEFAULT_CONNECT_TIMEOUT_MS, R"(
Connection timeout for host from s3 disks.
)", 0) \
    DECLARE(Bool, enable_s3_requests_logging, false, R"(
Enable very explicit logging of S3 requests. Makes sense for debug only.
)", 0) \
    DECLARE(String, s3queue_default_zookeeper_path, "/clickhouse/s3queue/", R"(
Default zookeeper path prefix for S3Queue engine
)", 0) \
    DECLARE(Bool, s3queue_enable_logging_to_s3queue_log, false, R"(
Enable writing to system.s3queue_log. The value can be overwritten per table with table settings
)", 0) \
    DECLARE(UInt64, hdfs_replication, 0, R"(
The actual number of replications can be specified when the hdfs file is created.
)", 0) \
    DECLARE(Bool, hdfs_truncate_on_insert, false, R"(
Enables or disables truncation before an insert in hdfs engine tables. If disabled, an exception will be thrown on an attempt to insert if a file in HDFS already exists.

Possible values:
- 0 — `INSERT` query appends new data to the end of the file.
- 1 — `INSERT` query replaces existing content of the file with the new data.
)", 0) \
    DECLARE(Bool, hdfs_create_new_file_on_insert, false, R"(
Enables or disables creating a new file on each insert in HDFS engine tables. If enabled, on each insert a new HDFS file will be created with the name, similar to this pattern:

initial: `data.Parquet.gz` -> `data.1.Parquet.gz` -> `data.2.Parquet.gz`, etc.

Possible values:
- 0 — `INSERT` query appends new data to the end of the file.
- 1 — `INSERT` query creates a new file.
)", 0) \
    DECLARE(Bool, hdfs_skip_empty_files, false, R"(
Enables or disables skipping empty files in [HDFS](../../engines/table-engines/integrations/hdfs.md) engine tables.

Possible values:
- 0 — `SELECT` throws an exception if empty file is not compatible with requested format.
- 1 — `SELECT` returns empty result for empty file.
)", 0) \
    DECLARE(Bool, azure_skip_empty_files, false, R"(
Enables or disables skipping empty files in S3 engine.

Possible values:
- 0 — `SELECT` throws an exception if empty file is not compatible with requested format.
- 1 — `SELECT` returns empty result for empty file.
)", 0) \
    DECLARE(UInt64, hsts_max_age, 0, R"(
Expired time for HSTS. 0 means disable HSTS.
)", 0) \
    DECLARE(Bool, extremes, false, R"(
Whether to count extreme values (the minimums and maximums in columns of a query result). Accepts 0 or 1. By default, 0 (disabled).
For more information, see the section “Extreme values”.
)", IMPORTANT) \
    DECLARE(Bool, use_uncompressed_cache, false, R"(
Whether to use a cache of uncompressed blocks. Accepts 0 or 1. By default, 0 (disabled).
Using the uncompressed cache (only for tables in the MergeTree family) can significantly reduce latency and increase throughput when working with a large number of short queries. Enable this setting for users who send frequent short requests. Also pay attention to the [uncompressed_cache_size](../../operations/server-configuration-parameters/settings.md/#server-settings-uncompressed_cache_size) configuration parameter (only set in the config file) – the size of uncompressed cache blocks. By default, it is 8 GiB. The uncompressed cache is filled in as needed and the least-used data is automatically deleted.

For queries that read at least a somewhat large volume of data (one million rows or more), the uncompressed cache is disabled automatically to save space for truly small queries. This means that you can keep the ‘use_uncompressed_cache’ setting always set to 1.
)", 0) \
    DECLARE(Bool, replace_running_query, false, R"(
When using the HTTP interface, the ‘query_id’ parameter can be passed. This is any string that serves as the query identifier.
If a query from the same user with the same ‘query_id’ already exists at this time, the behaviour depends on the ‘replace_running_query’ parameter.

`0` (default) – Throw an exception (do not allow the query to run if a query with the same ‘query_id’ is already running).

`1` – Cancel the old query and start running the new one.

Set this parameter to 1 for implementing suggestions for segmentation conditions. After entering the next character, if the old query hasn’t finished yet, it should be cancelled.
)", 0) \
    DECLARE(UInt64, max_remote_read_network_bandwidth, 0, R"(
The maximum speed of data exchange over the network in bytes per second for read.
)", 0) \
    DECLARE(UInt64, max_remote_write_network_bandwidth, 0, R"(
The maximum speed of data exchange over the network in bytes per second for write.
)", 0) \
    DECLARE(UInt64, max_local_read_bandwidth, 0, R"(
The maximum speed of local reads in bytes per second.
)", 0) \
    DECLARE(UInt64, max_local_write_bandwidth, 0, R"(
The maximum speed of local writes in bytes per second.
)", 0) \
    DECLARE(Bool, stream_like_engine_allow_direct_select, false, R"(
Allow direct SELECT query for Kafka, RabbitMQ, FileLog, Redis Streams, and NATS engines. In case there are attached materialized views, SELECT query is not allowed even if this setting is enabled.
)", 0) \
    DECLARE(String, stream_like_engine_insert_queue, "", R"(
When stream-like engine reads from multiple queues, the user will need to select one queue to insert into when writing. Used by Redis Streams and NATS.
)", 0) \
    DECLARE(Bool, dictionary_validate_primary_key_type, false, R"(
Validate primary key type for dictionaries. By default id type for simple layouts will be implicitly converted to UInt64.
)", 0) \
    DECLARE(Bool, distributed_insert_skip_read_only_replicas, false, R"(
Enables skipping read-only replicas for INSERT queries into Distributed.

Possible values:

- 0 — INSERT was as usual, if it will go to read-only replica it will fail
- 1 — Initiator will skip read-only replicas before sending data to shards.
)", 0) \
    DECLARE(Bool, distributed_foreground_insert, false, R"(
Enables or disables synchronous data insertion into a [Distributed](../../engines/table-engines/special/distributed.md/#distributed) table.

By default, when inserting data into a `Distributed` table, the ClickHouse server sends data to cluster nodes in background mode. When `distributed_foreground_insert=1`, the data is processed synchronously, and the `INSERT` operation succeeds only after all the data is saved on all shards (at least one replica for each shard if `internal_replication` is true).

Possible values:

- 0 — Data is inserted in background mode.
- 1 — Data is inserted in synchronous mode.

Cloud default value: `1`.

**See Also**

- [Distributed Table Engine](../../engines/table-engines/special/distributed.md/#distributed)
- [Managing Distributed Tables](../../sql-reference/statements/system.md/#query-language-system-distributed)
)", 0) ALIAS(insert_distributed_sync) \
    DECLARE(UInt64, distributed_background_insert_timeout, 0, R"(
Timeout for insert query into distributed. Setting is used only with insert_distributed_sync enabled. Zero value means no timeout.
)", 0) ALIAS(insert_distributed_timeout) \
    DECLARE(Milliseconds, distributed_background_insert_sleep_time_ms, 100, R"(
Base interval for the [Distributed](../../engines/table-engines/special/distributed.md) table engine to send data. The actual interval grows exponentially in the event of errors.

Possible values:

- A positive integer number of milliseconds.
)", 0) ALIAS(distributed_directory_monitor_sleep_time_ms) \
    DECLARE(Milliseconds, distributed_background_insert_max_sleep_time_ms, 30000, R"(
Maximum interval for the [Distributed](../../engines/table-engines/special/distributed.md) table engine to send data. Limits exponential growth of the interval set in the [distributed_background_insert_sleep_time_ms](#distributed_background_insert_sleep_time_ms) setting.

Possible values:

- A positive integer number of milliseconds.
)", 0) ALIAS(distributed_directory_monitor_max_sleep_time_ms) \
    \
    DECLARE(Bool, distributed_background_insert_batch, false, R"(
Enables/disables inserted data sending in batches.

When batch sending is enabled, the [Distributed](../../engines/table-engines/special/distributed.md) table engine tries to send multiple files of inserted data in one operation instead of sending them separately. Batch sending improves cluster performance by better-utilizing server and network resources.

Possible values:

- 1 — Enabled.
- 0 — Disabled.
)", 0) ALIAS(distributed_directory_monitor_batch_inserts) \
    DECLARE(Bool, distributed_background_insert_split_batch_on_failure, false, R"(
Enables/disables splitting batches on failures.

Sometimes sending particular batch to the remote shard may fail, because of some complex pipeline after (i.e. `MATERIALIZED VIEW` with `GROUP BY`) due to `Memory limit exceeded` or similar errors. In this case, retrying will not help (and this will stuck distributed sends for the table) but sending files from that batch one by one may succeed INSERT.

So installing this setting to `1` will disable batching for such batches (i.e. temporary disables `distributed_background_insert_batch` for failed batches).

Possible values:

- 1 — Enabled.
- 0 — Disabled.

:::note
This setting also affects broken batches (that may appears because of abnormal server (machine) termination and no `fsync_after_insert`/`fsync_directories` for [Distributed](../../engines/table-engines/special/distributed.md) table engine).
:::

:::note
You should not rely on automatic batch splitting, since this may hurt performance.
:::
)", 0) ALIAS(distributed_directory_monitor_split_batch_on_failure) \
    \
    DECLARE(Bool, optimize_move_to_prewhere, true, R"(
Enables or disables automatic [PREWHERE](../../sql-reference/statements/select/prewhere.md) optimization in [SELECT](../../sql-reference/statements/select/index.md) queries.

Works only for [*MergeTree](../../engines/table-engines/mergetree-family/index.md) tables.

Possible values:

- 0 — Automatic `PREWHERE` optimization is disabled.
- 1 — Automatic `PREWHERE` optimization is enabled.
)", 0) \
    DECLARE(Bool, optimize_move_to_prewhere_if_final, false, R"(
Enables or disables automatic [PREWHERE](../../sql-reference/statements/select/prewhere.md) optimization in [SELECT](../../sql-reference/statements/select/index.md) queries with [FINAL](../../sql-reference/statements/select/from.md#select-from-final) modifier.

Works only for [*MergeTree](../../engines/table-engines/mergetree-family/index.md) tables.

Possible values:

- 0 — Automatic `PREWHERE` optimization in `SELECT` queries with `FINAL` modifier is disabled.
- 1 — Automatic `PREWHERE` optimization in `SELECT` queries with `FINAL` modifier is enabled.

**See Also**

- [optimize_move_to_prewhere](#optimize_move_to_prewhere) setting
)", 0) \
    DECLARE(Bool, move_all_conditions_to_prewhere, true, R"(
Move all viable conditions from WHERE to PREWHERE
)", 0) \
    DECLARE(Bool, enable_multiple_prewhere_read_steps, true, R"(
Move more conditions from WHERE to PREWHERE and do reads from disk and filtering in multiple steps if there are multiple conditions combined with AND
)", 0) \
    DECLARE(Bool, move_primary_key_columns_to_end_of_prewhere, true, R"(
Move PREWHERE conditions containing primary key columns to the end of AND chain. It is likely that these conditions are taken into account during primary key analysis and thus will not contribute a lot to PREWHERE filtering.
)", 0) \
    DECLARE(Bool, allow_reorder_prewhere_conditions, true, R"(
When moving conditions from WHERE to PREWHERE, allow reordering them to optimize filtering
)", 0) \
    \
    DECLARE(UInt64, alter_sync, 1, R"(
Allows to set up waiting for actions to be executed on replicas by [ALTER](../../sql-reference/statements/alter/index.md), [OPTIMIZE](../../sql-reference/statements/optimize.md) or [TRUNCATE](../../sql-reference/statements/truncate.md) queries.

Possible values:

- 0 — Do not wait.
- 1 — Wait for own execution.
- 2 — Wait for everyone.

Cloud default value: `0`.

:::note
`alter_sync` is applicable to `Replicated` tables only, it does nothing to alters of not `Replicated` tables.
:::
)", 0) ALIAS(replication_alter_partitions_sync) \
    DECLARE(Int64, replication_wait_for_inactive_replica_timeout, 120, R"(
Specifies how long (in seconds) to wait for inactive replicas to execute [ALTER](../../sql-reference/statements/alter/index.md), [OPTIMIZE](../../sql-reference/statements/optimize.md) or [TRUNCATE](../../sql-reference/statements/truncate.md) queries.

Possible values:

- 0 — Do not wait.
- Negative integer — Wait for unlimited time.
- Positive integer — The number of seconds to wait.
)", 0) \
    DECLARE(Bool, alter_move_to_space_execute_async, false, R"(
Execute ALTER TABLE MOVE ... TO [DISK|VOLUME] asynchronously
)", 0) \
    \
    DECLARE(LoadBalancing, load_balancing, LoadBalancing::RANDOM, R"(
Specifies the algorithm of replicas selection that is used for distributed query processing.

ClickHouse supports the following algorithms of choosing replicas:

- [Random](#load_balancing-random) (by default)
- [Nearest hostname](#load_balancing-nearest_hostname)
- [Hostname levenshtein distance](#load_balancing-hostname_levenshtein_distance)
- [In order](#load_balancing-in_order)
- [First or random](#load_balancing-first_or_random)
- [Round robin](#load_balancing-round_robin)

See also:

- [distributed_replica_max_ignored_errors](#distributed_replica_max_ignored_errors)

### Random (by Default) {#load_balancing-random}

``` sql
load_balancing = random
```

The number of errors is counted for each replica. The query is sent to the replica with the fewest errors, and if there are several of these, to anyone of them.
Disadvantages: Server proximity is not accounted for; if the replicas have different data, you will also get different data.

### Nearest Hostname {#load_balancing-nearest_hostname}

``` sql
load_balancing = nearest_hostname
```

The number of errors is counted for each replica. Every 5 minutes, the number of errors is integrally divided by 2. Thus, the number of errors is calculated for a recent time with exponential smoothing. If there is one replica with a minimal number of errors (i.e. errors occurred recently on the other replicas), the query is sent to it. If there are multiple replicas with the same minimal number of errors, the query is sent to the replica with a hostname that is most similar to the server’s hostname in the config file (for the number of different characters in identical positions, up to the minimum length of both hostnames).

For instance, example01-01-1 and example01-01-2 are different in one position, while example01-01-1 and example01-02-2 differ in two places.
This method might seem primitive, but it does not require external data about network topology, and it does not compare IP addresses, which would be complicated for our IPv6 addresses.

Thus, if there are equivalent replicas, the closest one by name is preferred.
We can also assume that when sending a query to the same server, in the absence of failures, a distributed query will also go to the same servers. So even if different data is placed on the replicas, the query will return mostly the same results.

### Hostname levenshtein distance {#load_balancing-hostname_levenshtein_distance}

``` sql
load_balancing = hostname_levenshtein_distance
```

Just like `nearest_hostname`, but it compares hostname in a [levenshtein distance](https://en.wikipedia.org/wiki/Levenshtein_distance) manner. For example:

``` text
example-clickhouse-0-0 ample-clickhouse-0-0
1

example-clickhouse-0-0 example-clickhouse-1-10
2

example-clickhouse-0-0 example-clickhouse-12-0
3
```

### In Order {#load_balancing-in_order}

``` sql
load_balancing = in_order
```

Replicas with the same number of errors are accessed in the same order as they are specified in the configuration.
This method is appropriate when you know exactly which replica is preferable.

### First or Random {#load_balancing-first_or_random}

``` sql
load_balancing = first_or_random
```

This algorithm chooses the first replica in the set or a random replica if the first is unavailable. It’s effective in cross-replication topology setups, but useless in other configurations.

The `first_or_random` algorithm solves the problem of the `in_order` algorithm. With `in_order`, if one replica goes down, the next one gets a double load while the remaining replicas handle the usual amount of traffic. When using the `first_or_random` algorithm, the load is evenly distributed among replicas that are still available.

It's possible to explicitly define what the first replica is by using the setting `load_balancing_first_offset`. This gives more control to rebalance query workloads among replicas.

### Round Robin {#load_balancing-round_robin}

``` sql
load_balancing = round_robin
```

This algorithm uses a round-robin policy across replicas with the same number of errors (only the queries with `round_robin` policy is accounted).
)", 0) \
    DECLARE(UInt64, load_balancing_first_offset, 0, R"(
Which replica to preferably send a query when FIRST_OR_RANDOM load balancing strategy is used.
)", 0) \
    \
    DECLARE(TotalsMode, totals_mode, TotalsMode::AFTER_HAVING_EXCLUSIVE, R"(
How to calculate TOTALS when HAVING is present, as well as when max_rows_to_group_by and group_by_overflow_mode = ‘any’ are present.
See the section “WITH TOTALS modifier”.
)", IMPORTANT) \
    DECLARE(Float, totals_auto_threshold, 0.5, R"(
The threshold for `totals_mode = 'auto'`.
See the section “WITH TOTALS modifier”.
)", 0) \
    \
    DECLARE(Bool, allow_suspicious_low_cardinality_types, false, R"(
Allows or restricts using [LowCardinality](../../sql-reference/data-types/lowcardinality.md) with data types with fixed size of 8 bytes or less: numeric data types and `FixedString(8_bytes_or_less)`.

For small fixed values using of `LowCardinality` is usually inefficient, because ClickHouse stores a numeric index for each row. As a result:

- Disk space usage can rise.
- RAM consumption can be higher, depending on a dictionary size.
- Some functions can work slower due to extra coding/encoding operations.

Merge times in [MergeTree](../../engines/table-engines/mergetree-family/mergetree.md)-engine tables can grow due to all the reasons described above.

Possible values:

- 1 — Usage of `LowCardinality` is not restricted.
- 0 — Usage of `LowCardinality` is restricted.
)", 0) \
    DECLARE(Bool, allow_suspicious_fixed_string_types, false, R"(
In CREATE TABLE statement allows creating columns of type FixedString(n) with n > 256. FixedString with length >= 256 is suspicious and most likely indicates a misuse
)", 0) \
    DECLARE(Bool, allow_suspicious_indices, false, R"(
Reject primary/secondary indexes and sorting keys with identical expressions
)", 0) \
    DECLARE(Bool, allow_suspicious_ttl_expressions, false, R"(
Reject TTL expressions that don't depend on any of table's columns. It indicates a user error most of the time.
)", 0) \
    DECLARE(Bool, allow_suspicious_variant_types, false, R"(
In CREATE TABLE statement allows specifying Variant type with similar variant types (for example, with different numeric or date types). Enabling this setting may introduce some ambiguity when working with values with similar types.
)", 0) \
    DECLARE(Bool, allow_suspicious_primary_key, false, R"(
Allow suspicious `PRIMARY KEY`/`ORDER BY` for MergeTree (i.e. SimpleAggregateFunction).
)", 0) \
    DECLARE(Bool, compile_expressions, false, R"(
Compile some scalar functions and operators to native code. Due to a bug in the LLVM compiler infrastructure, on AArch64 machines, it is known to lead to a nullptr dereference and, consequently, server crash. Do not enable this setting.
)", 0) \
    DECLARE(UInt64, min_count_to_compile_expression, 3, R"(
Minimum count of executing same expression before it is get compiled.
)", 0) \
    DECLARE(Bool, compile_aggregate_expressions, true, R"(
Enables or disables JIT-compilation of aggregate functions to native code. Enabling this setting can improve the performance.

Possible values:

- 0 — Aggregation is done without JIT compilation.
- 1 — Aggregation is done using JIT compilation.

**See Also**

- [min_count_to_compile_aggregate_expression](#min_count_to_compile_aggregate_expression)
)", 0) \
    DECLARE(UInt64, min_count_to_compile_aggregate_expression, 3, R"(
The minimum number of identical aggregate expressions to start JIT-compilation. Works only if the [compile_aggregate_expressions](#compile_aggregate_expressions) setting is enabled.

Possible values:

- Positive integer.
- 0 — Identical aggregate expressions are always JIT-compiled.
)", 0) \
    DECLARE(Bool, compile_sort_description, true, R"(
Compile sort description to native code.
)", 0) \
    DECLARE(UInt64, min_count_to_compile_sort_description, 3, R"(
The number of identical sort descriptions before they are JIT-compiled
)", 0) \
    DECLARE(UInt64, group_by_two_level_threshold, 100000, R"(
From what number of keys, a two-level aggregation starts. 0 - the threshold is not set.
)", 0) \
    DECLARE(UInt64, group_by_two_level_threshold_bytes, 50000000, R"(
From what size of the aggregation state in bytes, a two-level aggregation begins to be used. 0 - the threshold is not set. Two-level aggregation is used when at least one of the thresholds is triggered.
)", 0) \
    DECLARE(Bool, distributed_aggregation_memory_efficient, true, R"(
Is the memory-saving mode of distributed aggregation enabled.
)", 0) \
    DECLARE(UInt64, aggregation_memory_efficient_merge_threads, 0, R"(
Number of threads to use for merge intermediate aggregation results in memory efficient mode. When bigger, then more memory is consumed. 0 means - same as 'max_threads'.
)", 0) \
    DECLARE(Bool, enable_memory_bound_merging_of_aggregation_results, true, R"(
Enable memory bound merging strategy for aggregation.
)", 0) \
    DECLARE(Bool, enable_positional_arguments, true, R"(
Enables or disables supporting positional arguments for [GROUP BY](../../sql-reference/statements/select/group-by.md), [LIMIT BY](../../sql-reference/statements/select/limit-by.md), [ORDER BY](../../sql-reference/statements/select/order-by.md) statements.

Possible values:

- 0 — Positional arguments aren't supported.
- 1 — Positional arguments are supported: column numbers can use instead of column names.

**Example**

Query:

```sql
CREATE TABLE positional_arguments(one Int, two Int, three Int) ENGINE=Memory();

INSERT INTO positional_arguments VALUES (10, 20, 30), (20, 20, 10), (30, 10, 20);

SELECT * FROM positional_arguments ORDER BY 2,3;
```

Result:

```text
┌─one─┬─two─┬─three─┐
│  30 │  10 │   20  │
│  20 │  20 │   10  │
│  10 │  20 │   30  │
└─────┴─────┴───────┘
```
)", 0) \
    DECLARE(Bool, enable_extended_results_for_datetime_functions, false, R"(
Enables or disables returning results of type:
- `Date32` with extended range (compared to type `Date`) for functions [toStartOfYear](../../sql-reference/functions/date-time-functions.md#tostartofyear), [toStartOfISOYear](../../sql-reference/functions/date-time-functions.md#tostartofisoyear), [toStartOfQuarter](../../sql-reference/functions/date-time-functions.md#tostartofquarter), [toStartOfMonth](../../sql-reference/functions/date-time-functions.md#tostartofmonth), [toLastDayOfMonth](../../sql-reference/functions/date-time-functions.md#tolastdayofmonth), [toStartOfWeek](../../sql-reference/functions/date-time-functions.md#tostartofweek), [toLastDayOfWeek](../../sql-reference/functions/date-time-functions.md#tolastdayofweek) and [toMonday](../../sql-reference/functions/date-time-functions.md#tomonday).
- `DateTime64` with extended range (compared to type `DateTime`) for functions [toStartOfDay](../../sql-reference/functions/date-time-functions.md#tostartofday), [toStartOfHour](../../sql-reference/functions/date-time-functions.md#tostartofhour), [toStartOfMinute](../../sql-reference/functions/date-time-functions.md#tostartofminute), [toStartOfFiveMinutes](../../sql-reference/functions/date-time-functions.md#tostartoffiveminutes), [toStartOfTenMinutes](../../sql-reference/functions/date-time-functions.md#tostartoftenminutes), [toStartOfFifteenMinutes](../../sql-reference/functions/date-time-functions.md#tostartoffifteenminutes) and [timeSlot](../../sql-reference/functions/date-time-functions.md#timeslot).

Possible values:

- 0 — Functions return `Date` or `DateTime` for all types of arguments.
- 1 — Functions return `Date32` or `DateTime64` for `Date32` or `DateTime64` arguments and `Date` or `DateTime` otherwise.
)", 0) \
    DECLARE(Bool, allow_nonconst_timezone_arguments, false, R"(
Allow non-const timezone arguments in certain time-related functions like toTimeZone(), fromUnixTimestamp*(), snowflakeToDateTime*()
)", 0) \
    DECLARE(Bool, function_locate_has_mysql_compatible_argument_order, true, R"(
Controls the order of arguments in function [locate](../../sql-reference/functions/string-search-functions.md#locate).

Possible values:

- 0 — Function `locate` accepts arguments `(haystack, needle[, start_pos])`.
- 1 — Function `locate` accepts arguments `(needle, haystack, [, start_pos])` (MySQL-compatible behavior)
)", 0) \
    \
    DECLARE(Bool, group_by_use_nulls, false, R"(
Changes the way the [GROUP BY clause](/docs/en/sql-reference/statements/select/group-by.md) treats the types of aggregation keys.
When the `ROLLUP`, `CUBE`, or `GROUPING SETS` specifiers are used, some aggregation keys may not be used to produce some result rows.
Columns for these keys are filled with either default value or `NULL` in corresponding rows depending on this setting.

Possible values:

- 0 — The default value for the aggregation key type is used to produce missing values.
- 1 — ClickHouse executes `GROUP BY` the same way as the SQL standard says. The types of aggregation keys are converted to [Nullable](/docs/en/sql-reference/data-types/nullable.md/#data_type-nullable). Columns for corresponding aggregation keys are filled with [NULL](/docs/en/sql-reference/syntax.md) for rows that didn't use it.

See also:

- [GROUP BY clause](/docs/en/sql-reference/statements/select/group-by.md)
)", 0) \
    \
    DECLARE(Bool, skip_unavailable_shards, false, R"(
Enables or disables silently skipping of unavailable shards.

Shard is considered unavailable if all its replicas are unavailable. A replica is unavailable in the following cases:

- ClickHouse can’t connect to replica for any reason.

    When connecting to a replica, ClickHouse performs several attempts. If all these attempts fail, the replica is considered unavailable.

- Replica can’t be resolved through DNS.

    If replica’s hostname can’t be resolved through DNS, it can indicate the following situations:

    - Replica’s host has no DNS record. It can occur in systems with dynamic DNS, for example, [Kubernetes](https://kubernetes.io), where nodes can be unresolvable during downtime, and this is not an error.

    - Configuration error. ClickHouse configuration file contains a wrong hostname.

Possible values:

- 1 — skipping enabled.

    If a shard is unavailable, ClickHouse returns a result based on partial data and does not report node availability issues.

- 0 — skipping disabled.

    If a shard is unavailable, ClickHouse throws an exception.
)", 0) \
    \
    DECLARE(UInt64, parallel_distributed_insert_select, 0, R"(
Enables parallel distributed `INSERT ... SELECT` query.

If we execute `INSERT INTO distributed_table_a SELECT ... FROM distributed_table_b` queries and both tables use the same cluster, and both tables are either [replicated](../../engines/table-engines/mergetree-family/replication.md) or non-replicated, then this query is processed locally on every shard.

Possible values:

- 0 — Disabled.
- 1 — `SELECT` will be executed on each shard from the underlying table of the distributed engine.
- 2 — `SELECT` and `INSERT` will be executed on each shard from/to the underlying table of the distributed engine.
)", 0) \
    DECLARE(UInt64, distributed_group_by_no_merge, 0, R"(
Do not merge aggregation states from different servers for distributed query processing, you can use this in case it is for certain that there are different keys on different shards

Possible values:

- `0` — Disabled (final query processing is done on the initiator node).
- `1` - Do not merge aggregation states from different servers for distributed query processing (query completely processed on the shard, initiator only proxy the data), can be used in case it is for certain that there are different keys on different shards.
- `2` - Same as `1` but applies `ORDER BY` and `LIMIT` (it is not possible when the query processed completely on the remote node, like for `distributed_group_by_no_merge=1`) on the initiator (can be used for queries with `ORDER BY` and/or `LIMIT`).

**Example**

```sql
SELECT *
FROM remote('127.0.0.{2,3}', system.one)
GROUP BY dummy
LIMIT 1
SETTINGS distributed_group_by_no_merge = 1
FORMAT PrettyCompactMonoBlock

┌─dummy─┐
│     0 │
│     0 │
└───────┘
```

```sql
SELECT *
FROM remote('127.0.0.{2,3}', system.one)
GROUP BY dummy
LIMIT 1
SETTINGS distributed_group_by_no_merge = 2
FORMAT PrettyCompactMonoBlock

┌─dummy─┐
│     0 │
└───────┘
```
)", 0) \
    DECLARE(UInt64, distributed_push_down_limit, 1, R"(
Enables or disables [LIMIT](#limit) applying on each shard separately.

This will allow to avoid:
- Sending extra rows over network;
- Processing rows behind the limit on the initiator.

Starting from 21.9 version you cannot get inaccurate results anymore, since `distributed_push_down_limit` changes query execution only if at least one of the conditions met:
- [distributed_group_by_no_merge](#distributed-group-by-no-merge) > 0.
- Query **does not have** `GROUP BY`/`DISTINCT`/`LIMIT BY`, but it has `ORDER BY`/`LIMIT`.
- Query **has** `GROUP BY`/`DISTINCT`/`LIMIT BY` with `ORDER BY`/`LIMIT` and:
    - [optimize_skip_unused_shards](#optimize-skip-unused-shards) is enabled.
    - [optimize_distributed_group_by_sharding_key](#optimize-distributed-group-by-sharding-key) is enabled.

Possible values:

- 0 — Disabled.
- 1 — Enabled.

See also:

- [distributed_group_by_no_merge](#distributed-group-by-no-merge)
- [optimize_skip_unused_shards](#optimize-skip-unused-shards)
- [optimize_distributed_group_by_sharding_key](#optimize-distributed-group-by-sharding-key)
)", 0) \
    DECLARE(Bool, optimize_distributed_group_by_sharding_key, true, R"(
Optimize `GROUP BY sharding_key` queries, by avoiding costly aggregation on the initiator server (which will reduce memory usage for the query on the initiator server).

The following types of queries are supported (and all combinations of them):

- `SELECT DISTINCT [..., ]sharding_key[, ...] FROM dist`
- `SELECT ... FROM dist GROUP BY sharding_key[, ...]`
- `SELECT ... FROM dist GROUP BY sharding_key[, ...] ORDER BY x`
- `SELECT ... FROM dist GROUP BY sharding_key[, ...] LIMIT 1`
- `SELECT ... FROM dist GROUP BY sharding_key[, ...] LIMIT 1 BY x`

The following types of queries are not supported (support for some of them may be added later):

- `SELECT ... GROUP BY sharding_key[, ...] WITH TOTALS`
- `SELECT ... GROUP BY sharding_key[, ...] WITH ROLLUP`
- `SELECT ... GROUP BY sharding_key[, ...] WITH CUBE`
- `SELECT ... GROUP BY sharding_key[, ...] SETTINGS extremes=1`

Possible values:

- 0 — Disabled.
- 1 — Enabled.

See also:

- [distributed_group_by_no_merge](#distributed-group-by-no-merge)
- [distributed_push_down_limit](#distributed-push-down-limit)
- [optimize_skip_unused_shards](#optimize-skip-unused-shards)

:::note
Right now it requires `optimize_skip_unused_shards` (the reason behind this is that one day it may be enabled by default, and it will work correctly only if data was inserted via Distributed table, i.e. data is distributed according to sharding_key).
:::
)", 0) \
    DECLARE(UInt64, optimize_skip_unused_shards_limit, 1000, R"(
Limit for number of sharding key values, turns off `optimize_skip_unused_shards` if the limit is reached.

Too many values may require significant amount for processing, while the benefit is doubtful, since if you have huge number of values in `IN (...)`, then most likely the query will be sent to all shards anyway.
)", 0) \
    DECLARE(Bool, optimize_skip_unused_shards, false, R"(
Enables or disables skipping of unused shards for [SELECT](../../sql-reference/statements/select/index.md) queries that have sharding key condition in `WHERE/PREWHERE` (assuming that the data is distributed by sharding key, otherwise a query yields incorrect result).

Possible values:

- 0 — Disabled.
- 1 — Enabled.
)", 0) \
    DECLARE(Bool, optimize_skip_unused_shards_rewrite_in, true, R"(
Rewrite IN in query for remote shards to exclude values that does not belong to the shard (requires optimize_skip_unused_shards).

Possible values:

- 0 — Disabled.
- 1 — Enabled.
)", 0) \
    DECLARE(Bool, allow_nondeterministic_optimize_skip_unused_shards, false, R"(
Allow nondeterministic (like `rand` or `dictGet`, since later has some caveats with updates) functions in sharding key.

Possible values:

- 0 — Disallowed.
- 1 — Allowed.
)", 0) \
    DECLARE(UInt64, force_optimize_skip_unused_shards, 0, R"(
Enables or disables query execution if [optimize_skip_unused_shards](#optimize-skip-unused-shards) is enabled and skipping of unused shards is not possible. If the skipping is not possible and the setting is enabled, an exception will be thrown.

Possible values:

- 0 — Disabled. ClickHouse does not throw an exception.
- 1 — Enabled. Query execution is disabled only if the table has a sharding key.
- 2 — Enabled. Query execution is disabled regardless of whether a sharding key is defined for the table.
)", 0) \
    DECLARE(UInt64, optimize_skip_unused_shards_nesting, 0, R"(
Controls [`optimize_skip_unused_shards`](#optimize-skip-unused-shards) (hence still requires [`optimize_skip_unused_shards`](#optimize-skip-unused-shards)) depends on the nesting level of the distributed query (case when you have `Distributed` table that look into another `Distributed` table).

Possible values:

- 0 — Disabled, `optimize_skip_unused_shards` works always.
- 1 — Enables `optimize_skip_unused_shards` only for the first level.
- 2 — Enables `optimize_skip_unused_shards` up to the second level.
)", 0) \
    DECLARE(UInt64, force_optimize_skip_unused_shards_nesting, 0, R"(
Controls [`force_optimize_skip_unused_shards`](#force-optimize-skip-unused-shards) (hence still requires [`force_optimize_skip_unused_shards`](#force-optimize-skip-unused-shards)) depends on the nesting level of the distributed query (case when you have `Distributed` table that look into another `Distributed` table).

Possible values:

- 0 - Disabled, `force_optimize_skip_unused_shards` works always.
- 1 — Enables `force_optimize_skip_unused_shards` only for the first level.
- 2 — Enables `force_optimize_skip_unused_shards` up to the second level.
)", 0) \
    \
    DECLARE(Bool, input_format_parallel_parsing, true, R"(
Enables or disables order-preserving parallel parsing of data formats. Supported only for [TSV](../../interfaces/formats.md/#tabseparated), [TSKV](../../interfaces/formats.md/#tskv), [CSV](../../interfaces/formats.md/#csv) and [JSONEachRow](../../interfaces/formats.md/#jsoneachrow) formats.

Possible values:

- 1 — Enabled.
- 0 — Disabled.
)", 0) \
    DECLARE(UInt64, min_chunk_bytes_for_parallel_parsing, (10 * 1024 * 1024), R"(
- Type: unsigned int
- Default value: 1 MiB

The minimum chunk size in bytes, which each thread will parse in parallel.
)", 0) \
    DECLARE(Bool, output_format_parallel_formatting, true, R"(
Enables or disables parallel formatting of data formats. Supported only for [TSV](../../interfaces/formats.md/#tabseparated), [TSKV](../../interfaces/formats.md/#tskv), [CSV](../../interfaces/formats.md/#csv) and [JSONEachRow](../../interfaces/formats.md/#jsoneachrow) formats.

Possible values:

- 1 — Enabled.
- 0 — Disabled.
)", 0) \
    DECLARE(UInt64, output_format_compression_level, 3, R"(
Default compression level if query output is compressed. The setting is applied when `SELECT` query has `INTO OUTFILE` or when writing to table functions `file`, `url`, `hdfs`, `s3`, or `azureBlobStorage`.

Possible values: from `1` to `22`
)", 0) \
    DECLARE(UInt64, output_format_compression_zstd_window_log, 0, R"(
Can be used when the output compression method is `zstd`. If greater than `0`, this setting explicitly sets compression window size (power of `2`) and enables a long-range mode for zstd compression. This can help to achieve a better compression ratio.

Possible values: non-negative numbers. Note that if the value is too small or too big, `zstdlib` will throw an exception. Typical values are from `20` (window size = `1MB`) to `30` (window size = `1GB`).
)", 0) \
    DECLARE(Bool, enable_parsing_to_custom_serialization, true, R"(
If true then data can be parsed directly to columns with custom serialization (e.g. Sparse) according to hints for serialization got from the table.
)", 0) \
    \
    DECLARE(UInt64, merge_tree_min_rows_for_concurrent_read, (20 * 8192), R"(
If the number of rows to be read from a file of a [MergeTree](../../engines/table-engines/mergetree-family/mergetree.md) table exceeds `merge_tree_min_rows_for_concurrent_read` then ClickHouse tries to perform a concurrent reading from this file on several threads.

Possible values:

- Positive integer.
)", 0) \
    DECLARE(UInt64, merge_tree_min_bytes_for_concurrent_read, (24 * 10 * 1024 * 1024), R"(
If the number of bytes to read from one file of a [MergeTree](../../engines/table-engines/mergetree-family/mergetree.md)-engine table exceeds `merge_tree_min_bytes_for_concurrent_read`, then ClickHouse tries to concurrently read from this file in several threads.

Possible value:

- Positive integer.
)", 0) \
    DECLARE(UInt64, merge_tree_min_rows_for_seek, 0, R"(
If the distance between two data blocks to be read in one file is less than `merge_tree_min_rows_for_seek` rows, then ClickHouse does not seek through the file but reads the data sequentially.

Possible values:

- Any positive integer.
)", 0) \
    DECLARE(UInt64, merge_tree_min_bytes_for_seek, 0, R"(
If the distance between two data blocks to be read in one file is less than `merge_tree_min_bytes_for_seek` bytes, then ClickHouse sequentially reads a range of file that contains both blocks, thus avoiding extra seek.

Possible values:

- Any positive integer.
)", 0) \
    DECLARE(UInt64, merge_tree_coarse_index_granularity, 8, R"(
When searching for data, ClickHouse checks the data marks in the index file. If ClickHouse finds that required keys are in some range, it divides this range into `merge_tree_coarse_index_granularity` subranges and searches the required keys there recursively.

Possible values:

- Any positive even integer.
)", 0) \
    DECLARE(UInt64, merge_tree_max_rows_to_use_cache, (128 * 8192), R"(
If ClickHouse should read more than `merge_tree_max_rows_to_use_cache` rows in one query, it does not use the cache of uncompressed blocks.

The cache of uncompressed blocks stores data extracted for queries. ClickHouse uses this cache to speed up responses to repeated small queries. This setting protects the cache from trashing by queries that read a large amount of data. The [uncompressed_cache_size](../../operations/server-configuration-parameters/settings.md/#server-settings-uncompressed_cache_size) server setting defines the size of the cache of uncompressed blocks.

Possible values:

- Any positive integer.
)", 0) \
    DECLARE(UInt64, merge_tree_max_bytes_to_use_cache, (192 * 10 * 1024 * 1024), R"(
If ClickHouse should read more than `merge_tree_max_bytes_to_use_cache` bytes in one query, it does not use the cache of uncompressed blocks.

The cache of uncompressed blocks stores data extracted for queries. ClickHouse uses this cache to speed up responses to repeated small queries. This setting protects the cache from trashing by queries that read a large amount of data. The [uncompressed_cache_size](../../operations/server-configuration-parameters/settings.md/#server-settings-uncompressed_cache_size) server setting defines the size of the cache of uncompressed blocks.

Possible values:

- Any positive integer.
)", 0) \
    DECLARE(Bool, do_not_merge_across_partitions_select_final, false, R"(
Merge parts only in one partition in select final
)", 0) \
    DECLARE(Bool, split_parts_ranges_into_intersecting_and_non_intersecting_final, true, R"(
Split parts ranges into intersecting and non intersecting during FINAL optimization
)", 0) \
    DECLARE(Bool, split_intersecting_parts_ranges_into_layers_final, true, R"(
Split intersecting parts ranges into layers during FINAL optimization
)", 0) \
    \
    DECLARE(UInt64, mysql_max_rows_to_insert, 65536, R"(
The maximum number of rows in MySQL batch insertion of the MySQL storage engine
)", 0) \
    DECLARE(Bool, mysql_map_string_to_text_in_show_columns, true, R"(
When enabled, [String](../../sql-reference/data-types/string.md) ClickHouse data type will be displayed as `TEXT` in [SHOW COLUMNS](../../sql-reference/statements/show.md#show_columns).

Has an effect only when the connection is made through the MySQL wire protocol.

- 0 - Use `BLOB`.
- 1 - Use `TEXT`.
)", 0) \
    DECLARE(Bool, mysql_map_fixed_string_to_text_in_show_columns, true, R"(
When enabled, [FixedString](../../sql-reference/data-types/fixedstring.md) ClickHouse data type will be displayed as `TEXT` in [SHOW COLUMNS](../../sql-reference/statements/show.md#show_columns).

Has an effect only when the connection is made through the MySQL wire protocol.

- 0 - Use `BLOB`.
- 1 - Use `TEXT`.
)", 0) \
    \
    DECLARE(UInt64, optimize_min_equality_disjunction_chain_length, 3, R"(
The minimum length of the expression `expr = x1 OR ... expr = xN` for optimization
)", 0) \
    DECLARE(UInt64, optimize_min_inequality_conjunction_chain_length, 3, R"(
The minimum length of the expression `expr <> x1 AND ... expr <> xN` for optimization
)", 0) \
    \
    DECLARE(UInt64, min_bytes_to_use_direct_io, 0, R"(
The minimum data volume required for using direct I/O access to the storage disk.

ClickHouse uses this setting when reading data from tables. If the total storage volume of all the data to be read exceeds `min_bytes_to_use_direct_io` bytes, then ClickHouse reads the data from the storage disk with the `O_DIRECT` option.

Possible values:

- 0 — Direct I/O is disabled.
- Positive integer.
)", 0) \
    DECLARE(UInt64, min_bytes_to_use_mmap_io, 0, R"(
This is an experimental setting. Sets the minimum amount of memory for reading large files without copying data from the kernel to userspace. Recommended threshold is about 64 MB, because [mmap/munmap](https://en.wikipedia.org/wiki/Mmap) is slow. It makes sense only for large files and helps only if data reside in the page cache.

Possible values:

- Positive integer.
- 0 — Big files read with only copying data from kernel to userspace.
)", 0) \
    DECLARE(Bool, checksum_on_read, true, R"(
Validate checksums on reading. It is enabled by default and should be always enabled in production. Please do not expect any benefits in disabling this setting. It may only be used for experiments and benchmarks. The setting is only applicable for tables of MergeTree family. Checksums are always validated for other table engines and when receiving data over the network.
)", 0) \
    \
    DECLARE(Bool, force_index_by_date, false, R"(
Disables query execution if the index can’t be used by date.

Works with tables in the MergeTree family.

If `force_index_by_date=1`, ClickHouse checks whether the query has a date key condition that can be used for restricting data ranges. If there is no suitable condition, it throws an exception. However, it does not check whether the condition reduces the amount of data to read. For example, the condition `Date != ' 2000-01-01 '` is acceptable even when it matches all the data in the table (i.e., running the query requires a full scan). For more information about ranges of data in MergeTree tables, see [MergeTree](../../engines/table-engines/mergetree-family/mergetree.md).
)", 0) \
    DECLARE(Bool, force_primary_key, false, R"(
Disables query execution if indexing by the primary key is not possible.

Works with tables in the MergeTree family.

If `force_primary_key=1`, ClickHouse checks to see if the query has a primary key condition that can be used for restricting data ranges. If there is no suitable condition, it throws an exception. However, it does not check whether the condition reduces the amount of data to read. For more information about data ranges in MergeTree tables, see [MergeTree](../../engines/table-engines/mergetree-family/mergetree.md).
)", 0) \
    DECLARE(Bool, use_skip_indexes, true, R"(
Use data skipping indexes during query execution.

Possible values:

- 0 — Disabled.
- 1 — Enabled.
)", 0) \
    DECLARE(Bool, use_skip_indexes_if_final, false, R"(
Controls whether skipping indexes are used when executing a query with the FINAL modifier.

By default, this setting is disabled because skip indexes may exclude rows (granules) containing the latest data, which could lead to incorrect results. When enabled, skipping indexes are applied even with the FINAL modifier, potentially improving performance but with the risk of missing recent updates.

Possible values:

- 0 — Disabled.
- 1 — Enabled.
)", 0) \
    DECLARE(Bool, materialize_skip_indexes_on_insert, true, R"(
If true skip indexes are calculated on inserts, otherwise skip indexes will be calculated only during merges
)", 0) \
    DECLARE(Bool, materialize_statistics_on_insert, true, R"(
If true statistics are calculated on inserts, otherwise statistics will be calculated only during merges
)", 0) \
    DECLARE(String, ignore_data_skipping_indices, "", R"(
Ignores the skipping indexes specified if used by the query.

Consider the following example:

```sql
CREATE TABLE data
(
    key Int,
    x Int,
    y Int,
    INDEX x_idx x TYPE minmax GRANULARITY 1,
    INDEX y_idx y TYPE minmax GRANULARITY 1,
    INDEX xy_idx (x,y) TYPE minmax GRANULARITY 1
)
Engine=MergeTree()
ORDER BY key;

INSERT INTO data VALUES (1, 2, 3);

SELECT * FROM data;
SELECT * FROM data SETTINGS ignore_data_skipping_indices=''; -- query will produce CANNOT_PARSE_TEXT error.
SELECT * FROM data SETTINGS ignore_data_skipping_indices='x_idx'; -- Ok.
SELECT * FROM data SETTINGS ignore_data_skipping_indices='na_idx'; -- Ok.

SELECT * FROM data WHERE x = 1 AND y = 1 SETTINGS ignore_data_skipping_indices='xy_idx',force_data_skipping_indices='xy_idx' ; -- query will produce INDEX_NOT_USED error, since xy_idx is explicitly ignored.
SELECT * FROM data WHERE x = 1 AND y = 2 SETTINGS ignore_data_skipping_indices='xy_idx';
```

The query without ignoring any indexes:
```sql
EXPLAIN indexes = 1 SELECT * FROM data WHERE x = 1 AND y = 2;

Expression ((Projection + Before ORDER BY))
  Filter (WHERE)
    ReadFromMergeTree (default.data)
    Indexes:
      PrimaryKey
        Condition: true
        Parts: 1/1
        Granules: 1/1
      Skip
        Name: x_idx
        Description: minmax GRANULARITY 1
        Parts: 0/1
        Granules: 0/1
      Skip
        Name: y_idx
        Description: minmax GRANULARITY 1
        Parts: 0/0
        Granules: 0/0
      Skip
        Name: xy_idx
        Description: minmax GRANULARITY 1
        Parts: 0/0
        Granules: 0/0
```

Ignoring the `xy_idx` index:
```sql
EXPLAIN indexes = 1 SELECT * FROM data WHERE x = 1 AND y = 2 SETTINGS ignore_data_skipping_indices='xy_idx';

Expression ((Projection + Before ORDER BY))
  Filter (WHERE)
    ReadFromMergeTree (default.data)
    Indexes:
      PrimaryKey
        Condition: true
        Parts: 1/1
        Granules: 1/1
      Skip
        Name: x_idx
        Description: minmax GRANULARITY 1
        Parts: 0/1
        Granules: 0/1
      Skip
        Name: y_idx
        Description: minmax GRANULARITY 1
        Parts: 0/0
        Granules: 0/0
```

Works with tables in the MergeTree family.
)", 0) \
    \
    DECLARE(String, force_data_skipping_indices, "", R"(
Disables query execution if passed data skipping indices wasn't used.

Consider the following example:

```sql
CREATE TABLE data
(
    key Int,
    d1 Int,
    d1_null Nullable(Int),
    INDEX d1_idx d1 TYPE minmax GRANULARITY 1,
    INDEX d1_null_idx assumeNotNull(d1_null) TYPE minmax GRANULARITY 1
)
Engine=MergeTree()
ORDER BY key;

SELECT * FROM data_01515;
SELECT * FROM data_01515 SETTINGS force_data_skipping_indices=''; -- query will produce CANNOT_PARSE_TEXT error.
SELECT * FROM data_01515 SETTINGS force_data_skipping_indices='d1_idx'; -- query will produce INDEX_NOT_USED error.
SELECT * FROM data_01515 WHERE d1 = 0 SETTINGS force_data_skipping_indices='d1_idx'; -- Ok.
SELECT * FROM data_01515 WHERE d1 = 0 SETTINGS force_data_skipping_indices='`d1_idx`'; -- Ok (example of full featured parser).
SELECT * FROM data_01515 WHERE d1 = 0 SETTINGS force_data_skipping_indices='`d1_idx`, d1_null_idx'; -- query will produce INDEX_NOT_USED error, since d1_null_idx is not used.
SELECT * FROM data_01515 WHERE d1 = 0 AND assumeNotNull(d1_null) = 0 SETTINGS force_data_skipping_indices='`d1_idx`, d1_null_idx'; -- Ok.
```
)", 0) \
    \
    DECLARE(Float, max_streams_to_max_threads_ratio, 1, R"(
Allows you to use more sources than the number of threads - to more evenly distribute work across threads. It is assumed that this is a temporary solution since it will be possible in the future to make the number of sources equal to the number of threads, but for each source to dynamically select available work for itself.
)", 0) \
    DECLARE(Float, max_streams_multiplier_for_merge_tables, 5, R"(
Ask more streams when reading from Merge table. Streams will be spread across tables that Merge table will use. This allows more even distribution of work across threads and is especially helpful when merged tables differ in size.
)", 0) \
    \
    DECLARE(String, network_compression_method, "LZ4", R"(
Sets the method of data compression that is used for communication between servers and between server and [clickhouse-client](../../interfaces/cli.md).

Possible values:

- `LZ4` — sets LZ4 compression method.
- `ZSTD` — sets ZSTD compression method.

**See Also**

- [network_zstd_compression_level](#network_zstd_compression_level)
)", 0) \
    \
    DECLARE(Int64, network_zstd_compression_level, 1, R"(
Adjusts the level of ZSTD compression. Used only when [network_compression_method](#network_compression_method) is set to `ZSTD`.

Possible values:

- Positive integer from 1 to 15.
)", 0) \
    \
    DECLARE(Int64, zstd_window_log_max, 0, R"(
Allows you to select the max window log of ZSTD (it will not be used for MergeTree family)
)", 0) \
    \
    DECLARE(UInt64, priority, 0, R"(
Priority of the query. 1 - the highest, higher value - lower priority; 0 - do not use priorities.
)", 0) \
    DECLARE(Int64, os_thread_priority, 0, R"(
Sets the priority ([nice](https://en.wikipedia.org/wiki/Nice_(Unix))) for threads that execute queries. The OS scheduler considers this priority when choosing the next thread to run on each available CPU core.

:::note
To use this setting, you need to set the `CAP_SYS_NICE` capability. The `clickhouse-server` package sets it up during installation. Some virtual environments do not allow you to set the `CAP_SYS_NICE` capability. In this case, `clickhouse-server` shows a message about it at the start.
:::

Possible values:

- You can set values in the range `[-20, 19]`.

Lower values mean higher priority. Threads with low `nice` priority values are executed more frequently than threads with high values. High values are preferable for long-running non-interactive queries because it allows them to quickly give up resources in favour of short interactive queries when they arrive.
)", 0) \
    \
    DECLARE(Bool, log_queries, true, R"(
Setting up query logging.

Queries sent to ClickHouse with this setup are logged according to the rules in the [query_log](../../operations/server-configuration-parameters/settings.md/#query-log) server configuration parameter.

Example:

``` text
log_queries=1
```
)", 0) \
    DECLARE(Bool, log_formatted_queries, false, R"(
Allows to log formatted queries to the [system.query_log](../../operations/system-tables/query_log.md) system table (populates `formatted_query` column in the [system.query_log](../../operations/system-tables/query_log.md)).

Possible values:

- 0 — Formatted queries are not logged in the system table.
- 1 — Formatted queries are logged in the system table.
)", 0) \
    DECLARE(LogQueriesType, log_queries_min_type, QueryLogElementType::QUERY_START, R"(
`query_log` minimal type to log.

Possible values:
- `QUERY_START` (`=1`)
- `QUERY_FINISH` (`=2`)
- `EXCEPTION_BEFORE_START` (`=3`)
- `EXCEPTION_WHILE_PROCESSING` (`=4`)

Can be used to limit which entities will go to `query_log`, say you are interested only in errors, then you can use `EXCEPTION_WHILE_PROCESSING`:

``` text
log_queries_min_type='EXCEPTION_WHILE_PROCESSING'
```
)", 0) \
    DECLARE(Milliseconds, log_queries_min_query_duration_ms, 0, R"(
If enabled (non-zero), queries faster than the value of this setting will not be logged (you can think about this as a `long_query_time` for [MySQL Slow Query Log](https://dev.mysql.com/doc/refman/5.7/en/slow-query-log.html)), and this basically means that you will not find them in the following tables:

- `system.query_log`
- `system.query_thread_log`

Only the queries with the following type will get to the log:

- `QUERY_FINISH`
- `EXCEPTION_WHILE_PROCESSING`

- Type: milliseconds
- Default value: 0 (any query)
)", 0) \
    DECLARE(UInt64, log_queries_cut_to_length, 100000, R"(
If query length is greater than a specified threshold (in bytes), then cut query when writing to query log. Also limit the length of printed query in ordinary text log.
)", 0) \
    DECLARE(Float, log_queries_probability, 1., R"(
Allows a user to write to [query_log](../../operations/system-tables/query_log.md), [query_thread_log](../../operations/system-tables/query_thread_log.md), and [query_views_log](../../operations/system-tables/query_views_log.md) system tables only a sample of queries selected randomly with the specified probability. It helps to reduce the load with a large volume of queries in a second.

Possible values:

- 0 — Queries are not logged in the system tables.
- Positive floating-point number in the range [0..1]. For example, if the setting value is `0.5`, about half of the queries are logged in the system tables.
- 1 — All queries are logged in the system tables.
)", 0) \
    \
    DECLARE(Bool, log_processors_profiles, true, R"(
Write time that processor spent during execution/waiting for data to `system.processors_profile_log` table.

See also:

- [`system.processors_profile_log`](../../operations/system-tables/processors_profile_log.md)
- [`EXPLAIN PIPELINE`](../../sql-reference/statements/explain.md#explain-pipeline)
)", 0) \
    DECLARE(DistributedProductMode, distributed_product_mode, DistributedProductMode::DENY, R"(
Changes the behaviour of [distributed subqueries](../../sql-reference/operators/in.md).

ClickHouse applies this setting when the query contains the product of distributed tables, i.e. when the query for a distributed table contains a non-GLOBAL subquery for the distributed table.

Restrictions:

- Only applied for IN and JOIN subqueries.
- Only if the FROM section uses a distributed table containing more than one shard.
- If the subquery concerns a distributed table containing more than one shard.
- Not used for a table-valued [remote](../../sql-reference/table-functions/remote.md) function.

Possible values:

- `deny` — Default value. Prohibits using these types of subqueries (returns the “Double-distributed in/JOIN subqueries is denied” exception).
- `local` — Replaces the database and table in the subquery with local ones for the destination server (shard), leaving the normal `IN`/`JOIN.`
- `global` — Replaces the `IN`/`JOIN` query with `GLOBAL IN`/`GLOBAL JOIN.`
- `allow` — Allows the use of these types of subqueries.
)", IMPORTANT) \
    \
    DECLARE(UInt64, max_concurrent_queries_for_all_users, 0, R"(
Throw exception if the value of this setting is less or equal than the current number of simultaneously processed queries.

Example: `max_concurrent_queries_for_all_users` can be set to 99 for all users and database administrator can set it to 100 for itself to run queries for investigation even when the server is overloaded.

Modifying the setting for one query or user does not affect other queries.

Possible values:

- Positive integer.
- 0 — No limit.

**Example**

``` xml
<max_concurrent_queries_for_all_users>99</max_concurrent_queries_for_all_users>
```

**See Also**

- [max_concurrent_queries](/docs/en/operations/server-configuration-parameters/settings.md/#max_concurrent_queries)
)", 0) \
    DECLARE(UInt64, max_concurrent_queries_for_user, 0, R"(
The maximum number of simultaneously processed queries per user.

Possible values:

- Positive integer.
- 0 — No limit.

**Example**

``` xml
<max_concurrent_queries_for_user>5</max_concurrent_queries_for_user>
```
)", 0) \
    \
    DECLARE(Bool, insert_deduplicate, true, R"(
Enables or disables block deduplication of `INSERT` (for Replicated\* tables).

Possible values:

- 0 — Disabled.
- 1 — Enabled.

By default, blocks inserted into replicated tables by the `INSERT` statement are deduplicated (see [Data Replication](../../engines/table-engines/mergetree-family/replication.md)).
For the replicated tables by default the only 100 of the most recent blocks for each partition are deduplicated (see [replicated_deduplication_window](merge-tree-settings.md/#replicated-deduplication-window), [replicated_deduplication_window_seconds](merge-tree-settings.md/#replicated-deduplication-window-seconds)).
For not replicated tables see [non_replicated_deduplication_window](merge-tree-settings.md/#non-replicated-deduplication-window).
)", 0) \
    DECLARE(Bool, async_insert_deduplicate, false, R"(
For async INSERT queries in the replicated table, specifies that deduplication of inserting blocks should be performed
)", 0) \
    \
    DECLARE(UInt64Auto, insert_quorum, 0, R"(
:::note
This setting is not applicable to SharedMergeTree, see [SharedMergeTree consistency](/docs/en/cloud/reference/shared-merge-tree/#consistency) for more information.
:::

Enables the quorum writes.

- If `insert_quorum < 2`, the quorum writes are disabled.
- If `insert_quorum >= 2`, the quorum writes are enabled.
- If `insert_quorum = 'auto'`, use majority number (`number_of_replicas / 2 + 1`) as quorum number.

Quorum writes

`INSERT` succeeds only when ClickHouse manages to correctly write data to the `insert_quorum` of replicas during the `insert_quorum_timeout`. If for any reason the number of replicas with successful writes does not reach the `insert_quorum`, the write is considered failed and ClickHouse will delete the inserted block from all the replicas where data has already been written.

When `insert_quorum_parallel` is disabled, all replicas in the quorum are consistent, i.e. they contain data from all previous `INSERT` queries (the `INSERT` sequence is linearized). When reading data written using `insert_quorum` and `insert_quorum_parallel` is disabled, you can turn on sequential consistency for `SELECT` queries using [select_sequential_consistency](#select_sequential_consistency).

ClickHouse generates an exception:

- If the number of available replicas at the time of the query is less than the `insert_quorum`.
- When `insert_quorum_parallel` is disabled and an attempt to write data is made when the previous block has not yet been inserted in `insert_quorum` of replicas. This situation may occur if the user tries to perform another `INSERT` query to the same table before the previous one with `insert_quorum` is completed.

See also:

- [insert_quorum_timeout](#insert_quorum_timeout)
- [insert_quorum_parallel](#insert_quorum_parallel)
- [select_sequential_consistency](#select_sequential_consistency)
)", 0) \
    DECLARE(Milliseconds, insert_quorum_timeout, 600000, R"(
Write to a quorum timeout in milliseconds. If the timeout has passed and no write has taken place yet, ClickHouse will generate an exception and the client must repeat the query to write the same block to the same or any other replica.

See also:

- [insert_quorum](#insert_quorum)
- [insert_quorum_parallel](#insert_quorum_parallel)
- [select_sequential_consistency](#select_sequential_consistency)
)", 0) \
    DECLARE(Bool, insert_quorum_parallel, true, R"(
:::note
This setting is not applicable to SharedMergeTree, see [SharedMergeTree consistency](/docs/en/cloud/reference/shared-merge-tree/#consistency) for more information.
:::

Enables or disables parallelism for quorum `INSERT` queries. If enabled, additional `INSERT` queries can be sent while previous queries have not yet finished. If disabled, additional writes to the same table will be rejected.

Possible values:

- 0 — Disabled.
- 1 — Enabled.

See also:

- [insert_quorum](#insert_quorum)
- [insert_quorum_timeout](#insert_quorum_timeout)
- [select_sequential_consistency](#select_sequential_consistency)
)", 0) \
    DECLARE(UInt64, select_sequential_consistency, 0, R"(
:::note
This setting differ in behavior between SharedMergeTree and ReplicatedMergeTree, see [SharedMergeTree consistency](/docs/en/cloud/reference/shared-merge-tree/#consistency) for more information about the behavior of `select_sequential_consistency` in SharedMergeTree.
:::

Enables or disables sequential consistency for `SELECT` queries. Requires `insert_quorum_parallel` to be disabled (enabled by default).

Possible values:

- 0 — Disabled.
- 1 — Enabled.

Usage

When sequential consistency is enabled, ClickHouse allows the client to execute the `SELECT` query only for those replicas that contain data from all previous `INSERT` queries executed with `insert_quorum`. If the client refers to a partial replica, ClickHouse will generate an exception. The SELECT query will not include data that has not yet been written to the quorum of replicas.

When `insert_quorum_parallel` is enabled (the default), then `select_sequential_consistency` does not work. This is because parallel `INSERT` queries can be written to different sets of quorum replicas so there is no guarantee a single replica will have received all writes.

See also:

- [insert_quorum](#insert_quorum)
- [insert_quorum_timeout](#insert_quorum_timeout)
- [insert_quorum_parallel](#insert_quorum_parallel)
)", 0) \
    DECLARE(UInt64, table_function_remote_max_addresses, 1000, R"(
Sets the maximum number of addresses generated from patterns for the [remote](../../sql-reference/table-functions/remote.md) function.

Possible values:

- Positive integer.
)", 0) \
    DECLARE(Milliseconds, read_backoff_min_latency_ms, 1000, R"(
Setting to reduce the number of threads in case of slow reads. Pay attention only to reads that took at least that much time.
)", 0) \
    DECLARE(UInt64, read_backoff_max_throughput, 1048576, R"(
Settings to reduce the number of threads in case of slow reads. Count events when the read bandwidth is less than that many bytes per second.
)", 0) \
    DECLARE(Milliseconds, read_backoff_min_interval_between_events_ms, 1000, R"(
Settings to reduce the number of threads in case of slow reads. Do not pay attention to the event, if the previous one has passed less than a certain amount of time.
)", 0) \
    DECLARE(UInt64, read_backoff_min_events, 2, R"(
Settings to reduce the number of threads in case of slow reads. The number of events after which the number of threads will be reduced.
)", 0) \
    \
    DECLARE(UInt64, read_backoff_min_concurrency, 1, R"(
Settings to try keeping the minimal number of threads in case of slow reads.
)", 0) \
    \
    DECLARE(Float, memory_tracker_fault_probability, 0., R"(
For testing of `exception safety` - throw an exception every time you allocate memory with the specified probability.
)", 0) \
    DECLARE(Float, merge_tree_read_split_ranges_into_intersecting_and_non_intersecting_injection_probability, 0.0, R"(
For testing of `PartsSplitter` - split read ranges into intersecting and non intersecting every time you read from MergeTree with the specified probability.
)", 0) \
    \
    DECLARE(Bool, enable_http_compression, false, R"(
Enables or disables data compression in the response to an HTTP request.

For more information, read the [HTTP interface description](../../interfaces/http.md).

Possible values:

- 0 — Disabled.
- 1 — Enabled.
)", 0) \
    DECLARE(Int64, http_zlib_compression_level, 3, R"(
Sets the level of data compression in the response to an HTTP request if [enable_http_compression = 1](#enable_http_compression).

Possible values: Numbers from 1 to 9.
)", 0) \
    \
    DECLARE(Bool, http_native_compression_disable_checksumming_on_decompress, false, R"(
Enables or disables checksum verification when decompressing the HTTP POST data from the client. Used only for ClickHouse native compression format (not used with `gzip` or `deflate`).

For more information, read the [HTTP interface description](../../interfaces/http.md).

Possible values:

- 0 — Disabled.
- 1 — Enabled.
)", 0) \
    \
    DECLARE(String, count_distinct_implementation, "uniqExact", R"(
Specifies which of the `uniq*` functions should be used to perform the [COUNT(DISTINCT ...)](../../sql-reference/aggregate-functions/reference/count.md/#agg_function-count) construction.

Possible values:

- [uniq](../../sql-reference/aggregate-functions/reference/uniq.md/#agg_function-uniq)
- [uniqCombined](../../sql-reference/aggregate-functions/reference/uniqcombined.md/#agg_function-uniqcombined)
- [uniqCombined64](../../sql-reference/aggregate-functions/reference/uniqcombined64.md/#agg_function-uniqcombined64)
- [uniqHLL12](../../sql-reference/aggregate-functions/reference/uniqhll12.md/#agg_function-uniqhll12)
- [uniqExact](../../sql-reference/aggregate-functions/reference/uniqexact.md/#agg_function-uniqexact)
)", 0) \
    \
    DECLARE(Bool, add_http_cors_header, false, R"(
Write add http CORS header.
)", 0) \
    \
    DECLARE(UInt64, max_http_get_redirects, 0, R"(
Max number of HTTP GET redirects hops allowed. Ensures additional security measures are in place to prevent a malicious server from redirecting your requests to unexpected services.\n\nIt is the case when an external server redirects to another address, but that address appears to be internal to the company's infrastructure, and by sending an HTTP request to an internal server, you could request an internal API from the internal network, bypassing the auth, or even query other services, such as Redis or Memcached. When you don't have an internal infrastructure (including something running on your localhost), or you trust the server, it is safe to allow redirects. Although keep in mind, that if the URL uses HTTP instead of HTTPS, and you will have to trust not only the remote server but also your ISP and every network in the middle.
)", 0) \
    \
    DECLARE(Bool, use_client_time_zone, false, R"(
Use client timezone for interpreting DateTime string values, instead of adopting server timezone.
)", 0) \
    \
    DECLARE(Bool, send_progress_in_http_headers, false, R"(
Enables or disables `X-ClickHouse-Progress` HTTP response headers in `clickhouse-server` responses.

For more information, read the [HTTP interface description](../../interfaces/http.md).

Possible values:

- 0 — Disabled.
- 1 — Enabled.
)", 0) \
    \
    DECLARE(UInt64, http_headers_progress_interval_ms, 100, R"(
Do not send HTTP headers X-ClickHouse-Progress more frequently than at each specified interval.
)", 0) \
    DECLARE(Bool, http_wait_end_of_query, false, R"(
Enable HTTP response buffering on the server-side.
)", 0) \
    DECLARE(Bool, http_write_exception_in_output_format, true, R"(
Write exception in output format to produce valid output. Works with JSON and XML formats.
)", 0) \
    DECLARE(UInt64, http_response_buffer_size, 0, R"(
The number of bytes to buffer in the server memory before sending a HTTP response to the client or flushing to disk (when http_wait_end_of_query is enabled).
)", 0) \
    \
    DECLARE(Bool, fsync_metadata, true, R"(
Enables or disables [fsync](http://pubs.opengroup.org/onlinepubs/9699919799/functions/fsync.html) when writing `.sql` files. Enabled by default.

It makes sense to disable it if the server has millions of tiny tables that are constantly being created and destroyed.
)", 0)    \
    \
    DECLARE(Bool, join_use_nulls, false, R"(
Sets the type of [JOIN](../../sql-reference/statements/select/join.md) behaviour. When merging tables, empty cells may appear. ClickHouse fills them differently based on this setting.

Possible values:

- 0 — The empty cells are filled with the default value of the corresponding field type.
- 1 — `JOIN` behaves the same way as in standard SQL. The type of the corresponding field is converted to [Nullable](../../sql-reference/data-types/nullable.md/#data_type-nullable), and empty cells are filled with [NULL](../../sql-reference/syntax.md).
)", IMPORTANT) \
    \
    DECLARE(UInt64, join_output_by_rowlist_perkey_rows_threshold, 5, R"(
The lower limit of per-key average rows in the right table to determine whether to output by row list in hash join.
)", 0) \
    DECLARE(JoinStrictness, join_default_strictness, JoinStrictness::All, R"(
Sets default strictness for [JOIN clauses](../../sql-reference/statements/select/join.md/#select-join).

Possible values:

- `ALL` — If the right table has several matching rows, ClickHouse creates a [Cartesian product](https://en.wikipedia.org/wiki/Cartesian_product) from matching rows. This is the normal `JOIN` behaviour from standard SQL.
- `ANY` — If the right table has several matching rows, only the first one found is joined. If the right table has only one matching row, the results of `ANY` and `ALL` are the same.
- `ASOF` — For joining sequences with an uncertain match.
- `Empty string` — If `ALL` or `ANY` is not specified in the query, ClickHouse throws an exception.
)", 0) \
    DECLARE(Bool, any_join_distinct_right_table_keys, false, R"(
Enables legacy ClickHouse server behaviour in `ANY INNER|LEFT JOIN` operations.

:::note
Use this setting only for backward compatibility if your use cases depend on legacy `JOIN` behaviour.
:::

When the legacy behaviour is enabled:

- Results of `t1 ANY LEFT JOIN t2` and `t2 ANY RIGHT JOIN t1` operations are not equal because ClickHouse uses the logic with many-to-one left-to-right table keys mapping.
- Results of `ANY INNER JOIN` operations contain all rows from the left table like the `SEMI LEFT JOIN` operations do.

When the legacy behaviour is disabled:

- Results of `t1 ANY LEFT JOIN t2` and `t2 ANY RIGHT JOIN t1` operations are equal because ClickHouse uses the logic which provides one-to-many keys mapping in `ANY RIGHT JOIN` operations.
- Results of `ANY INNER JOIN` operations contain one row per key from both the left and right tables.

Possible values:

- 0 — Legacy behaviour is disabled.
- 1 — Legacy behaviour is enabled.

See also:

- [JOIN strictness](../../sql-reference/statements/select/join.md/#join-settings)
)", IMPORTANT) \
    DECLARE(Bool, single_join_prefer_left_table, true, R"(
For single JOIN in case of identifier ambiguity prefer left table
)", IMPORTANT) \
    \
    DECLARE(UInt64, preferred_block_size_bytes, 1000000, R"(
This setting adjusts the data block size for query processing and represents additional fine-tuning to the more rough 'max_block_size' setting. If the columns are large and with 'max_block_size' rows the block size is likely to be larger than the specified amount of bytes, its size will be lowered for better CPU cache locality.
)", 0) \
    \
    DECLARE(UInt64, max_replica_delay_for_distributed_queries, 300, R"(
Disables lagging replicas for distributed queries. See [Replication](../../engines/table-engines/mergetree-family/replication.md).

Sets the time in seconds. If a replica's lag is greater than or equal to the set value, this replica is not used.

Possible values:

- Positive integer.
- 0 — Replica lags are not checked.

To prevent the use of any replica with a non-zero lag, set this parameter to 1.

Used when performing `SELECT` from a distributed table that points to replicated tables.
)", 0) \
    DECLARE(Bool, fallback_to_stale_replicas_for_distributed_queries, true, R"(
Forces a query to an out-of-date replica if updated data is not available. See [Replication](../../engines/table-engines/mergetree-family/replication.md).

ClickHouse selects the most relevant from the outdated replicas of the table.

Used when performing `SELECT` from a distributed table that points to replicated tables.

By default, 1 (enabled).
)", 0) \
    DECLARE(UInt64, preferred_max_column_in_block_size_bytes, 0, R"(
Limit on max column size in block while reading. Helps to decrease cache misses count. Should be close to L2 cache size.
)", 0) \
    \
    DECLARE(UInt64, parts_to_delay_insert, 0, R"(
If the destination table contains at least that many active parts in a single partition, artificially slow down insert into table.
)", 0) \
    DECLARE(UInt64, parts_to_throw_insert, 0, R"(
If more than this number active parts in a single partition of the destination table, throw 'Too many parts ...' exception.
)", 0) \
    DECLARE(UInt64, number_of_mutations_to_delay, 0, R"(
If the mutated table contains at least that many unfinished mutations, artificially slow down mutations of table. 0 - disabled
)", 0) \
    DECLARE(UInt64, number_of_mutations_to_throw, 0, R"(
If the mutated table contains at least that many unfinished mutations, throw 'Too many mutations ...' exception. 0 - disabled
)", 0) \
    DECLARE(Int64, distributed_ddl_task_timeout, 180, R"(
Sets timeout for DDL query responses from all hosts in cluster. If a DDL request has not been performed on all hosts, a response will contain a timeout error and a request will be executed in an async mode. Negative value means infinite.

Possible values:

- Positive integer.
- 0 — Async mode.
- Negative integer — infinite timeout.
)", 0) \
    DECLARE(Milliseconds, stream_flush_interval_ms, 7500, R"(
Works for tables with streaming in the case of a timeout, or when a thread generates [max_insert_block_size](#max_insert_block_size) rows.

The default value is 7500.

The smaller the value, the more often data is flushed into the table. Setting the value too low leads to poor performance.
)", 0) \
    DECLARE(Milliseconds, stream_poll_timeout_ms, 500, R"(
Timeout for polling data from/to streaming storages.
)", 0) \
    DECLARE(UInt64, min_free_disk_bytes_to_perform_insert, 0, R"(
Minimum free disk space bytes to perform an insert.
)", 0) \
    DECLARE(Float, min_free_disk_ratio_to_perform_insert, 0.0, R"(
Minimum free disk space ratio to perform an insert.
)", 0) \
    \
    DECLARE(Bool, final, false, R"(
Automatically applies [FINAL](../../sql-reference/statements/select/from.md#final-modifier) modifier to all tables in a query, to tables where [FINAL](../../sql-reference/statements/select/from.md#final-modifier) is applicable, including joined tables and tables in sub-queries, and
distributed tables.

Possible values:

- 0 - disabled
- 1 - enabled

Example:

```sql
CREATE TABLE test
(
    key Int64,
    some String
)
ENGINE = ReplacingMergeTree
ORDER BY key;

INSERT INTO test FORMAT Values (1, 'first');
INSERT INTO test FORMAT Values (1, 'second');

SELECT * FROM test;
┌─key─┬─some───┐
│   1 │ second │
└─────┴────────┘
┌─key─┬─some──┐
│   1 │ first │
└─────┴───────┘

SELECT * FROM test SETTINGS final = 1;
┌─key─┬─some───┐
│   1 │ second │
└─────┴────────┘

SET final = 1;
SELECT * FROM test;
┌─key─┬─some───┐
│   1 │ second │
└─────┴────────┘
```
)", 0) \
    \
    DECLARE(Bool, partial_result_on_first_cancel, false, R"(
Allows query to return a partial result after cancel.
)", 0) \
    \
    DECLARE(Bool, ignore_on_cluster_for_replicated_udf_queries, false, R"(
Ignore ON CLUSTER clause for replicated UDF management queries.
)", 0) \
    DECLARE(Bool, ignore_on_cluster_for_replicated_access_entities_queries, false, R"(
Ignore ON CLUSTER clause for replicated access entities management queries.
)", 0) \
    DECLARE(Bool, ignore_on_cluster_for_replicated_named_collections_queries, false, R"(
Ignore ON CLUSTER clause for replicated named collections management queries.
)", 0) \
    /** Settings for testing hedged requests */ \
    DECLARE(Milliseconds, sleep_in_send_tables_status_ms, 0, R"(
Time to sleep in sending tables status response in TCPHandler
)", 0) \
    DECLARE(Milliseconds, sleep_in_send_data_ms, 0, R"(
Time to sleep in sending data in TCPHandler
)", 0) \
    DECLARE(Milliseconds, sleep_after_receiving_query_ms, 0, R"(
Time to sleep after receiving query in TCPHandler
)", 0) \
    DECLARE(UInt64, unknown_packet_in_send_data, 0, R"(
Send unknown packet instead of data Nth data packet
)", 0) \
    \
    DECLARE(Bool, insert_allow_materialized_columns, false, R"(
If setting is enabled, Allow materialized columns in INSERT.
)", 0) \
    DECLARE(Seconds, http_connection_timeout, DEFAULT_HTTP_READ_BUFFER_CONNECTION_TIMEOUT, R"(
HTTP connection timeout (in seconds).

Possible values:

- Any positive integer.
- 0 - Disabled (infinite timeout).
)", 0) \
    DECLARE(Seconds, http_send_timeout, DEFAULT_HTTP_READ_BUFFER_TIMEOUT, R"(
HTTP send timeout (in seconds).

Possible values:

- Any positive integer.
- 0 - Disabled (infinite timeout).

:::note
It's applicable only to the default profile. A server reboot is required for the changes to take effect.
:::
)", 0) \
    DECLARE(Seconds, http_receive_timeout, DEFAULT_HTTP_READ_BUFFER_TIMEOUT, R"(
HTTP receive timeout (in seconds).

Possible values:

- Any positive integer.
- 0 - Disabled (infinite timeout).
)", 0) \
    DECLARE(UInt64, http_max_uri_size, 1048576, R"(
Sets the maximum URI length of an HTTP request.

Possible values:

- Positive integer.
)", 0) \
    DECLARE(UInt64, http_max_fields, 1000000, R"(
Maximum number of fields in HTTP header
)", 0) \
    DECLARE(UInt64, http_max_field_name_size, 128 * 1024, R"(
Maximum length of field name in HTTP header
)", 0) \
    DECLARE(UInt64, http_max_field_value_size, 128 * 1024, R"(
Maximum length of field value in HTTP header
)", 0) \
    DECLARE(Bool, http_skip_not_found_url_for_globs, true, R"(
Skip URLs for globs with HTTP_NOT_FOUND error
)", 0) \
    DECLARE(Bool, http_make_head_request, true, R"(
The `http_make_head_request` setting allows the execution of a `HEAD` request while reading data from HTTP to retrieve information about the file to be read, such as its size. Since it's enabled by default, it may be desirable to disable this setting in cases where the server does not support `HEAD` requests.
)", 0) \
    DECLARE(Bool, optimize_throw_if_noop, false, R"(
Enables or disables throwing an exception if an [OPTIMIZE](../../sql-reference/statements/optimize.md) query didn’t perform a merge.

By default, `OPTIMIZE` returns successfully even if it didn’t do anything. This setting lets you differentiate these situations and get the reason in an exception message.

Possible values:

- 1 — Throwing an exception is enabled.
- 0 — Throwing an exception is disabled.
)", 0) \
    DECLARE(Bool, use_index_for_in_with_subqueries, true, R"(
Try using an index if there is a subquery or a table expression on the right side of the IN operator.
)", 0) \
    DECLARE(UInt64, use_index_for_in_with_subqueries_max_values, 0, R"(
The maximum size of the set in the right-hand side of the IN operator to use table index for filtering. It allows to avoid performance degradation and higher memory usage due to the preparation of additional data structures for large queries. Zero means no limit.
)", 0) \
    DECLARE(Bool, analyze_index_with_space_filling_curves, true, R"(
If a table has a space-filling curve in its index, e.g. `ORDER BY mortonEncode(x, y)` or `ORDER BY hilbertEncode(x, y)`, and the query has conditions on its arguments, e.g. `x >= 10 AND x <= 20 AND y >= 20 AND y <= 30`, use the space-filling curve for index analysis.
)", 0) \
    DECLARE(Bool, joined_subquery_requires_alias, true, R"(
Force joined subqueries and table functions to have aliases for correct name qualification.
)", 0) \
    DECLARE(Bool, empty_result_for_aggregation_by_empty_set, false, R"(
Return empty result when aggregating without keys on empty set.
)", 0) \
    DECLARE(Bool, empty_result_for_aggregation_by_constant_keys_on_empty_set, true, R"(
Return empty result when aggregating by constant keys on empty set.
)", 0) \
    DECLARE(Bool, allow_distributed_ddl, true, R"(
If it is set to true, then a user is allowed to executed distributed DDL queries.
)", 0) \
    DECLARE(Bool, allow_suspicious_codecs, false, R"(
If it is set to true, allow to specify meaningless compression codecs.
)", 0) \
<<<<<<< HEAD
    M(Bool, enable_zstd_qat_codec, false, R"(
=======
    DECLARE(Bool, enable_deflate_qpl_codec, false, R"(
If turned on, the DEFLATE_QPL codec may be used to compress columns.

Possible values:

- 0 - Disabled
- 1 - Enabled
)", 0) \
    DECLARE(Bool, enable_zstd_qat_codec, false, R"(
>>>>>>> 7333a4a2
If turned on, the ZSTD_QAT codec may be used to compress columns.

Possible values:

- 0 - Disabled
- 1 - Enabled
)", 0) \
    DECLARE(UInt64, query_profiler_real_time_period_ns, QUERY_PROFILER_DEFAULT_SAMPLE_RATE_NS, R"(
Sets the period for a real clock timer of the [query profiler](../../operations/optimizing-performance/sampling-query-profiler.md). Real clock timer counts wall-clock time.

Possible values:

- Positive integer number, in nanoseconds.

    Recommended values:

            - 10000000 (100 times a second) nanoseconds and less for single queries.
            - 1000000000 (once a second) for cluster-wide profiling.

- 0 for turning off the timer.

**Temporarily disabled in ClickHouse Cloud.**

See also:

- System table [trace_log](../../operations/system-tables/trace_log.md/#system_tables-trace_log)
)", 0) \
    DECLARE(UInt64, query_profiler_cpu_time_period_ns, QUERY_PROFILER_DEFAULT_SAMPLE_RATE_NS, R"(
Sets the period for a CPU clock timer of the [query profiler](../../operations/optimizing-performance/sampling-query-profiler.md). This timer counts only CPU time.

Possible values:

- A positive integer number of nanoseconds.

    Recommended values:

            - 10000000 (100 times a second) nanoseconds and more for single queries.
            - 1000000000 (once a second) for cluster-wide profiling.

- 0 for turning off the timer.

**Temporarily disabled in ClickHouse Cloud.**

See also:

- System table [trace_log](../../operations/system-tables/trace_log.md/#system_tables-trace_log)
)", 0) \
    DECLARE(Bool, metrics_perf_events_enabled, false, R"(
If enabled, some of the perf events will be measured throughout queries' execution.
)", 0) \
    DECLARE(String, metrics_perf_events_list, "", R"(
Comma separated list of perf metrics that will be measured throughout queries' execution. Empty means all events. See PerfEventInfo in sources for the available events.
)", 0) \
    DECLARE(Float, opentelemetry_start_trace_probability, 0., R"(
Sets the probability that the ClickHouse can start a trace for executed queries (if no parent [trace context](https://www.w3.org/TR/trace-context/) is supplied).

Possible values:

- 0 — The trace for all executed queries is disabled (if no parent trace context is supplied).
- Positive floating-point number in the range [0..1]. For example, if the setting value is `0,5`, ClickHouse can start a trace on average for half of the queries.
- 1 — The trace for all executed queries is enabled.
)", 0) \
    DECLARE(Bool, opentelemetry_trace_processors, false, R"(
Collect OpenTelemetry spans for processors.
)", 0) \
    DECLARE(Bool, prefer_column_name_to_alias, false, R"(
Enables or disables using the original column names instead of aliases in query expressions and clauses. It especially matters when alias is the same as the column name, see [Expression Aliases](../../sql-reference/syntax.md/#notes-on-usage). Enable this setting to make aliases syntax rules in ClickHouse more compatible with most other database engines.

Possible values:

- 0 — The column name is substituted with the alias.
- 1 — The column name is not substituted with the alias.

**Example**

The difference between enabled and disabled:

Query:

```sql
SET prefer_column_name_to_alias = 0;
SELECT avg(number) AS number, max(number) FROM numbers(10);
```

Result:

```text
Received exception from server (version 21.5.1):
Code: 184. DB::Exception: Received from localhost:9000. DB::Exception: Aggregate function avg(number) is found inside another aggregate function in query: While processing avg(number) AS number.
```

Query:

```sql
SET prefer_column_name_to_alias = 1;
SELECT avg(number) AS number, max(number) FROM numbers(10);
```

Result:

```text
┌─number─┬─max(number)─┐
│    4.5 │           9 │
└────────┴─────────────┘
```
)", 0) \
    \
    DECLARE(Bool, prefer_global_in_and_join, false, R"(
Enables the replacement of `IN`/`JOIN` operators with `GLOBAL IN`/`GLOBAL JOIN`.

Possible values:

- 0 — Disabled. `IN`/`JOIN` operators are not replaced with `GLOBAL IN`/`GLOBAL JOIN`.
- 1 — Enabled. `IN`/`JOIN` operators are replaced with `GLOBAL IN`/`GLOBAL JOIN`.

**Usage**

Although `SET distributed_product_mode=global` can change the queries behavior for the distributed tables, it's not suitable for local tables or tables from external resources. Here is when the `prefer_global_in_and_join` setting comes into play.

For example, we have query serving nodes that contain local tables, which are not suitable for distribution. We need to scatter their data on the fly during distributed processing with the `GLOBAL` keyword — `GLOBAL IN`/`GLOBAL JOIN`.

Another use case of `prefer_global_in_and_join` is accessing tables created by external engines. This setting helps to reduce the number of calls to external sources while joining such tables: only one call per query.

**See also:**

- [Distributed subqueries](../../sql-reference/operators/in.md/#select-distributed-subqueries) for more information on how to use `GLOBAL IN`/`GLOBAL JOIN`
)", 0) \
    DECLARE(Bool, enable_vertical_final, true, R"(
If enable, remove duplicated rows during FINAL by marking rows as deleted and filtering them later instead of merging rows
)", 0) \
    \
    \
    /** Limits during query execution are part of the settings. \
      * Used to provide a more safe execution of queries from the user interface. \
      * Basically, limits are checked for each block (not every row). That is, the limits can be slightly violated. \
      * Almost all limits apply only to SELECTs. \
      * Almost all limits apply to each stream individually. \
      */ \
    \
    DECLARE(UInt64, max_rows_to_read, 0, R"(
Limit on read rows from the most 'deep' sources. That is, only in the deepest subquery. When reading from a remote server, it is only checked on a remote server.
)", 0) \
    DECLARE(UInt64, max_bytes_to_read, 0, R"(
Limit on read bytes (after decompression) from the most 'deep' sources. That is, only in the deepest subquery. When reading from a remote server, it is only checked on a remote server.
)", 0) \
    DECLARE(OverflowMode, read_overflow_mode, OverflowMode::THROW, R"(
What to do when the limit is exceeded.
)", 0) \
    \
    DECLARE(UInt64, max_rows_to_read_leaf, 0, R"(
Limit on read rows on the leaf nodes for distributed queries. Limit is applied for local reads only, excluding the final merge stage on the root node. Note, the setting is unstable with prefer_localhost_replica=1.
)", 0) \
    DECLARE(UInt64, max_bytes_to_read_leaf, 0, R"(
Limit on read bytes (after decompression) on the leaf nodes for distributed queries. Limit is applied for local reads only, excluding the final merge stage on the root node. Note, the setting is unstable with prefer_localhost_replica=1.
)", 0) \
    DECLARE(OverflowMode, read_overflow_mode_leaf, OverflowMode::THROW, R"(
What to do when the leaf limit is exceeded.
)", 0) \
    \
    DECLARE(UInt64, max_rows_to_group_by, 0, R"(
If aggregation during GROUP BY is generating more than the specified number of rows (unique GROUP BY keys), the behavior will be determined by the 'group_by_overflow_mode' which by default is - throw an exception, but can be also switched to an approximate GROUP BY mode.
)", 0) \
    DECLARE(OverflowModeGroupBy, group_by_overflow_mode, OverflowMode::THROW, R"(
What to do when the limit is exceeded.
)", 0) \
    DECLARE(UInt64, max_bytes_before_external_group_by, 0, R"(
If memory usage during GROUP BY operation is exceeding this threshold in bytes, activate the 'external aggregation' mode (spill data to disk). Recommended value is half of the available system memory.
)", 0) \
    \
    DECLARE(UInt64, max_rows_to_sort, 0, R"(
If more than the specified amount of records have to be processed for ORDER BY operation, the behavior will be determined by the 'sort_overflow_mode' which by default is - throw an exception
)", 0) \
    DECLARE(UInt64, max_bytes_to_sort, 0, R"(
If more than the specified amount of (uncompressed) bytes have to be processed for ORDER BY operation, the behavior will be determined by the 'sort_overflow_mode' which by default is - throw an exception
)", 0) \
    DECLARE(OverflowMode, sort_overflow_mode, OverflowMode::THROW, R"(
What to do when the limit is exceeded.
)", 0) \
    DECLARE(UInt64, prefer_external_sort_block_bytes, DEFAULT_BLOCK_SIZE * 256, R"(
Prefer maximum block bytes for external sort, reduce the memory usage during merging.
)", 0) \
    DECLARE(UInt64, max_bytes_before_external_sort, 0, R"(
If memory usage during ORDER BY operation is exceeding this threshold in bytes, activate the 'external sorting' mode (spill data to disk). Recommended value is half of the available system memory.
)", 0) \
    DECLARE(UInt64, max_bytes_before_remerge_sort, 1000000000, R"(
In case of ORDER BY with LIMIT, when memory usage is higher than specified threshold, perform additional steps of merging blocks before final merge to keep just top LIMIT rows.
)", 0) \
    DECLARE(Float, remerge_sort_lowered_memory_bytes_ratio, 2., R"(
If memory usage after remerge does not reduced by this ratio, remerge will be disabled.
)", 0) \
    \
    DECLARE(UInt64, max_result_rows, 0, R"(
Limit on result size in rows. The query will stop after processing a block of data if the threshold is met, but it will not cut the last block of the result, therefore the result size can be larger than the threshold.
)", 0) \
    DECLARE(UInt64, max_result_bytes, 0, R"(
Limit on result size in bytes (uncompressed).  The query will stop after processing a block of data if the threshold is met, but it will not cut the last block of the result, therefore the result size can be larger than the threshold. Caveats: the result size in memory is taken into account for this threshold. Even if the result size is small, it can reference larger data structures in memory, representing dictionaries of LowCardinality columns, and Arenas of AggregateFunction columns, so the threshold can be exceeded despite the small result size. The setting is fairly low level and should be used with caution.
)", 0) \
    DECLARE(OverflowMode, result_overflow_mode, OverflowMode::THROW, R"(
What to do when the limit is exceeded.
)", 0) \
    \
    /* TODO: Check also when merging and finalizing aggregate functions. */ \
    DECLARE(Seconds, max_execution_time, 0, R"(
If query runtime exceeds the specified number of seconds, the behavior will be determined by the 'timeout_overflow_mode', which by default is - throw an exception. Note that the timeout is checked and the query can stop only in designated places during data processing. It currently cannot stop during merging of aggregation states or during query analysis, and the actual run time will be higher than the value of this setting.
)", 0) \
    DECLARE(OverflowMode, timeout_overflow_mode, OverflowMode::THROW, R"(
What to do when the limit is exceeded.
)", 0) \
    DECLARE(Seconds, max_execution_time_leaf, 0, R"(
Similar semantic to max_execution_time but only apply on leaf node for distributed queries, the time out behavior will be determined by 'timeout_overflow_mode_leaf' which by default is - throw an exception
)", 0) \
    DECLARE(OverflowMode, timeout_overflow_mode_leaf, OverflowMode::THROW, R"(
What to do when the leaf limit is exceeded.
)", 0) \
    \
    DECLARE(UInt64, min_execution_speed, 0, R"(
Minimum number of execution rows per second.
)", 0) \
    DECLARE(UInt64, max_execution_speed, 0, R"(
Maximum number of execution rows per second.
)", 0) \
    DECLARE(UInt64, min_execution_speed_bytes, 0, R"(
Minimum number of execution bytes per second.
)", 0) \
    DECLARE(UInt64, max_execution_speed_bytes, 0, R"(
Maximum number of execution bytes per second.
)", 0) \
    DECLARE(Seconds, timeout_before_checking_execution_speed, 10, R"(
Check that the speed is not too low after the specified time has elapsed.
)", 0) \
    DECLARE(Seconds, max_estimated_execution_time, 0, R"(
Maximum query estimate execution time in seconds.
)", 0) \
    \
    DECLARE(UInt64, max_columns_to_read, 0, R"(
If a query requires reading more than specified number of columns, exception is thrown. Zero value means unlimited. This setting is useful to prevent too complex queries.
)", 0) \
    DECLARE(UInt64, max_temporary_columns, 0, R"(
If a query generates more than the specified number of temporary columns in memory as a result of intermediate calculation, the exception is thrown. Zero value means unlimited. This setting is useful to prevent too complex queries.
)", 0) \
    DECLARE(UInt64, max_temporary_non_const_columns, 0, R"(
Similar to the 'max_temporary_columns' setting but applies only to non-constant columns. This makes sense because constant columns are cheap and it is reasonable to allow more of them.
)", 0) \
    \
    DECLARE(UInt64, max_sessions_for_user, 0, R"(
Maximum number of simultaneous sessions for a user.
)", 0) \
    \
    DECLARE(UInt64, max_subquery_depth, 100, R"(
If a query has more than the specified number of nested subqueries, throw an exception. This allows you to have a sanity check to protect the users of your cluster from going insane with their queries.
)", 0) \
    DECLARE(UInt64, max_analyze_depth, 5000, R"(
Maximum number of analyses performed by interpreter.
)", 0) \
    DECLARE(UInt64, max_ast_depth, 1000, R"(
Maximum depth of query syntax tree. Checked after parsing.
)", 0) \
    DECLARE(UInt64, max_ast_elements, 50000, R"(
Maximum size of query syntax tree in number of nodes. Checked after parsing.
)", 0) \
    DECLARE(UInt64, max_expanded_ast_elements, 500000, R"(
Maximum size of query syntax tree in number of nodes after expansion of aliases and the asterisk.
)", 0) \
    \
    DECLARE(UInt64, readonly, 0, R"(
0 - no read-only restrictions. 1 - only read requests, as well as changing explicitly allowed settings. 2 - only read requests, as well as changing settings, except for the 'readonly' setting.
)", 0) \
    \
    DECLARE(UInt64, max_rows_in_set, 0, R"(
Maximum size of the set (in number of elements) resulting from the execution of the IN section.
)", 0) \
    DECLARE(UInt64, max_bytes_in_set, 0, R"(
Maximum size of the set (in bytes in memory) resulting from the execution of the IN section.
)", 0) \
    DECLARE(OverflowMode, set_overflow_mode, OverflowMode::THROW, R"(
What to do when the limit is exceeded.
)", 0) \
    \
    DECLARE(UInt64, max_rows_in_join, 0, R"(
Maximum size of the hash table for JOIN (in number of rows).
)", 0) \
    DECLARE(UInt64, max_bytes_in_join, 0, R"(
Maximum size of the hash table for JOIN (in number of bytes in memory).
)", 0) \
    DECLARE(OverflowMode, join_overflow_mode, OverflowMode::THROW, R"(
What to do when the limit is exceeded.
)", 0) \
    DECLARE(Bool, join_any_take_last_row, false, R"(
Changes the behaviour of join operations with `ANY` strictness.

:::note
This setting applies only for `JOIN` operations with [Join](../../engines/table-engines/special/join.md) engine tables.
:::

Possible values:

- 0 — If the right table has more than one matching row, only the first one found is joined.
- 1 — If the right table has more than one matching row, only the last one found is joined.

See also:

- [JOIN clause](../../sql-reference/statements/select/join.md/#select-join)
- [Join table engine](../../engines/table-engines/special/join.md)
- [join_default_strictness](#join_default_strictness)
)", IMPORTANT) \
    DECLARE(JoinAlgorithm, join_algorithm, JoinAlgorithm::DEFAULT, R"(
Specifies which [JOIN](../../sql-reference/statements/select/join.md) algorithm is used.

Several algorithms can be specified, and an available one would be chosen for a particular query based on kind/strictness and table engine.

Possible values:

- default

 This is the equivalent of `hash` or `direct`, if possible (same as `direct,hash`)

- grace_hash

 [Grace hash join](https://en.wikipedia.org/wiki/Hash_join#Grace_hash_join) is used.  Grace hash provides an algorithm option that provides performant complex joins while limiting memory use.

 The first phase of a grace join reads the right table and splits it into N buckets depending on the hash value of key columns (initially, N is `grace_hash_join_initial_buckets`). This is done in a way to ensure that each bucket can be processed independently. Rows from the first bucket are added to an in-memory hash table while the others are saved to disk. If the hash table grows beyond the memory limit (e.g., as set by [`max_bytes_in_join`](/docs/en/operations/settings/query-complexity.md/#max_bytes_in_join)), the number of buckets is increased and the assigned bucket for each row. Any rows which don’t belong to the current bucket are flushed and reassigned.

 Supports `INNER/LEFT/RIGHT/FULL ALL/ANY JOIN`.

- hash

 [Hash join algorithm](https://en.wikipedia.org/wiki/Hash_join) is used. The most generic implementation that supports all combinations of kind and strictness and multiple join keys that are combined with `OR` in the `JOIN ON` section.

- parallel_hash

 A variation of `hash` join that splits the data into buckets and builds several hashtables instead of one concurrently to speed up this process.

 When using the `hash` algorithm, the right part of `JOIN` is uploaded into RAM.

- partial_merge

 A variation of the [sort-merge algorithm](https://en.wikipedia.org/wiki/Sort-merge_join), where only the right table is fully sorted.

 The `RIGHT JOIN` and `FULL JOIN` are supported only with `ALL` strictness (`SEMI`, `ANTI`, `ANY`, and `ASOF` are not supported).

 When using the `partial_merge` algorithm, ClickHouse sorts the data and dumps it to the disk. The `partial_merge` algorithm in ClickHouse differs slightly from the classic realization. First, ClickHouse sorts the right table by joining keys in blocks and creates a min-max index for sorted blocks. Then it sorts parts of the left table by the `join key` and joins them over the right table. The min-max index is also used to skip unneeded right table blocks.

- direct

 This algorithm can be applied when the storage for the right table supports key-value requests.

 The `direct` algorithm performs a lookup in the right table using rows from the left table as keys. It's supported only by special storage such as [Dictionary](../../engines/table-engines/special/dictionary.md/#dictionary) or [EmbeddedRocksDB](../../engines/table-engines/integrations/embedded-rocksdb.md) and only the `LEFT` and `INNER` JOINs.

- auto

 When set to `auto`, `hash` join is tried first, and the algorithm is switched on the fly to another algorithm if the memory limit is violated.

- full_sorting_merge

 [Sort-merge algorithm](https://en.wikipedia.org/wiki/Sort-merge_join) with full sorting joined tables before joining.

- prefer_partial_merge

 ClickHouse always tries to use `partial_merge` join if possible, otherwise, it uses `hash`. *Deprecated*, same as `partial_merge,hash`.
)", 0) \
    DECLARE(UInt64, cross_join_min_rows_to_compress, 10000000, R"(
Minimal count of rows to compress block in CROSS JOIN. Zero value means - disable this threshold. This block is compressed when any of the two thresholds (by rows or by bytes) are reached.
)", 0) \
    DECLARE(UInt64, cross_join_min_bytes_to_compress, 1_GiB, R"(
Minimal size of block to compress in CROSS JOIN. Zero value means - disable this threshold. This block is compressed when any of the two thresholds (by rows or by bytes) are reached.
)", 0) \
    DECLARE(UInt64, default_max_bytes_in_join, 1000000000, R"(
Maximum size of right-side table if limit is required but max_bytes_in_join is not set.
)", 0) \
    DECLARE(UInt64, partial_merge_join_left_table_buffer_bytes, 0, R"(
If not 0 group left table blocks in bigger ones for left-side table in partial merge join. It uses up to 2x of specified memory per joining thread.
)", 0) \
    DECLARE(UInt64, partial_merge_join_rows_in_right_blocks, 65536, R"(
Limits sizes of right-hand join data blocks in partial merge join algorithm for [JOIN](../../sql-reference/statements/select/join.md) queries.

ClickHouse server:

1.  Splits right-hand join data into blocks with up to the specified number of rows.
2.  Indexes each block with its minimum and maximum values.
3.  Unloads prepared blocks to disk if it is possible.

Possible values:

- Any positive integer. Recommended range of values: \[1000, 100000\].
)", 0) \
    DECLARE(UInt64, join_on_disk_max_files_to_merge, 64, R"(
Limits the number of files allowed for parallel sorting in MergeJoin operations when they are executed on disk.

The bigger the value of the setting, the more RAM is used and the less disk I/O is needed.

Possible values:

- Any positive integer, starting from 2.
)", 0) \
    DECLARE(UInt64, max_rows_in_set_to_optimize_join, 0, R"(
Maximal size of the set to filter joined tables by each other's row sets before joining.

Possible values:

- 0 — Disable.
- Any positive integer.
)", 0) \
    \
    DECLARE(Bool, compatibility_ignore_collation_in_create_table, true, R"(
Compatibility ignore collation in create table
)", 0) \
    \
    DECLARE(String, temporary_files_codec, "LZ4", R"(
Sets compression codec for temporary files used in sorting and joining operations on disk.

Possible values:

- LZ4 — [LZ4](https://en.wikipedia.org/wiki/LZ4_(compression_algorithm)) compression is applied.
- NONE — No compression is applied.
)", 0) \
    \
    DECLARE(UInt64, max_rows_to_transfer, 0, R"(
Maximum size (in rows) of the transmitted external table obtained when the GLOBAL IN/JOIN section is executed.
)", 0) \
    DECLARE(UInt64, max_bytes_to_transfer, 0, R"(
Maximum size (in uncompressed bytes) of the transmitted external table obtained when the GLOBAL IN/JOIN section is executed.
)", 0) \
    DECLARE(OverflowMode, transfer_overflow_mode, OverflowMode::THROW, R"(
What to do when the limit is exceeded.
)", 0) \
    \
    DECLARE(UInt64, max_rows_in_distinct, 0, R"(
Maximum number of elements during execution of DISTINCT.
)", 0) \
    DECLARE(UInt64, max_bytes_in_distinct, 0, R"(
Maximum total size of the state (in uncompressed bytes) in memory for the execution of DISTINCT.
)", 0) \
    DECLARE(OverflowMode, distinct_overflow_mode, OverflowMode::THROW, R"(
What to do when the limit is exceeded.
)", 0) \
    \
    DECLARE(UInt64, max_memory_usage, 0, R"(
Maximum memory usage for processing of single query. Zero means unlimited.
)", 0) \
    DECLARE(UInt64, memory_overcommit_ratio_denominator, 1_GiB, R"(
It represents the soft memory limit when the hard limit is reached on the global level.
This value is used to compute the overcommit ratio for the query.
Zero means skip the query.
Read more about [memory overcommit](memory-overcommit.md).
)", 0) \
    DECLARE(UInt64, max_memory_usage_for_user, 0, R"(
Maximum memory usage for processing all concurrently running queries for the user. Zero means unlimited.
)", 0) \
    DECLARE(UInt64, memory_overcommit_ratio_denominator_for_user, 1_GiB, R"(
It represents the soft memory limit when the hard limit is reached on the user level.
This value is used to compute the overcommit ratio for the query.
Zero means skip the query.
Read more about [memory overcommit](memory-overcommit.md).
)", 0) \
    DECLARE(UInt64, max_untracked_memory, (4 * 1024 * 1024), R"(
Small allocations and deallocations are grouped in thread local variable and tracked or profiled only when an amount (in absolute value) becomes larger than the specified value. If the value is higher than 'memory_profiler_step' it will be effectively lowered to 'memory_profiler_step'.
)", 0) \
    DECLARE(UInt64, memory_profiler_step, (4 * 1024 * 1024), R"(
Sets the step of memory profiler. Whenever query memory usage becomes larger than every next step in number of bytes the memory profiler will collect the allocating stacktrace and will write it into [trace_log](../../operations/system-tables/trace_log.md#system_tables-trace_log).

Possible values:

- A positive integer number of bytes.

- 0 for turning off the memory profiler.
)", 0) \
    DECLARE(Float, memory_profiler_sample_probability, 0., R"(
Collect random allocations and deallocations and write them into system.trace_log with 'MemorySample' trace_type. The probability is for every alloc/free regardless of the size of the allocation (can be changed with `memory_profiler_sample_min_allocation_size` and `memory_profiler_sample_max_allocation_size`). Note that sampling happens only when the amount of untracked memory exceeds 'max_untracked_memory'. You may want to set 'max_untracked_memory' to 0 for extra fine-grained sampling.
)", 0) \
    DECLARE(UInt64, memory_profiler_sample_min_allocation_size, 0, R"(
Collect random allocations of size greater or equal than the specified value with probability equal to `memory_profiler_sample_probability`. 0 means disabled. You may want to set 'max_untracked_memory' to 0 to make this threshold work as expected.
)", 0) \
    DECLARE(UInt64, memory_profiler_sample_max_allocation_size, 0, R"(
Collect random allocations of size less or equal than the specified value with probability equal to `memory_profiler_sample_probability`. 0 means disabled. You may want to set 'max_untracked_memory' to 0 to make this threshold work as expected.
)", 0) \
    DECLARE(Bool, trace_profile_events, false, R"(
Enables or disables collecting stacktraces on each update of profile events along with the name of profile event and the value of increment and sending them into [trace_log](../../operations/system-tables/trace_log.md#system_tables-trace_log).

Possible values:

- 1 — Tracing of profile events enabled.
- 0 — Tracing of profile events disabled.
)", 0) \
    \
    DECLARE(UInt64, memory_usage_overcommit_max_wait_microseconds, 5'000'000, R"(
Maximum time thread will wait for memory to be freed in the case of memory overcommit on a user level.
If the timeout is reached and memory is not freed, an exception is thrown.
Read more about [memory overcommit](memory-overcommit.md).
)", 0) \
    \
    DECLARE(UInt64, max_network_bandwidth, 0, R"(
Limits the speed of the data exchange over the network in bytes per second. This setting applies to every query.

Possible values:

- Positive integer.
- 0 — Bandwidth control is disabled.
)", 0) \
    DECLARE(UInt64, max_network_bytes, 0, R"(
Limits the data volume (in bytes) that is received or transmitted over the network when executing a query. This setting applies to every individual query.

Possible values:

- Positive integer.
- 0 — Data volume control is disabled.
)", 0) \
    DECLARE(UInt64, max_network_bandwidth_for_user, 0, R"(
Limits the speed of the data exchange over the network in bytes per second. This setting applies to all concurrently running queries performed by a single user.

Possible values:

- Positive integer.
- 0 — Control of the data speed is disabled.
)", 0)\
    DECLARE(UInt64, max_network_bandwidth_for_all_users, 0, R"(
Limits the speed that data is exchanged at over the network in bytes per second. This setting applies to all concurrently running queries on the server.

Possible values:

- Positive integer.
- 0 — Control of the data speed is disabled.
)", 0) \
    \
    DECLARE(UInt64, max_temporary_data_on_disk_size_for_user, 0, R"(
The maximum amount of data consumed by temporary files on disk in bytes for all concurrently running user queries. Zero means unlimited.
)", 0)\
    DECLARE(UInt64, max_temporary_data_on_disk_size_for_query, 0, R"(
The maximum amount of data consumed by temporary files on disk in bytes for all concurrently running queries. Zero means unlimited.
)", 0)\
    \
    DECLARE(UInt64, backup_restore_keeper_max_retries, 20, R"(
Max retries for keeper operations during backup or restore
)", 0) \
    DECLARE(UInt64, backup_restore_keeper_retry_initial_backoff_ms, 100, R"(
Initial backoff timeout for [Zoo]Keeper operations during backup or restore
)", 0) \
    DECLARE(UInt64, backup_restore_keeper_retry_max_backoff_ms, 5000, R"(
Max backoff timeout for [Zoo]Keeper operations during backup or restore
)", 0) \
    DECLARE(Float, backup_restore_keeper_fault_injection_probability, 0.0f, R"(
Approximate probability of failure for a keeper request during backup or restore. Valid value is in interval [0.0f, 1.0f]
)", 0) \
    DECLARE(UInt64, backup_restore_keeper_fault_injection_seed, 0, R"(
0 - random seed, otherwise the setting value
)", 0) \
    DECLARE(UInt64, backup_restore_keeper_value_max_size, 1048576, R"(
Maximum size of data of a [Zoo]Keeper's node during backup
)", 0) \
    DECLARE(UInt64, backup_restore_batch_size_for_keeper_multiread, 10000, R"(
Maximum size of batch for multiread request to [Zoo]Keeper during backup or restore
)", 0) \
    DECLARE(UInt64, backup_restore_batch_size_for_keeper_multi, 1000, R"(
Maximum size of batch for multi request to [Zoo]Keeper during backup or restore
)", 0) \
    DECLARE(UInt64, backup_restore_s3_retry_attempts, 1000, R"(
Setting for Aws::Client::RetryStrategy, Aws::Client does retries itself, 0 means no retries. It takes place only for backup/restore.
)", 0) \
    DECLARE(UInt64, max_backup_bandwidth, 0, R"(
The maximum read speed in bytes per second for particular backup on server. Zero means unlimited.
)", 0) \
    \
    DECLARE(Bool, log_profile_events, true, R"(
Log query performance statistics into the query_log, query_thread_log and query_views_log.
)", 0) \
    DECLARE(Bool, log_query_settings, true, R"(
Log query settings into the query_log and OpenTelemetry span log.
)", 0) \
    DECLARE(Bool, log_query_threads, false, R"(
Setting up query threads logging.

Query threads log into the [system.query_thread_log](../../operations/system-tables/query_thread_log.md) table. This setting has effect only when [log_queries](#log-queries) is true. Queries’ threads run by ClickHouse with this setup are logged according to the rules in the [query_thread_log](../../operations/server-configuration-parameters/settings.md/#query_thread_log) server configuration parameter.

Possible values:

- 0 — Disabled.
- 1 — Enabled.

**Example**

``` text
log_query_threads=1
```
)", 0) \
    DECLARE(Bool, log_query_views, true, R"(
Setting up query views logging.

When a query run by ClickHouse with this setting enabled has associated views (materialized or live views), they are logged in the [query_views_log](../../operations/server-configuration-parameters/settings.md/#query_views_log) server configuration parameter.

Example:

``` text
log_query_views=1
```
)", 0) \
    DECLARE(String, log_comment, "", R"(
Specifies the value for the `log_comment` field of the [system.query_log](../system-tables/query_log.md) table and comment text for the server log.

It can be used to improve the readability of server logs. Additionally, it helps to select queries related to the test from the `system.query_log` after running [clickhouse-test](../../development/tests.md).

Possible values:

- Any string no longer than [max_query_size](#max_query_size). If the max_query_size is exceeded, the server throws an exception.

**Example**

Query:

``` sql
SET log_comment = 'log_comment test', log_queries = 1;
SELECT 1;
SYSTEM FLUSH LOGS;
SELECT type, query FROM system.query_log WHERE log_comment = 'log_comment test' AND event_date >= yesterday() ORDER BY event_time DESC LIMIT 2;
```

Result:

``` text
┌─type────────┬─query─────┐
│ QueryStart  │ SELECT 1; │
│ QueryFinish │ SELECT 1; │
└─────────────┴───────────┘
```
)", 0) \
    DECLARE(LogsLevel, send_logs_level, LogsLevel::fatal, R"(
Send server text logs with specified minimum level to client. Valid values: 'trace', 'debug', 'information', 'warning', 'error', 'fatal', 'none'
)", 0) \
    DECLARE(String, send_logs_source_regexp, "", R"(
Send server text logs with specified regexp to match log source name. Empty means all sources.
)", 0) \
    DECLARE(Bool, enable_optimize_predicate_expression, true, R"(
Turns on predicate pushdown in `SELECT` queries.

Predicate pushdown may significantly reduce network traffic for distributed queries.

Possible values:

- 0 — Disabled.
- 1 — Enabled.

Usage

Consider the following queries:

1.  `SELECT count() FROM test_table WHERE date = '2018-10-10'`
2.  `SELECT count() FROM (SELECT * FROM test_table) WHERE date = '2018-10-10'`

If `enable_optimize_predicate_expression = 1`, then the execution time of these queries is equal because ClickHouse applies `WHERE` to the subquery when processing it.

If `enable_optimize_predicate_expression = 0`, then the execution time of the second query is much longer because the `WHERE` clause applies to all the data after the subquery finishes.
)", 0) \
    DECLARE(Bool, enable_optimize_predicate_expression_to_final_subquery, true, R"(
Allow push predicate to final subquery.
)", 0) \
    DECLARE(Bool, allow_push_predicate_when_subquery_contains_with, true, R"(
Allows push predicate when subquery contains WITH clause
)", 0) \
    \
    DECLARE(UInt64, low_cardinality_max_dictionary_size, 8192, R"(
Sets a maximum size in rows of a shared global dictionary for the [LowCardinality](../../sql-reference/data-types/lowcardinality.md) data type that can be written to a storage file system. This setting prevents issues with RAM in case of unlimited dictionary growth. All the data that can’t be encoded due to maximum dictionary size limitation ClickHouse writes in an ordinary method.

Possible values:

- Any positive integer.
)", 0) \
    DECLARE(Bool, low_cardinality_use_single_dictionary_for_part, false, R"(
Turns on or turns off using of single dictionary for the data part.

By default, the ClickHouse server monitors the size of dictionaries and if a dictionary overflows then the server starts to write the next one. To prohibit creating several dictionaries set `low_cardinality_use_single_dictionary_for_part = 1`.

Possible values:

- 1 — Creating several dictionaries for the data part is prohibited.
- 0 — Creating several dictionaries for the data part is not prohibited.
)", 0) \
    DECLARE(Bool, decimal_check_overflow, true, R"(
Check overflow of decimal arithmetic/comparison operations
)", 0) \
    DECLARE(Bool, allow_custom_error_code_in_throwif, false, R"(
Enable custom error code in function throwIf(). If true, thrown exceptions may have unexpected error codes.
)", 0) \
    \
    DECLARE(Bool, prefer_localhost_replica, true, R"(
Enables/disables preferable using the localhost replica when processing distributed queries.

Possible values:

- 1 — ClickHouse always sends a query to the localhost replica if it exists.
- 0 — ClickHouse uses the balancing strategy specified by the [load_balancing](#load_balancing) setting.

:::note
Disable this setting if you use [max_parallel_replicas](#max_parallel_replicas) without [parallel_replicas_custom_key](#parallel_replicas_custom_key).
If [parallel_replicas_custom_key](#parallel_replicas_custom_key) is set, disable this setting only if it's used on a cluster with multiple shards containing multiple replicas.
If it's used on a cluster with a single shard and multiple replicas, disabling this setting will have negative effects.
:::
)", 0) \
    DECLARE(UInt64, max_fetch_partition_retries_count, 5, R"(
Amount of retries while fetching partition from another host.
)", 0) \
    DECLARE(UInt64, http_max_multipart_form_data_size, 1024 * 1024 * 1024, R"(
Limit on size of multipart/form-data content. This setting cannot be parsed from URL parameters and should be set in a user profile. Note that content is parsed and external tables are created in memory before the start of query execution. And this is the only limit that has an effect on that stage (limits on max memory usage and max execution time have no effect while reading HTTP form data).
)", 0) \
    DECLARE(Bool, calculate_text_stack_trace, true, R"(
Calculate text stack trace in case of exceptions during query execution. This is the default. It requires symbol lookups that may slow down fuzzing tests when a huge amount of wrong queries are executed. In normal cases, you should not disable this option.
)", 0) \
    DECLARE(Bool, enable_job_stack_trace, false, R"(
Output stack trace of a job creator when job results in exception
)", 0) \
    DECLARE(Bool, allow_ddl, true, R"(
If it is set to true, then a user is allowed to executed DDL queries.
)", 0) \
    DECLARE(Bool, parallel_view_processing, false, R"(
Enables pushing to attached views concurrently instead of sequentially.
)", 0) \
    DECLARE(Bool, enable_unaligned_array_join, false, R"(
Allow ARRAY JOIN with multiple arrays that have different sizes. When this settings is enabled, arrays will be resized to the longest one.
)", 0) \
    DECLARE(Bool, optimize_read_in_order, true, R"(
Enables [ORDER BY](../../sql-reference/statements/select/order-by.md/#optimize_read_in_order) optimization in [SELECT](../../sql-reference/statements/select/index.md) queries for reading data from [MergeTree](../../engines/table-engines/mergetree-family/mergetree.md) tables.

Possible values:

- 0 — `ORDER BY` optimization is disabled.
- 1 — `ORDER BY` optimization is enabled.

**See Also**

- [ORDER BY Clause](../../sql-reference/statements/select/order-by.md/#optimize_read_in_order)
)", 0) \
    DECLARE(Bool, optimize_read_in_window_order, true, R"(
Enable ORDER BY optimization in window clause for reading data in corresponding order in MergeTree tables.
)", 0) \
    DECLARE(Bool, optimize_aggregation_in_order, false, R"(
Enables [GROUP BY](../../sql-reference/statements/select/group-by.md) optimization in [SELECT](../../sql-reference/statements/select/index.md) queries for aggregating data in corresponding order in [MergeTree](../../engines/table-engines/mergetree-family/mergetree.md) tables.

Possible values:

- 0 — `GROUP BY` optimization is disabled.
- 1 — `GROUP BY` optimization is enabled.

**See Also**

- [GROUP BY optimization](../../sql-reference/statements/select/group-by.md/#aggregation-in-order)
)", 0) \
    DECLARE(Bool, read_in_order_use_buffering, true, R"(
Use buffering before merging while reading in order of primary key. It increases the parallelism of query execution
)", 0) \
    DECLARE(UInt64, aggregation_in_order_max_block_bytes, 50000000, R"(
Maximal size of block in bytes accumulated during aggregation in order of primary key. Lower block size allows to parallelize more final merge stage of aggregation.
)", 0) \
    DECLARE(UInt64, read_in_order_two_level_merge_threshold, 100, R"(
Minimal number of parts to read to run preliminary merge step during multithread reading in order of primary key.
)", 0) \
    DECLARE(Bool, low_cardinality_allow_in_native_format, true, R"(
Allows or restricts using the [LowCardinality](../../sql-reference/data-types/lowcardinality.md) data type with the [Native](../../interfaces/formats.md/#native) format.

If usage of `LowCardinality` is restricted, ClickHouse server converts `LowCardinality`-columns to ordinary ones for `SELECT` queries, and convert ordinary columns to `LowCardinality`-columns for `INSERT` queries.

This setting is required mainly for third-party clients which do not support `LowCardinality` data type.

Possible values:

- 1 — Usage of `LowCardinality` is not restricted.
- 0 — Usage of `LowCardinality` is restricted.
)", 0) \
    DECLARE(Bool, cancel_http_readonly_queries_on_client_close, false, R"(
Cancels HTTP read-only queries (e.g. SELECT) when a client closes the connection without waiting for the response.

Cloud default value: `1`.
)", 0) \
    DECLARE(Bool, external_table_functions_use_nulls, true, R"(
Defines how [mysql](../../sql-reference/table-functions/mysql.md), [postgresql](../../sql-reference/table-functions/postgresql.md) and [odbc](../../sql-reference/table-functions/odbc.md) table functions use Nullable columns.

Possible values:

- 0 — The table function explicitly uses Nullable columns.
- 1 — The table function implicitly uses Nullable columns.

**Usage**

If the setting is set to `0`, the table function does not make Nullable columns and inserts default values instead of NULL. This is also applicable for NULL values inside arrays.
)", 0) \
    DECLARE(Bool, external_table_strict_query, false, R"(
If it is set to true, transforming expression to local filter is forbidden for queries to external tables.
)", 0) \
    \
    DECLARE(Bool, allow_hyperscan, true, R"(
Allow functions that use Hyperscan library. Disable to avoid potentially long compilation times and excessive resource usage.
)", 0) \
    DECLARE(UInt64, max_hyperscan_regexp_length, 0, R"(
Defines the maximum length for each regular expression in the [hyperscan multi-match functions](../../sql-reference/functions/string-search-functions.md/#multimatchanyhaystack-pattern1-pattern2-patternn).

Possible values:

- Positive integer.
- 0 - The length is not limited.

**Example**

Query:

```sql
SELECT multiMatchAny('abcd', ['ab','bcd','c','d']) SETTINGS max_hyperscan_regexp_length = 3;
```

Result:

```text
┌─multiMatchAny('abcd', ['ab', 'bcd', 'c', 'd'])─┐
│                                              1 │
└────────────────────────────────────────────────┘
```

Query:

```sql
SELECT multiMatchAny('abcd', ['ab','bcd','c','d']) SETTINGS max_hyperscan_regexp_length = 2;
```

Result:

```text
Exception: Regexp length too large.
```

**See Also**

- [max_hyperscan_regexp_total_length](#max-hyperscan-regexp-total-length)
)", 0) \
    DECLARE(UInt64, max_hyperscan_regexp_total_length, 0, R"(
Sets the maximum length total of all regular expressions in each [hyperscan multi-match function](../../sql-reference/functions/string-search-functions.md/#multimatchanyhaystack-pattern1-pattern2-patternn).

Possible values:

- Positive integer.
- 0 - The length is not limited.

**Example**

Query:

```sql
SELECT multiMatchAny('abcd', ['a','b','c','d']) SETTINGS max_hyperscan_regexp_total_length = 5;
```

Result:

```text
┌─multiMatchAny('abcd', ['a', 'b', 'c', 'd'])─┐
│                                           1 │
└─────────────────────────────────────────────┘
```

Query:

```sql
SELECT multiMatchAny('abcd', ['ab','bc','c','d']) SETTINGS max_hyperscan_regexp_total_length = 5;
```

Result:

```text
Exception: Total regexp lengths too large.
```

**See Also**

- [max_hyperscan_regexp_length](#max-hyperscan-regexp-length)
)", 0) \
    DECLARE(Bool, reject_expensive_hyperscan_regexps, true, R"(
Reject patterns which will likely be expensive to evaluate with hyperscan (due to NFA state explosion)
)", 0) \
    DECLARE(Bool, allow_simdjson, true, R"(
Allow using simdjson library in 'JSON*' functions if AVX2 instructions are available. If disabled rapidjson will be used.
)", 0) \
    DECLARE(Bool, allow_introspection_functions, false, R"(
Enables or disables [introspection functions](../../sql-reference/functions/introspection.md) for query profiling.

Possible values:

- 1 — Introspection functions enabled.
- 0 — Introspection functions disabled.

**See Also**

- [Sampling Query Profiler](../../operations/optimizing-performance/sampling-query-profiler.md)
- System table [trace_log](../../operations/system-tables/trace_log.md/#system_tables-trace_log)
)", 0) \
    DECLARE(Bool, splitby_max_substrings_includes_remaining_string, false, R"(
Controls whether function [splitBy*()](../../sql-reference/functions/splitting-merging-functions.md) with argument `max_substrings` > 0 will include the remaining string in the last element of the result array.

Possible values:

- `0` - The remaining string will not be included in the last element of the result array.
- `1` - The remaining string will be included in the last element of the result array. This is the behavior of Spark's [`split()`](https://spark.apache.org/docs/3.1.2/api/python/reference/api/pyspark.sql.functions.split.html) function and Python's ['string.split()'](https://docs.python.org/3/library/stdtypes.html#str.split) method.
)", 0) \
    \
    DECLARE(Bool, allow_execute_multiif_columnar, true, R"(
Allow execute multiIf function columnar
)", 0) \
    DECLARE(Bool, formatdatetime_f_prints_single_zero, false, R"(
Formatter '%f' in function 'formatDateTime()' prints a single zero instead of six zeros if the formatted value has no fractional seconds.
)", 0) \
    DECLARE(Bool, formatdatetime_parsedatetime_m_is_month_name, true, R"(
Formatter '%M' in functions 'formatDateTime()' and 'parseDateTime()' print/parse the month name instead of minutes.
)", 0) \
    DECLARE(Bool, parsedatetime_parse_without_leading_zeros, true, R"(
Formatters '%c', '%l' and '%k' in function 'parseDateTime()' parse months and hours without leading zeros.
)", 0) \
    DECLARE(Bool, formatdatetime_format_without_leading_zeros, false, R"(
Formatters '%c', '%l' and '%k' in function 'formatDateTime()' print months and hours without leading zeros.
)", 0) \
    \
    DECLARE(UInt64, max_partitions_per_insert_block, 100, R"(
Limit maximum number of partitions in the single INSERTed block. Zero means unlimited. Throw an exception if the block contains too many partitions. This setting is a safety threshold because using a large number of partitions is a common misconception.
)", 0) \
    DECLARE(Bool, throw_on_max_partitions_per_insert_block, true, R"(
Used with max_partitions_per_insert_block. If true (default), an exception will be thrown when max_partitions_per_insert_block is reached. If false, details of the insert query reaching this limit with the number of partitions will be logged. This can be useful if you're trying to understand the impact on users when changing max_partitions_per_insert_block.
)", 0) \
    DECLARE(Int64, max_partitions_to_read, -1, R"(
Limit the max number of partitions that can be accessed in one query. <= 0 means unlimited.
)", 0) \
    DECLARE(Bool, check_query_single_value_result, true, R"(
Defines the level of detail for the [CHECK TABLE](../../sql-reference/statements/check-table.md/#checking-mergetree-tables) query result for `MergeTree` family engines .

Possible values:

- 0 — the query shows a check status for every individual data part of a table.
- 1 — the query shows the general table check status.
)", 0) \
    DECLARE(Bool, allow_drop_detached, false, R"(
Allow ALTER TABLE ... DROP DETACHED PART[ITION] ... queries
)", 0) \
    DECLARE(UInt64, max_parts_to_move, 1000, "Limit the number of parts that can be moved in one query. Zero means unlimited.", 0) \
    \
    DECLARE(UInt64, max_table_size_to_drop, 50000000000lu, R"(
Restriction on deleting tables in query time. The value 0 means that you can delete all tables without any restrictions.

Cloud default value: 1 TB.

:::note
This query setting overwrites its server setting equivalent, see [max_table_size_to_drop](/docs/en/operations/server-configuration-parameters/settings.md/#max-table-size-to-drop)
:::
)", 0) \
    DECLARE(UInt64, max_partition_size_to_drop, 50000000000lu, R"(
Restriction on dropping partitions in query time. The value 0 means that you can drop partitions without any restrictions.

Cloud default value: 1 TB.

:::note
This query setting overwrites its server setting equivalent, see [max_partition_size_to_drop](/docs/en/operations/server-configuration-parameters/settings.md/#max-partition-size-to-drop)
:::
)", 0) \
    \
    DECLARE(UInt64, postgresql_connection_pool_size, 16, R"(
Connection pool size for PostgreSQL table engine and database engine.
)", 0) \
    DECLARE(UInt64, postgresql_connection_attempt_timeout, 2, R"(
Connection timeout in seconds of a single attempt to connect PostgreSQL end-point.
The value is passed as a `connect_timeout` parameter of the connection URL.
)", 0) \
    DECLARE(UInt64, postgresql_connection_pool_wait_timeout, 5000, R"(
Connection pool push/pop timeout on empty pool for PostgreSQL table engine and database engine. By default it will block on empty pool.
)", 0) \
    DECLARE(UInt64, postgresql_connection_pool_retries, 2, R"(
Connection pool push/pop retries number for PostgreSQL table engine and database engine.
)", 0) \
    DECLARE(Bool, postgresql_connection_pool_auto_close_connection, false, R"(
Close connection before returning connection to the pool.
)", 0) \
    DECLARE(UInt64, glob_expansion_max_elements, 1000, R"(
Maximum number of allowed addresses (For external storages, table functions, etc).
)", 0) \
    DECLARE(UInt64, odbc_bridge_connection_pool_size, 16, R"(
Connection pool size for each connection settings string in ODBC bridge.
)", 0) \
    DECLARE(Bool, odbc_bridge_use_connection_pooling, true, R"(
Use connection pooling in ODBC bridge. If set to false, a new connection is created every time.
)", 0) \
    \
    DECLARE(Seconds, distributed_replica_error_half_life, DBMS_CONNECTION_POOL_WITH_FAILOVER_DEFAULT_DECREASE_ERROR_PERIOD, R"(
- Type: seconds
- Default value: 60 seconds

Controls how fast errors in distributed tables are zeroed. If a replica is unavailable for some time, accumulates 5 errors, and distributed_replica_error_half_life is set to 1 second, then the replica is considered normal 3 seconds after the last error.

See also:

- [load_balancing](#load_balancing-round_robin)
- [Table engine Distributed](../../engines/table-engines/special/distributed.md)
- [distributed_replica_error_cap](#distributed_replica_error_cap)
- [distributed_replica_max_ignored_errors](#distributed_replica_max_ignored_errors)
)", 0) \
    DECLARE(UInt64, distributed_replica_error_cap, DBMS_CONNECTION_POOL_WITH_FAILOVER_MAX_ERROR_COUNT, R"(
- Type: unsigned int
- Default value: 1000

The error count of each replica is capped at this value, preventing a single replica from accumulating too many errors.

See also:

- [load_balancing](#load_balancing-round_robin)
- [Table engine Distributed](../../engines/table-engines/special/distributed.md)
- [distributed_replica_error_half_life](#distributed_replica_error_half_life)
- [distributed_replica_max_ignored_errors](#distributed_replica_max_ignored_errors)
)", 0) \
    DECLARE(UInt64, distributed_replica_max_ignored_errors, 0, R"(
- Type: unsigned int
- Default value: 0

The number of errors that will be ignored while choosing replicas (according to `load_balancing` algorithm).

See also:

- [load_balancing](#load_balancing-round_robin)
- [Table engine Distributed](../../engines/table-engines/special/distributed.md)
- [distributed_replica_error_cap](#distributed_replica_error_cap)
- [distributed_replica_error_half_life](#distributed_replica_error_half_life)
)", 0) \
    \
    DECLARE(UInt64, min_free_disk_space_for_temporary_data, 0, R"(
The minimum disk space to keep while writing temporary data used in external sorting and aggregation.
)", 0) \
    \
    DECLARE(DefaultTableEngine, default_temporary_table_engine, DefaultTableEngine::Memory, R"(
Same as [default_table_engine](#default_table_engine) but for temporary tables.

In this example, any new temporary table that does not specify an `Engine` will use the `Log` table engine:

Query:

```sql
SET default_temporary_table_engine = 'Log';

CREATE TEMPORARY TABLE my_table (
    x UInt32,
    y UInt32
);

SHOW CREATE TEMPORARY TABLE my_table;
```

Result:

```response
┌─statement────────────────────────────────────────────────────────────────┐
│ CREATE TEMPORARY TABLE default.my_table
(
    `x` UInt32,
    `y` UInt32
)
ENGINE = Log
└──────────────────────────────────────────────────────────────────────────┘
```
)", 0) \
    DECLARE(DefaultTableEngine, default_table_engine, DefaultTableEngine::MergeTree, R"(
Default table engine to use when `ENGINE` is not set in a `CREATE` statement.

Possible values:

- a string representing any valid table engine name

Cloud default value: `SharedMergeTree`.

**Example**

Query:

```sql
SET default_table_engine = 'Log';

SELECT name, value, changed FROM system.settings WHERE name = 'default_table_engine';
```

Result:

```response
┌─name─────────────────┬─value─┬─changed─┐
│ default_table_engine │ Log   │       1 │
└──────────────────────┴───────┴─────────┘
```

In this example, any new table that does not specify an `Engine` will use the `Log` table engine:

Query:

```sql
CREATE TABLE my_table (
    x UInt32,
    y UInt32
);

SHOW CREATE TABLE my_table;
```

Result:

```response
┌─statement────────────────────────────────────────────────────────────────┐
│ CREATE TABLE default.my_table
(
    `x` UInt32,
    `y` UInt32
)
ENGINE = Log
└──────────────────────────────────────────────────────────────────────────┘
```
)", 0) \
    DECLARE(Bool, show_table_uuid_in_table_create_query_if_not_nil, false, R"(
Sets the `SHOW TABLE` query display.

Possible values:

- 0 — The query will be displayed without table UUID.
- 1 — The query will be displayed with table UUID.
)", 0) \
    DECLARE(Bool, database_atomic_wait_for_drop_and_detach_synchronously, false, R"(
Adds a modifier `SYNC` to all `DROP` and `DETACH` queries.

Possible values:

- 0 — Queries will be executed with delay.
- 1 — Queries will be executed without delay.
)", 0) \
    DECLARE(Bool, enable_scalar_subquery_optimization, true, R"(
If it is set to true, prevent scalar subqueries from (de)serializing large scalar values and possibly avoid running the same subquery more than once.
)", 0) \
    DECLARE(Bool, optimize_trivial_count_query, true, R"(
Enables or disables the optimization to trivial query `SELECT count() FROM table` using metadata from MergeTree. If you need to use row-level security, disable this setting.

Possible values:

   - 0 — Optimization disabled.
   - 1 — Optimization enabled.

See also:

- [optimize_functions_to_subcolumns](#optimize-functions-to-subcolumns)
)", 0) \
    DECLARE(Bool, optimize_trivial_approximate_count_query, false, R"(
Use an approximate value for trivial count optimization of storages that support such estimation, for example, EmbeddedRocksDB.

Possible values:

   - 0 — Optimization disabled.
   - 1 — Optimization enabled.
)", 0) \
    DECLARE(Bool, optimize_count_from_files, true, R"(
Enables or disables the optimization of counting number of rows from files in different input formats. It applies to table functions/engines `file`/`s3`/`url`/`hdfs`/`azureBlobStorage`.

Possible values:

- 0 — Optimization disabled.
- 1 — Optimization enabled.
)", 0) \
    DECLARE(Bool, use_cache_for_count_from_files, true, R"(
Enables caching of rows number during count from files in table functions `file`/`s3`/`url`/`hdfs`/`azureBlobStorage`.

Enabled by default.
)", 0) \
    DECLARE(Bool, optimize_respect_aliases, true, R"(
If it is set to true, it will respect aliases in WHERE/GROUP BY/ORDER BY, that will help with partition pruning/secondary indexes/optimize_aggregation_in_order/optimize_read_in_order/optimize_trivial_count
)", 0) \
    DECLARE(UInt64, mutations_sync, 0, R"(
Allows to execute `ALTER TABLE ... UPDATE|DELETE|MATERIALIZE INDEX|MATERIALIZE PROJECTION|MATERIALIZE COLUMN` queries ([mutations](../../sql-reference/statements/alter/index.md#mutations)) synchronously.

Possible values:

- 0 - Mutations execute asynchronously.
- 1 - The query waits for all mutations to complete on the current server.
- 2 - The query waits for all mutations to complete on all replicas (if they exist).
)", 0) \
    DECLARE(Bool, enable_lightweight_delete, true, R"(
Enable lightweight DELETE mutations for mergetree tables.
)", 0) ALIAS(allow_experimental_lightweight_delete) \
    DECLARE(UInt64, lightweight_deletes_sync, 2, R"(
The same as [`mutations_sync`](#mutations_sync), but controls only execution of lightweight deletes.

Possible values:

- 0 - Mutations execute asynchronously.
- 1 - The query waits for the lightweight deletes to complete on the current server.
- 2 - The query waits for the lightweight deletes to complete on all replicas (if they exist).

**See Also**

- [Synchronicity of ALTER Queries](../../sql-reference/statements/alter/index.md#synchronicity-of-alter-queries)
- [Mutations](../../sql-reference/statements/alter/index.md#mutations)
)", 0) \
    DECLARE(Bool, apply_deleted_mask, true, R"(
Enables filtering out rows deleted with lightweight DELETE. If disabled, a query will be able to read those rows. This is useful for debugging and \"undelete\" scenarios
)", 0) \
    DECLARE(Bool, optimize_normalize_count_variants, true, R"(
Rewrite aggregate functions that semantically equals to count() as count().
)", 0) \
    DECLARE(Bool, optimize_injective_functions_inside_uniq, true, R"(
Delete injective functions of one argument inside uniq*() functions.
)", 0) \
    DECLARE(Bool, rewrite_count_distinct_if_with_count_distinct_implementation, false, R"(
Allows you to rewrite `countDistcintIf` with [count_distinct_implementation](#count_distinct_implementation) setting.

Possible values:

- true — Allow.
- false — Disallow.
)", 0) \
    DECLARE(Bool, convert_query_to_cnf, false, R"(
When set to `true`, a `SELECT` query will be converted to conjuctive normal form (CNF). There are scenarios where rewriting a query in CNF may execute faster (view this [Github issue](https://github.com/ClickHouse/ClickHouse/issues/11749) for an explanation).

For example, notice how the following `SELECT` query is not modified (the default behavior):

```sql
EXPLAIN SYNTAX
SELECT *
FROM
(
    SELECT number AS x
    FROM numbers(20)
) AS a
WHERE ((x >= 1) AND (x <= 5)) OR ((x >= 10) AND (x <= 15))
SETTINGS convert_query_to_cnf = false;
```

The result is:

```response
┌─explain────────────────────────────────────────────────────────┐
│ SELECT x                                                       │
│ FROM                                                           │
│ (                                                              │
│     SELECT number AS x                                         │
│     FROM numbers(20)                                           │
│     WHERE ((x >= 1) AND (x <= 5)) OR ((x >= 10) AND (x <= 15)) │
│ ) AS a                                                         │
│ WHERE ((x >= 1) AND (x <= 5)) OR ((x >= 10) AND (x <= 15))     │
│ SETTINGS convert_query_to_cnf = 0                              │
└────────────────────────────────────────────────────────────────┘
```

Let's set `convert_query_to_cnf` to `true` and see what changes:

```sql
EXPLAIN SYNTAX
SELECT *
FROM
(
    SELECT number AS x
    FROM numbers(20)
) AS a
WHERE ((x >= 1) AND (x <= 5)) OR ((x >= 10) AND (x <= 15))
SETTINGS convert_query_to_cnf = true;
```

Notice the `WHERE` clause is rewritten in CNF, but the result set is the identical - the Boolean logic is unchanged:

```response
┌─explain───────────────────────────────────────────────────────────────────────────────────────────────────────────────┐
│ SELECT x                                                                                                              │
│ FROM                                                                                                                  │
│ (                                                                                                                     │
│     SELECT number AS x                                                                                                │
│     FROM numbers(20)                                                                                                  │
│     WHERE ((x <= 15) OR (x <= 5)) AND ((x <= 15) OR (x >= 1)) AND ((x >= 10) OR (x <= 5)) AND ((x >= 10) OR (x >= 1)) │
│ ) AS a                                                                                                                │
│ WHERE ((x >= 10) OR (x >= 1)) AND ((x >= 10) OR (x <= 5)) AND ((x <= 15) OR (x >= 1)) AND ((x <= 15) OR (x <= 5))     │
│ SETTINGS convert_query_to_cnf = 1                                                                                     │
└───────────────────────────────────────────────────────────────────────────────────────────────────────────────────────┘
```

Possible values: true, false
)", 0) \
    DECLARE(Bool, optimize_or_like_chain, false, R"(
Optimize multiple OR LIKE into multiMatchAny. This optimization should not be enabled by default, because it defies index analysis in some cases.
)", 0) \
    DECLARE(Bool, optimize_arithmetic_operations_in_aggregate_functions, true, R"(
Move arithmetic operations out of aggregation functions
)", 0) \
    DECLARE(Bool, optimize_redundant_functions_in_order_by, true, R"(
Remove functions from ORDER BY if its argument is also in ORDER BY
)", 0) \
    DECLARE(Bool, optimize_if_chain_to_multiif, false, R"(
Replace if(cond1, then1, if(cond2, ...)) chains to multiIf. Currently it's not beneficial for numeric types.
)", 0) \
    DECLARE(Bool, optimize_multiif_to_if, true, R"(
Replace 'multiIf' with only one condition to 'if'.
)", 0) \
    DECLARE(Bool, optimize_if_transform_strings_to_enum, false, R"(
Replaces string-type arguments in If and Transform to enum. Disabled by default cause it could make inconsistent change in distributed query that would lead to its fail.
)", 0) \
    DECLARE(Bool, optimize_functions_to_subcolumns, true, R"(
Enables or disables optimization by transforming some functions to reading subcolumns. This reduces the amount of data to read.

These functions can be transformed:

- [length](../../sql-reference/functions/array-functions.md/#array_functions-length) to read the [size0](../../sql-reference/data-types/array.md/#array-size) subcolumn.
- [empty](../../sql-reference/functions/array-functions.md/#function-empty) to read the [size0](../../sql-reference/data-types/array.md/#array-size) subcolumn.
- [notEmpty](../../sql-reference/functions/array-functions.md/#function-notempty) to read the [size0](../../sql-reference/data-types/array.md/#array-size) subcolumn.
- [isNull](../../sql-reference/operators/index.md#operator-is-null) to read the [null](../../sql-reference/data-types/nullable.md/#finding-null) subcolumn.
- [isNotNull](../../sql-reference/operators/index.md#is-not-null) to read the [null](../../sql-reference/data-types/nullable.md/#finding-null) subcolumn.
- [count](../../sql-reference/aggregate-functions/reference/count.md) to read the [null](../../sql-reference/data-types/nullable.md/#finding-null) subcolumn.
- [mapKeys](../../sql-reference/functions/tuple-map-functions.md/#mapkeys) to read the [keys](../../sql-reference/data-types/map.md/#map-subcolumns) subcolumn.
- [mapValues](../../sql-reference/functions/tuple-map-functions.md/#mapvalues) to read the [values](../../sql-reference/data-types/map.md/#map-subcolumns) subcolumn.

Possible values:

- 0 — Optimization disabled.
- 1 — Optimization enabled.
)", 0) \
    DECLARE(Bool, optimize_using_constraints, false, R"(
Use [constraints](../../sql-reference/statements/create/table.md#constraints) for query optimization. The default is `false`.

Possible values:

- true, false
)", 0)                                                                                                                                           \
    DECLARE(Bool, optimize_substitute_columns, false, R"(
Use [constraints](../../sql-reference/statements/create/table.md#constraints) for column substitution. The default is `false`.

Possible values:

- true, false
)", 0)                                                                                                                                         \
    DECLARE(Bool, optimize_append_index, false, R"(
Use [constraints](../../sql-reference/statements/create/table.md#constraints) in order to append index condition. The default is `false`.

Possible values:

- true, false
)", 0) \
    DECLARE(Bool, optimize_time_filter_with_preimage, true, R"(
Optimize Date and DateTime predicates by converting functions into equivalent comparisons without conversions (e.g. toYear(col) = 2023 -> col >= '2023-01-01' AND col <= '2023-12-31')
)", 0) \
    DECLARE(Bool, normalize_function_names, true, R"(
Normalize function names to their canonical names
)", 0) \
    DECLARE(Bool, enable_early_constant_folding, true, R"(
Enable query optimization where we analyze function and subqueries results and rewrite query if there are constants there
)", 0) \
    DECLARE(Bool, deduplicate_blocks_in_dependent_materialized_views, false, R"(
Enables or disables the deduplication check for materialized views that receive data from Replicated\* tables.

Possible values:

      0 — Disabled.
      1 — Enabled.

Usage

By default, deduplication is not performed for materialized views but is done upstream, in the source table.
If an INSERTed block is skipped due to deduplication in the source table, there will be no insertion into attached materialized views. This behaviour exists to enable the insertion of highly aggregated data into materialized views, for cases where inserted blocks are the same after materialized view aggregation but derived from different INSERTs into the source table.
At the same time, this behaviour “breaks” `INSERT` idempotency. If an `INSERT` into the main table was successful and `INSERT` into a materialized view failed (e.g. because of communication failure with ClickHouse Keeper) a client will get an error and can retry the operation. However, the materialized view won’t receive the second insert because it will be discarded by deduplication in the main (source) table. The setting `deduplicate_blocks_in_dependent_materialized_views` allows for changing this behaviour. On retry, a materialized view will receive the repeat insert and will perform a deduplication check by itself,
ignoring check result for the source table, and will insert rows lost because of the first failure.
)", 0) \
    DECLARE(Bool, throw_if_deduplication_in_dependent_materialized_views_enabled_with_async_insert, true, R"(
Throw exception on INSERT query when the setting `deduplicate_blocks_in_dependent_materialized_views` is enabled along with `async_insert`. It guarantees correctness, because these features can't work together.
)", 0) \
    DECLARE(Bool, materialized_views_ignore_errors, false, R"(
Allows to ignore errors for MATERIALIZED VIEW, and deliver original block to the table regardless of MVs
)", 0) \
    DECLARE(Bool, ignore_materialized_views_with_dropped_target_table, false, R"(
Ignore MVs with dropped target table during pushing to views
)", 0) \
    DECLARE(Bool, allow_materialized_view_with_bad_select, true, R"(
Allow CREATE MATERIALIZED VIEW with SELECT query that references nonexistent tables or columns. It must still be syntactically valid. Doesn't apply to refreshable MVs. Doesn't apply if the MV schema needs to be inferred from the SELECT query (i.e. if the CREATE has no column list and no TO table). Can be used for creating MV before its source table.
)", 0) \
    DECLARE(Bool, use_compact_format_in_distributed_parts_names, true, R"(
Uses compact format for storing blocks for background (`distributed_foreground_insert`) INSERT into tables with `Distributed` engine.

Possible values:

- 0 — Uses `user[:password]@host:port#default_database` directory format.
- 1 — Uses `[shard{shard_index}[_replica{replica_index}]]` directory format.

:::note
- with `use_compact_format_in_distributed_parts_names=0` changes from cluster definition will not be applied for background INSERT.
- with `use_compact_format_in_distributed_parts_names=1` changing the order of the nodes in the cluster definition, will change the `shard_index`/`replica_index` so be aware.
:::
)", 0) \
    DECLARE(Bool, validate_polygons, true, R"(
Enables or disables throwing an exception in the [pointInPolygon](../../sql-reference/functions/geo/index.md#pointinpolygon) function, if the polygon is self-intersecting or self-tangent.

Possible values:

- 0 — Throwing an exception is disabled. `pointInPolygon` accepts invalid polygons and returns possibly incorrect results for them.
- 1 — Throwing an exception is enabled.
)", 0) \
    DECLARE(UInt64, max_parser_depth, DBMS_DEFAULT_MAX_PARSER_DEPTH, R"(
Limits maximum recursion depth in the recursive descent parser. Allows controlling the stack size.

Possible values:

- Positive integer.
- 0 — Recursion depth is unlimited.
)", 0) \
    DECLARE(UInt64, max_parser_backtracks, DBMS_DEFAULT_MAX_PARSER_BACKTRACKS, R"(
Maximum parser backtracking (how many times it tries different alternatives in the recursive descend parsing process).
)", 0) \
    DECLARE(UInt64, max_recursive_cte_evaluation_depth, DBMS_RECURSIVE_CTE_MAX_EVALUATION_DEPTH, R"(
Maximum limit on recursive CTE evaluation depth
)", 0) \
    DECLARE(Bool, allow_settings_after_format_in_insert, false, R"(
Control whether `SETTINGS` after `FORMAT` in `INSERT` queries is allowed or not. It is not recommended to use this, since this may interpret part of `SETTINGS` as values.

Example:

```sql
INSERT INTO FUNCTION null('foo String') SETTINGS max_threads=1 VALUES ('bar');
```

But the following query will work only with `allow_settings_after_format_in_insert`:

```sql
SET allow_settings_after_format_in_insert=1;
INSERT INTO FUNCTION null('foo String') VALUES ('bar') SETTINGS max_threads=1;
```

Possible values:

- 0 — Disallow.
- 1 — Allow.

:::note
Use this setting only for backward compatibility if your use cases depend on old syntax.
:::
)", 0) \
    DECLARE(Seconds, periodic_live_view_refresh, 60, R"(
Interval after which periodically refreshed live view is forced to refresh.
)", 0) \
    DECLARE(Bool, transform_null_in, false, R"(
Enables equality of [NULL](../../sql-reference/syntax.md/#null-literal) values for [IN](../../sql-reference/operators/in.md) operator.

By default, `NULL` values can’t be compared because `NULL` means undefined value. Thus, comparison `expr = NULL` must always return `false`. With this setting `NULL = NULL` returns `true` for `IN` operator.

Possible values:

- 0 — Comparison of `NULL` values in `IN` operator returns `false`.
- 1 — Comparison of `NULL` values in `IN` operator returns `true`.

**Example**

Consider the `null_in` table:

``` text
┌──idx─┬─────i─┐
│    1 │     1 │
│    2 │  NULL │
│    3 │     3 │
└──────┴───────┘
```

Query:

``` sql
SELECT idx, i FROM null_in WHERE i IN (1, NULL) SETTINGS transform_null_in = 0;
```

Result:

``` text
┌──idx─┬────i─┐
│    1 │    1 │
└──────┴──────┘
```

Query:

``` sql
SELECT idx, i FROM null_in WHERE i IN (1, NULL) SETTINGS transform_null_in = 1;
```

Result:

``` text
┌──idx─┬─────i─┐
│    1 │     1 │
│    2 │  NULL │
└──────┴───────┘
```

**See Also**

- [NULL Processing in IN Operators](../../sql-reference/operators/in.md/#in-null-processing)
)", 0) \
    DECLARE(Bool, allow_nondeterministic_mutations, false, R"(
User-level setting that allows mutations on replicated tables to make use of non-deterministic functions such as `dictGet`.

Given that, for example, dictionaries, can be out of sync across nodes, mutations that pull values from them are disallowed on replicated tables by default. Enabling this setting allows this behavior, making it the user's responsibility to ensure that the data used is in sync across all nodes.

**Example**

``` xml
<profiles>
    <default>
        <allow_nondeterministic_mutations>1</allow_nondeterministic_mutations>

        <!-- ... -->
    </default>

    <!-- ... -->

</profiles>
```
)", 0) \
    DECLARE(Seconds, lock_acquire_timeout, DBMS_DEFAULT_LOCK_ACQUIRE_TIMEOUT_SEC, R"(
Defines how many seconds a locking request waits before failing.

Locking timeout is used to protect from deadlocks while executing read/write operations with tables. When the timeout expires and the locking request fails, the ClickHouse server throws an exception "Locking attempt timed out! Possible deadlock avoided. Client should retry." with error code `DEADLOCK_AVOIDED`.

Possible values:

- Positive integer (in seconds).
- 0 — No locking timeout.
)", 0) \
    DECLARE(Bool, materialize_ttl_after_modify, true, R"(
Apply TTL for old data, after ALTER MODIFY TTL query
)", 0) \
    DECLARE(String, function_implementation, "", R"(
Choose function implementation for specific target or variant (experimental). If empty enable all of them.
)", 0) \
    DECLARE(Bool, data_type_default_nullable, false, R"(
Allows data types without explicit modifiers [NULL or NOT NULL](../../sql-reference/statements/create/table.md/#null-modifiers) in column definition will be [Nullable](../../sql-reference/data-types/nullable.md/#data_type-nullable).

Possible values:

- 1 — The data types in column definitions are set to `Nullable` by default.
- 0 — The data types in column definitions are set to not `Nullable` by default.
)", 0) \
    DECLARE(Bool, cast_keep_nullable, false, R"(
Enables or disables keeping of the `Nullable` data type in [CAST](../../sql-reference/functions/type-conversion-functions.md/#castx-t) operations.

When the setting is enabled and the argument of `CAST` function is `Nullable`, the result is also transformed to `Nullable` type. When the setting is disabled, the result always has the destination type exactly.

Possible values:

- 0 — The `CAST` result has exactly the destination type specified.
- 1 — If the argument type is `Nullable`, the `CAST` result is transformed to `Nullable(DestinationDataType)`.

**Examples**

The following query results in the destination data type exactly:

```sql
SET cast_keep_nullable = 0;
SELECT CAST(toNullable(toInt32(0)) AS Int32) as x, toTypeName(x);
```

Result:

```text
┌─x─┬─toTypeName(CAST(toNullable(toInt32(0)), 'Int32'))─┐
│ 0 │ Int32                                             │
└───┴───────────────────────────────────────────────────┘
```

The following query results in the `Nullable` modification on the destination data type:

```sql
SET cast_keep_nullable = 1;
SELECT CAST(toNullable(toInt32(0)) AS Int32) as x, toTypeName(x);
```

Result:

```text
┌─x─┬─toTypeName(CAST(toNullable(toInt32(0)), 'Int32'))─┐
│ 0 │ Nullable(Int32)                                   │
└───┴───────────────────────────────────────────────────┘
```

**See Also**

- [CAST](../../sql-reference/functions/type-conversion-functions.md/#type_conversion_function-cast) function
)", 0) \
    DECLARE(Bool, cast_ipv4_ipv6_default_on_conversion_error, false, R"(
CAST operator into IPv4, CAST operator into IPV6 type, toIPv4, toIPv6 functions will return default value instead of throwing exception on conversion error.
)", 0) \
    DECLARE(Bool, alter_partition_verbose_result, false, R"(
Enables or disables the display of information about the parts to which the manipulation operations with partitions and parts have been successfully applied.
Applicable to [ATTACH PARTITION|PART](../../sql-reference/statements/alter/partition.md/#alter_attach-partition) and to [FREEZE PARTITION](../../sql-reference/statements/alter/partition.md/#alter_freeze-partition).

Possible values:

- 0 — disable verbosity.
- 1 — enable verbosity.

**Example**

```sql
CREATE TABLE test(a Int64, d Date, s String) ENGINE = MergeTree PARTITION BY toYYYYMDECLARE(d) ORDER BY a;
INSERT INTO test VALUES(1, '2021-01-01', '');
INSERT INTO test VALUES(1, '2021-01-01', '');
ALTER TABLE test DETACH PARTITION ID '202101';

ALTER TABLE test ATTACH PARTITION ID '202101' SETTINGS alter_partition_verbose_result = 1;

┌─command_type─────┬─partition_id─┬─part_name────┬─old_part_name─┐
│ ATTACH PARTITION │ 202101       │ 202101_7_7_0 │ 202101_5_5_0  │
│ ATTACH PARTITION │ 202101       │ 202101_8_8_0 │ 202101_6_6_0  │
└──────────────────┴──────────────┴──────────────┴───────────────┘

ALTER TABLE test FREEZE SETTINGS alter_partition_verbose_result = 1;

┌─command_type─┬─partition_id─┬─part_name────┬─backup_name─┬─backup_path───────────────────┬─part_backup_path────────────────────────────────────────────┐
│ FREEZE ALL   │ 202101       │ 202101_7_7_0 │ 8           │ /var/lib/clickhouse/shadow/8/ │ /var/lib/clickhouse/shadow/8/data/default/test/202101_7_7_0 │
│ FREEZE ALL   │ 202101       │ 202101_8_8_0 │ 8           │ /var/lib/clickhouse/shadow/8/ │ /var/lib/clickhouse/shadow/8/data/default/test/202101_8_8_0 │
└──────────────┴──────────────┴──────────────┴─────────────┴───────────────────────────────┴─────────────────────────────────────────────────────────────┘
```
)", 0) \
    DECLARE(Bool, system_events_show_zero_values, false, R"(
Allows to select zero-valued events from [`system.events`](../../operations/system-tables/events.md).

Some monitoring systems require passing all the metrics values to them for each checkpoint, even if the metric value is zero.

Possible values:

- 0 — Disabled.
- 1 — Enabled.

**Examples**

Query

```sql
SELECT * FROM system.events WHERE event='QueryMemoryLimitExceeded';
```

Result

```text
Ok.
```

Query
```sql
SET system_events_show_zero_values = 1;
SELECT * FROM system.events WHERE event='QueryMemoryLimitExceeded';
```

Result

```text
┌─event────────────────────┬─value─┬─description───────────────────────────────────────────┐
│ QueryMemoryLimitExceeded │     0 │ Number of times when memory limit exceeded for query. │
└──────────────────────────┴───────┴───────────────────────────────────────────────────────┘
```
)", 0) \
    DECLARE(MySQLDataTypesSupport, mysql_datatypes_support_level, MySQLDataTypesSupportList{}, R"(
Defines how MySQL types are converted to corresponding ClickHouse types. A comma separated list in any combination of `decimal`, `datetime64`, `date2Date32` or `date2String`.
- `decimal`: convert `NUMERIC` and `DECIMAL` types to `Decimal` when precision allows it.
- `datetime64`: convert `DATETIME` and `TIMESTAMP` types to `DateTime64` instead of `DateTime` when precision is not `0`.
- `date2Date32`: convert `DATE` to `Date32` instead of `Date`. Takes precedence over `date2String`.
- `date2String`: convert `DATE` to `String` instead of `Date`. Overridden by `datetime64`.
)", 0) \
    DECLARE(Bool, optimize_trivial_insert_select, false, R"(
Optimize trivial 'INSERT INTO table SELECT ... FROM TABLES' query
)", 0) \
    DECLARE(Bool, allow_non_metadata_alters, true, R"(
Allow to execute alters which affects not only tables metadata, but also data on disk
)", 0) \
    DECLARE(Bool, enable_global_with_statement, true, R"(
Propagate WITH statements to UNION queries and all subqueries
)", 0) \
    DECLARE(Bool, aggregate_functions_null_for_empty, false, R"(
Enables or disables rewriting all aggregate functions in a query, adding [-OrNull](../../sql-reference/aggregate-functions/combinators.md/#agg-functions-combinator-ornull) suffix to them. Enable it for SQL standard compatibility.
It is implemented via query rewrite (similar to [count_distinct_implementation](#count_distinct_implementation) setting) to get consistent results for distributed queries.

Possible values:

- 0 — Disabled.
- 1 — Enabled.

**Example**

Consider the following query with aggregate functions:
```sql
SELECT SUM(-1), MAX(0) FROM system.one WHERE 0;
```

With `aggregate_functions_null_for_empty = 0` it would produce:
```text
┌─SUM(-1)─┬─MAX(0)─┐
│       0 │      0 │
└─────────┴────────┘
```

With `aggregate_functions_null_for_empty = 1` the result would be:
```text
┌─SUMOrNull(-1)─┬─MAXOrNull(0)─┐
│          NULL │         NULL │
└───────────────┴──────────────┘
```
)", 0) \
    DECLARE(Bool, optimize_syntax_fuse_functions, false, R"(
Enables to fuse aggregate functions with identical argument. It rewrites query contains at least two aggregate functions from [sum](../../sql-reference/aggregate-functions/reference/sum.md/#agg_function-sum), [count](../../sql-reference/aggregate-functions/reference/count.md/#agg_function-count) or [avg](../../sql-reference/aggregate-functions/reference/avg.md/#agg_function-avg) with identical argument to [sumCount](../../sql-reference/aggregate-functions/reference/sumcount.md/#agg_function-sumCount).

Possible values:

- 0 — Functions with identical argument are not fused.
- 1 — Functions with identical argument are fused.

**Example**

Query:

``` sql
CREATE TABLE fuse_tbl(a Int8, b Int8) Engine = Log;
SET optimize_syntax_fuse_functions = 1;
EXPLAIN SYNTAX SELECT sum(a), sum(b), count(b), avg(b) from fuse_tbl FORMAT TSV;
```

Result:

``` text
SELECT
    sum(a),
    sumCount(b).1,
    sumCount(b).2,
    (sumCount(b).1) / (sumCount(b).2)
FROM fuse_tbl
```
)", 0) \
    DECLARE(Bool, flatten_nested, true, R"(
Sets the data format of a [nested](../../sql-reference/data-types/nested-data-structures/index.md) columns.

Possible values:

- 1 — Nested column is flattened to separate arrays.
- 0 — Nested column stays a single array of tuples.

**Usage**

If the setting is set to `0`, it is possible to use an arbitrary level of nesting.

**Examples**

Query:

``` sql
SET flatten_nested = 1;
CREATE TABLE t_nest (`n` Nested(a UInt32, b UInt32)) ENGINE = MergeTree ORDER BY tuple();

SHOW CREATE TABLE t_nest;
```

Result:

``` text
┌─statement───────────────────────────────────────────────────────────────────────────────────────────────────────────────────────────────────────┐
│ CREATE TABLE default.t_nest
(
    `n.a` Array(UInt32),
    `n.b` Array(UInt32)
)
ENGINE = MergeTree
ORDER BY tuple()
SETTINGS index_granularity = 8192 │
└─────────────────────────────────────────────────────────────────────────────────────────────────────────────────────────────────────────────────┘
```

Query:

``` sql
SET flatten_nested = 0;

CREATE TABLE t_nest (`n` Nested(a UInt32, b UInt32)) ENGINE = MergeTree ORDER BY tuple();

SHOW CREATE TABLE t_nest;
```

Result:

``` text
┌─statement──────────────────────────────────────────────────────────────────────────────────────────────────────────────────────────┐
│ CREATE TABLE default.t_nest
(
    `n` Nested(a UInt32, b UInt32)
)
ENGINE = MergeTree
ORDER BY tuple()
SETTINGS index_granularity = 8192 │
└────────────────────────────────────────────────────────────────────────────────────────────────────────────────────────────────────┘
```
)", 0) \
    DECLARE(Bool, asterisk_include_materialized_columns, false, R"(
Include [MATERIALIZED](../../sql-reference/statements/create/table.md#materialized) columns for wildcard query (`SELECT *`).

Possible values:

- 0 - disabled
- 1 - enabled
)", 0) \
    DECLARE(Bool, asterisk_include_alias_columns, false, R"(
Include [ALIAS](../../sql-reference/statements/create/table.md#alias) columns for wildcard query (`SELECT *`).

Possible values:

- 0 - disabled
- 1 - enabled
)", 0) \
    DECLARE(Bool, optimize_skip_merged_partitions, false, R"(
Enables or disables optimization for [OPTIMIZE TABLE ... FINAL](../../sql-reference/statements/optimize.md) query if there is only one part with level > 0 and it doesn't have expired TTL.

- `OPTIMIZE TABLE ... FINAL SETTINGS optimize_skip_merged_partitions=1`

By default, `OPTIMIZE TABLE ... FINAL` query rewrites the one part even if there is only a single part.

Possible values:

- 1 - Enable optimization.
- 0 - Disable optimization.
)", 0) \
    DECLARE(Bool, optimize_on_insert, true, R"(
Enables or disables data transformation before the insertion, as if merge was done on this block (according to table engine).

Possible values:

- 0 — Disabled.
- 1 — Enabled.

**Example**

The difference between enabled and disabled:

Query:

```sql
SET optimize_on_insert = 1;

CREATE TABLE test1 (`FirstTable` UInt32) ENGINE = ReplacingMergeTree ORDER BY FirstTable;

INSERT INTO test1 SELECT number % 2 FROM numbers(5);

SELECT * FROM test1;

SET optimize_on_insert = 0;

CREATE TABLE test2 (`SecondTable` UInt32) ENGINE = ReplacingMergeTree ORDER BY SecondTable;

INSERT INTO test2 SELECT number % 2 FROM numbers(5);

SELECT * FROM test2;
```

Result:

``` text
┌─FirstTable─┐
│          0 │
│          1 │
└────────────┘

┌─SecondTable─┐
│           0 │
│           0 │
│           0 │
│           1 │
│           1 │
└─────────────┘
```

Note that this setting influences [Materialized view](../../sql-reference/statements/create/view.md/#materialized) and [MaterializedMySQL](../../engines/database-engines/materialized-mysql.md) behaviour.
)", 0) \
    DECLARE(Bool, optimize_use_projections, true, R"(
Enables or disables [projection](../../engines/table-engines/mergetree-family/mergetree.md/#projections) optimization when processing `SELECT` queries.

Possible values:

- 0 — Projection optimization disabled.
- 1 — Projection optimization enabled.
)", 0) ALIAS(allow_experimental_projection_optimization) \
    DECLARE(Bool, optimize_use_implicit_projections, true, R"(
Automatically choose implicit projections to perform SELECT query
)", 0) \
    DECLARE(Bool, force_optimize_projection, false, R"(
Enables or disables the obligatory use of [projections](../../engines/table-engines/mergetree-family/mergetree.md/#projections) in `SELECT` queries, when projection optimization is enabled (see [optimize_use_projections](#optimize_use_projections) setting).

Possible values:

- 0 — Projection optimization is not obligatory.
- 1 — Projection optimization is obligatory.
)", 0) \
    DECLARE(String, force_optimize_projection_name, "", R"(
If it is set to a non-empty string, check that this projection is used in the query at least once.

Possible values:

- string: name of projection that used in a query
)", 0) \
    DECLARE(String, preferred_optimize_projection_name, "", R"(
If it is set to a non-empty string, ClickHouse will try to apply specified projection in query.


Possible values:

- string: name of preferred projection
)", 0) \
    DECLARE(Bool, async_socket_for_remote, true, R"(
Enables asynchronous read from socket while executing remote query.

Enabled by default.
)", 0) \
    DECLARE(Bool, async_query_sending_for_remote, true, R"(
Enables asynchronous connection creation and query sending while executing remote query.

Enabled by default.
)", 0) \
    DECLARE(Bool, insert_null_as_default, true, R"(
Enables or disables the insertion of [default values](../../sql-reference/statements/create/table.md/#create-default-values) instead of [NULL](../../sql-reference/syntax.md/#null-literal) into columns with not [nullable](../../sql-reference/data-types/nullable.md/#data_type-nullable) data type.
If column type is not nullable and this setting is disabled, then inserting `NULL` causes an exception. If column type is nullable, then `NULL` values are inserted as is, regardless of this setting.

This setting is applicable to [INSERT ... SELECT](../../sql-reference/statements/insert-into.md/#inserting-the-results-of-select) queries. Note that `SELECT` subqueries may be concatenated with `UNION ALL` clause.

Possible values:

- 0 — Inserting `NULL` into a not nullable column causes an exception.
- 1 — Default column value is inserted instead of `NULL`.
)", 0) \
    DECLARE(Bool, describe_extend_object_types, false, R"(
Deduce concrete type of columns of type Object in DESCRIBE query
)", 0) \
    DECLARE(Bool, describe_include_subcolumns, false, R"(
Enables describing subcolumns for a [DESCRIBE](../../sql-reference/statements/describe-table.md) query. For example, members of a [Tuple](../../sql-reference/data-types/tuple.md) or subcolumns of a [Map](../../sql-reference/data-types/map.md/#map-subcolumns), [Nullable](../../sql-reference/data-types/nullable.md/#finding-null) or an [Array](../../sql-reference/data-types/array.md/#array-size) data type.

Possible values:

- 0 — Subcolumns are not included in `DESCRIBE` queries.
- 1 — Subcolumns are included in `DESCRIBE` queries.

**Example**

See an example for the [DESCRIBE](../../sql-reference/statements/describe-table.md) statement.
)", 0) \
    DECLARE(Bool, describe_include_virtual_columns, false, R"(
If true, virtual columns of table will be included into result of DESCRIBE query
)", 0) \
    DECLARE(Bool, describe_compact_output, false, R"(
If true, include only column names and types into result of DESCRIBE query
)", 0) \
    DECLARE(Bool, apply_mutations_on_fly, false, R"(
If true, mutations (UPDATEs and DELETEs) which are not materialized in data part will be applied on SELECTs. Only available in ClickHouse Cloud.
)", 0) \
    DECLARE(Bool, mutations_execute_nondeterministic_on_initiator, false, R"(
If true constant nondeterministic functions (e.g. function `now()`) are executed on initiator and replaced to literals in `UPDATE` and `DELETE` queries. It helps to keep data in sync on replicas while executing mutations with constant nondeterministic functions. Default value: `false`.
)", 0) \
    DECLARE(Bool, mutations_execute_subqueries_on_initiator, false, R"(
If true scalar subqueries are executed on initiator and replaced to literals in `UPDATE` and `DELETE` queries. Default value: `false`.
)", 0) \
    DECLARE(UInt64, mutations_max_literal_size_to_replace, 16384, R"(
The maximum size of serialized literal in bytes to replace in `UPDATE` and `DELETE` queries. Takes effect only if at least one the two settings above is enabled. Default value: 16384 (16 KiB).
)", 0) \
    \
    DECLARE(Float, create_replicated_merge_tree_fault_injection_probability, 0.0f, R"(
The probability of a fault injection during table creation after creating metadata in ZooKeeper
)", 0) \
    \
    DECLARE(Bool, use_query_cache, false, R"(
If turned on, `SELECT` queries may utilize the [query cache](../query-cache.md). Parameters [enable_reads_from_query_cache](#enable-reads-from-query-cache)
and [enable_writes_to_query_cache](#enable-writes-to-query-cache) control in more detail how the cache is used.

Possible values:

- 0 - Disabled
- 1 - Enabled
)", 0) \
    DECLARE(Bool, enable_writes_to_query_cache, true, R"(
If turned on, results of `SELECT` queries are stored in the [query cache](../query-cache.md).

Possible values:

- 0 - Disabled
- 1 - Enabled
)", 0) \
    DECLARE(Bool, enable_reads_from_query_cache, true, R"(
If turned on, results of `SELECT` queries are retrieved from the [query cache](../query-cache.md).

Possible values:

- 0 - Disabled
- 1 - Enabled
)", 0) \
    DECLARE(QueryCacheNondeterministicFunctionHandling, query_cache_nondeterministic_function_handling, QueryCacheNondeterministicFunctionHandling::Throw, R"(
Controls how the [query cache](../query-cache.md) handles `SELECT` queries with non-deterministic functions like `rand()` or `now()`.

Possible values:

- `'throw'` - Throw an exception and don't cache the query result.
- `'save'` - Cache the query result.
- `'ignore'` - Don't cache the query result and don't throw an exception.
)", 0) \
    DECLARE(QueryCacheSystemTableHandling, query_cache_system_table_handling, QueryCacheSystemTableHandling::Throw, R"(
Controls how the [query cache](../query-cache.md) handles `SELECT` queries against system tables, i.e. tables in databases `system.*` and `information_schema.*`.

Possible values:

- `'throw'` - Throw an exception and don't cache the query result.
- `'save'` - Cache the query result.
- `'ignore'` - Don't cache the query result and don't throw an exception.
)", 0) \
    DECLARE(UInt64, query_cache_max_size_in_bytes, 0, R"(
The maximum amount of memory (in bytes) the current user may allocate in the [query cache](../query-cache.md). 0 means unlimited.

Possible values:

- Positive integer >= 0.
)", 0) \
    DECLARE(UInt64, query_cache_max_entries, 0, R"(
The maximum number of query results the current user may store in the [query cache](../query-cache.md). 0 means unlimited.

Possible values:

- Positive integer >= 0.
)", 0) \
    DECLARE(UInt64, query_cache_min_query_runs, 0, R"(
Minimum number of times a `SELECT` query must run before its result is stored in the [query cache](../query-cache.md).

Possible values:

- Positive integer >= 0.
)", 0) \
    DECLARE(Milliseconds, query_cache_min_query_duration, 0, R"(
Minimum duration in milliseconds a query needs to run for its result to be stored in the [query cache](../query-cache.md).

Possible values:

- Positive integer >= 0.
)", 0) \
    DECLARE(Bool, query_cache_compress_entries, true, R"(
Compress entries in the [query cache](../query-cache.md). Lessens the memory consumption of the query cache at the cost of slower inserts into / reads from it.

Possible values:

- 0 - Disabled
- 1 - Enabled
)", 0) \
    DECLARE(Bool, query_cache_squash_partial_results, true, R"(
Squash partial result blocks to blocks of size [max_block_size](#setting-max_block_size). Reduces performance of inserts into the [query cache](../query-cache.md) but improves the compressability of cache entries (see [query_cache_compress-entries](#query-cache-compress-entries)).

Possible values:

- 0 - Disabled
- 1 - Enabled
)", 0) \
    DECLARE(Seconds, query_cache_ttl, 60, R"(
After this time in seconds entries in the [query cache](../query-cache.md) become stale.

Possible values:

- Positive integer >= 0.
)", 0) \
    DECLARE(Bool, query_cache_share_between_users, false, R"(
If turned on, the result of `SELECT` queries cached in the [query cache](../query-cache.md) can be read by other users.
It is not recommended to enable this setting due to security reasons.

Possible values:

- 0 - Disabled
- 1 - Enabled
)", 0) \
    DECLARE(String, query_cache_tag, "", R"(
A string which acts as a label for [query cache](../query-cache.md) entries.
The same queries with different tags are considered different by the query cache.

Possible values:

- Any string
)", 0) \
    DECLARE(Bool, enable_sharing_sets_for_mutations, true, R"(
Allow sharing set objects build for IN subqueries between different tasks of the same mutation. This reduces memory usage and CPU consumption
)", 0) \
    \
    DECLARE(Bool, optimize_rewrite_sum_if_to_count_if, true, R"(
Rewrite sumIf() and sum(if()) function countIf() function when logically equivalent
)", 0) \
    DECLARE(Bool, optimize_rewrite_aggregate_function_with_if, true, R"(
Rewrite aggregate functions with if expression as argument when logically equivalent.
For example, `avg(if(cond, col, null))` can be rewritten to `avgOrNullIf(cond, col)`. It may improve performance.

:::note
Supported only with experimental analyzer (`enable_analyzer = 1`).
:::
)", 0) \
    DECLARE(Bool, optimize_rewrite_array_exists_to_has, false, R"(
Rewrite arrayExists() functions to has() when logically equivalent. For example, arrayExists(x -> x = 1, arr) can be rewritten to has(arr, 1)
)", 0) \
    DECLARE(UInt64, insert_shard_id, 0, R"(
If not `0`, specifies the shard of [Distributed](../../engines/table-engines/special/distributed.md/#distributed) table into which the data will be inserted synchronously.

If `insert_shard_id` value is incorrect, the server will throw an exception.

To get the number of shards on `requested_cluster`, you can check server config or use this query:

``` sql
SELECT uniq(shard_num) FROM system.clusters WHERE cluster = 'requested_cluster';
```

Possible values:

- 0 — Disabled.
- Any number from `1` to `shards_num` of corresponding [Distributed](../../engines/table-engines/special/distributed.md/#distributed) table.

**Example**

Query:

```sql
CREATE TABLE x AS system.numbers ENGINE = MergeTree ORDER BY number;
CREATE TABLE x_dist AS x ENGINE = Distributed('test_cluster_two_shards_localhost', currentDatabase(), x);
INSERT INTO x_dist SELECT * FROM numbers(5) SETTINGS insert_shard_id = 1;
SELECT * FROM x_dist ORDER BY number ASC;
```

Result:

``` text
┌─number─┐
│      0 │
│      0 │
│      1 │
│      1 │
│      2 │
│      2 │
│      3 │
│      3 │
│      4 │
│      4 │
└────────┘
```
)", 0) \
    \
    DECLARE(Bool, collect_hash_table_stats_during_aggregation, true, R"(
Enable collecting hash table statistics to optimize memory allocation
)", 0) \
    DECLARE(UInt64, max_size_to_preallocate_for_aggregation, 100'000'000, R"(
For how many elements it is allowed to preallocate space in all hash tables in total before aggregation
)", 0) \
    \
    DECLARE(Bool, collect_hash_table_stats_during_joins, true, R"(
Enable collecting hash table statistics to optimize memory allocation
)", 0) \
    DECLARE(UInt64, max_size_to_preallocate_for_joins, 100'000'000, R"(
For how many elements it is allowed to preallocate space in all hash tables in total before join
)", 0) \
    \
    DECLARE(Bool, kafka_disable_num_consumers_limit, false, R"(
Disable limit on kafka_num_consumers that depends on the number of available CPU cores.
)", 0) \
    DECLARE(Bool, allow_experimental_kafka_offsets_storage_in_keeper, false, R"(
Allow experimental feature to store Kafka related offsets in ClickHouse Keeper. When enabled a ClickHouse Keeper path and replica name can be specified to the Kafka table engine. As a result instead of the regular Kafka engine, a new type of storage engine will be used that stores the committed offsets primarily in ClickHouse Keeper
)", 0) \
    DECLARE(Bool, enable_software_prefetch_in_aggregation, true, R"(
Enable use of software prefetch in aggregation
)", 0) \
    DECLARE(Bool, allow_aggregate_partitions_independently, false, R"(
Enable independent aggregation of partitions on separate threads when partition key suits group by key. Beneficial when number of partitions close to number of cores and partitions have roughly the same size
)", 0) \
    DECLARE(Bool, force_aggregate_partitions_independently, false, R"(
Force the use of optimization when it is applicable, but heuristics decided not to use it
)", 0) \
    DECLARE(UInt64, max_number_of_partitions_for_independent_aggregation, 128, R"(
Maximal number of partitions in table to apply optimization
)", 0) \
    DECLARE(Float, min_hit_rate_to_use_consecutive_keys_optimization, 0.5, R"(
Minimal hit rate of a cache which is used for consecutive keys optimization in aggregation to keep it enabled
)", 0) \
    \
    DECLARE(Bool, engine_file_empty_if_not_exists, false, R"(
Allows to select data from a file engine table without file.

Possible values:
- 0 — `SELECT` throws exception.
- 1 — `SELECT` returns empty result.
)", 0) \
    DECLARE(Bool, engine_file_truncate_on_insert, false, R"(
Enables or disables truncate before insert in [File](../../engines/table-engines/special/file.md) engine tables.

Possible values:
- 0 — `INSERT` query appends new data to the end of the file.
- 1 — `INSERT` query replaces existing content of the file with the new data.
)", 0) \
    DECLARE(Bool, engine_file_allow_create_multiple_files, false, R"(
Enables or disables creating a new file on each insert in file engine tables if the format has the suffix (`JSON`, `ORC`, `Parquet`, etc.). If enabled, on each insert a new file will be created with a name following this pattern:

`data.Parquet` -> `data.1.Parquet` -> `data.2.Parquet`, etc.

Possible values:
- 0 — `INSERT` query appends new data to the end of the file.
- 1 — `INSERT` query creates a new file.
)", 0) \
    DECLARE(Bool, engine_file_skip_empty_files, false, R"(
Enables or disables skipping empty files in [File](../../engines/table-engines/special/file.md) engine tables.

Possible values:
- 0 — `SELECT` throws an exception if empty file is not compatible with requested format.
- 1 — `SELECT` returns empty result for empty file.
)", 0) \
    DECLARE(Bool, engine_url_skip_empty_files, false, R"(
Enables or disables skipping empty files in [URL](../../engines/table-engines/special/url.md) engine tables.

Possible values:
- 0 — `SELECT` throws an exception if empty file is not compatible with requested format.
- 1 — `SELECT` returns empty result for empty file.
)", 0) \
    DECLARE(Bool, enable_url_encoding, true, R"(
Allows to enable/disable decoding/encoding path in uri in [URL](../../engines/table-engines/special/url.md) engine tables.

Enabled by default.
)", 0) \
    DECLARE(UInt64, database_replicated_initial_query_timeout_sec, 300, R"(
Sets how long initial DDL query should wait for Replicated database to process previous DDL queue entries in seconds.

Possible values:

- Positive integer.
- 0 — Unlimited.
)", 0) \
    DECLARE(Bool, database_replicated_enforce_synchronous_settings, false, R"(
Enforces synchronous waiting for some queries (see also database_atomic_wait_for_drop_and_detach_synchronously, mutation_sync, alter_sync). Not recommended to enable these settings.
)", 0) \
    DECLARE(UInt64, max_distributed_depth, 5, R"(
Limits the maximum depth of recursive queries for [Distributed](../../engines/table-engines/special/distributed.md) tables.

If the value is exceeded, the server throws an exception.

Possible values:

- Positive integer.
- 0 — Unlimited depth.
)", 0) \
    DECLARE(Bool, database_replicated_always_detach_permanently, false, R"(
Execute DETACH TABLE as DETACH TABLE PERMANENTLY if database engine is Replicated
)", 0) \
    DECLARE(Bool, database_replicated_allow_only_replicated_engine, false, R"(
Allow to create only Replicated tables in database with engine Replicated
)", 0) \
    DECLARE(UInt64, database_replicated_allow_replicated_engine_arguments, 0, R"(
0 - Don't allow to explicitly specify ZooKeeper path and replica name for *MergeTree tables in Replicated databases. 1 - Allow. 2 - Allow, but ignore the specified path and use default one instead. 3 - Allow and don't log a warning.
)", 0) \
    DECLARE(UInt64, database_replicated_allow_explicit_uuid, 0, R"(
0 - Don't allow to explicitly specify UUIDs for tables in Replicated databases. 1 - Allow. 2 - Allow, but ignore the specified UUID and generate a random one instead.
)", 0) \
    DECLARE(Bool, database_replicated_allow_heavy_create, false, R"(
Allow long-running DDL queries (CREATE AS SELECT and POPULATE) in Replicated database engine. Note that it can block DDL queue for a long time.
)", 0) \
    DECLARE(Bool, cloud_mode, false, R"(
Cloud mode
)", 0) \
    DECLARE(UInt64, cloud_mode_engine, 1, R"(
The engine family allowed in Cloud. 0 - allow everything, 1 - rewrite DDLs to use *ReplicatedMergeTree, 2 - rewrite DDLs to use SharedMergeTree. UInt64 to minimize public part
)", 0) \
    DECLARE(UInt64, cloud_mode_database_engine, 1, R"(
The database engine allowed in Cloud. 1 - rewrite DDLs to use Replicated database, 2 - rewrite DDLs to use Shared database
)", 0) \
    DECLARE(DistributedDDLOutputMode, distributed_ddl_output_mode, DistributedDDLOutputMode::THROW, R"(
Sets format of distributed DDL query result.

Possible values:

- `throw` — Returns result set with query execution status for all hosts where query is finished. If query has failed on some hosts, then it will rethrow the first exception. If query is not finished yet on some hosts and [distributed_ddl_task_timeout](#distributed_ddl_task_timeout) exceeded, then it throws `TIMEOUT_EXCEEDED` exception.
- `none` — Is similar to throw, but distributed DDL query returns no result set.
- `null_status_on_timeout` — Returns `NULL` as execution status in some rows of result set instead of throwing `TIMEOUT_EXCEEDED` if query is not finished on the corresponding hosts.
- `never_throw` — Do not throw `TIMEOUT_EXCEEDED` and do not rethrow exceptions if query has failed on some hosts.
- `none_only_active` - similar to `none`, but doesn't wait for inactive replicas of the `Replicated` database. Note: with this mode it's impossible to figure out that the query was not executed on some replica and will be executed in background.
- `null_status_on_timeout_only_active` — similar to `null_status_on_timeout`, but doesn't wait for inactive replicas of the `Replicated` database
- `throw_only_active` — similar to `throw`, but doesn't wait for inactive replicas of the `Replicated` database

Cloud default value: `none`.
)", 0) \
    DECLARE(UInt64, distributed_ddl_entry_format_version, 5, R"(
Compatibility version of distributed DDL (ON CLUSTER) queries
)", 0) \
    \
    DECLARE(UInt64, external_storage_max_read_rows, 0, R"(
Limit maximum number of rows when table with external engine should flush history data. Now supported only for MySQL table engine, database engine, dictionary and MaterializedMySQL. If equal to 0, this setting is disabled
)", 0) \
    DECLARE(UInt64, external_storage_max_read_bytes, 0, R"(
Limit maximum number of bytes when table with external engine should flush history data. Now supported only for MySQL table engine, database engine, dictionary and MaterializedMySQL. If equal to 0, this setting is disabled
)", 0)  \
    DECLARE(UInt64, external_storage_connect_timeout_sec, DBMS_DEFAULT_CONNECT_TIMEOUT_SEC, R"(
Connect timeout in seconds. Now supported only for MySQL
)", 0)  \
    DECLARE(UInt64, external_storage_rw_timeout_sec, DBMS_DEFAULT_RECEIVE_TIMEOUT_SEC, R"(
Read/write timeout in seconds. Now supported only for MySQL
)", 0)  \
    \
    DECLARE(SetOperationMode, union_default_mode, SetOperationMode::Unspecified, R"(
Sets a mode for combining `SELECT` query results. The setting is only used when shared with [UNION](../../sql-reference/statements/select/union.md) without explicitly specifying the `UNION ALL` or `UNION DISTINCT`.

Possible values:

- `'DISTINCT'` — ClickHouse outputs rows as a result of combining queries removing duplicate rows.
- `'ALL'` — ClickHouse outputs all rows as a result of combining queries including duplicate rows.
- `''` — ClickHouse generates an exception when used with `UNION`.

See examples in [UNION](../../sql-reference/statements/select/union.md).
)", 0) \
    DECLARE(SetOperationMode, intersect_default_mode, SetOperationMode::ALL, R"(
Set default mode in INTERSECT query. Possible values: empty string, 'ALL', 'DISTINCT'. If empty, query without mode will throw exception.
)", 0) \
    DECLARE(SetOperationMode, except_default_mode, SetOperationMode::ALL, R"(
Set default mode in EXCEPT query. Possible values: empty string, 'ALL', 'DISTINCT'. If empty, query without mode will throw exception.
)", 0) \
    DECLARE(Bool, optimize_aggregators_of_group_by_keys, true, R"(
Eliminates min/max/any/anyLast aggregators of GROUP BY keys in SELECT section
)", 0) \
    DECLARE(Bool, optimize_injective_functions_in_group_by, true, R"(
Replaces injective functions by it's arguments in GROUP BY section
)", 0) \
    DECLARE(Bool, optimize_group_by_function_keys, true, R"(
Eliminates functions of other keys in GROUP BY section
)", 0) \
    DECLARE(Bool, optimize_group_by_constant_keys, true, R"(
Optimize GROUP BY when all keys in block are constant
)", 0) \
    DECLARE(Bool, legacy_column_name_of_tuple_literal, false, R"(
List all names of element of large tuple literals in their column names instead of hash. This settings exists only for compatibility reasons. It makes sense to set to 'true', while doing rolling update of cluster from version lower than 21.7 to higher.
)", 0) \
    DECLARE(Bool, enable_named_columns_in_function_tuple, true, R"(
Generate named tuples in function tuple() when all names are unique and can be treated as unquoted identifiers.
Beware that this setting might currently result in broken queries. It's not recommended to use in production
)", 0) \
    \
    DECLARE(Bool, query_plan_enable_optimizations, true, R"(
Toggles query optimization at the query plan level.

:::note
This is an expert-level setting which should only be used for debugging by developers. The setting may change in future in backward-incompatible ways or be removed.
:::

Possible values:

- 0 - Disable all optimizations at the query plan level
- 1 - Enable optimizations at the query plan level (but individual optimizations may still be disabled via their individual settings)
)", 0) \
    DECLARE(UInt64, query_plan_max_optimizations_to_apply, 10000, R"(
Limits the total number of optimizations applied to query plan, see setting [query_plan_enable_optimizations](#query_plan_enable_optimizations).
Useful to avoid long optimization times for complex queries.
If the actual number of optimizations exceeds this setting, an exception is thrown.

:::note
This is an expert-level setting which should only be used for debugging by developers. The setting may change in future in backward-incompatible ways or be removed.
:::
)", 0) \
    DECLARE(Bool, query_plan_lift_up_array_join, true, R"(
Toggles a query-plan-level optimization which moves ARRAY JOINs up in the execution plan.
Only takes effect if setting [query_plan_enable_optimizations](#query_plan_enable_optimizations) is 1.

:::note
This is an expert-level setting which should only be used for debugging by developers. The setting may change in future in backward-incompatible ways or be removed.
:::

Possible values:

- 0 - Disable
- 1 - Enable
)", 0) \
    DECLARE(Bool, query_plan_push_down_limit, true, R"(
Toggles a query-plan-level optimization which moves LIMITs down in the execution plan.
Only takes effect if setting [query_plan_enable_optimizations](#query_plan_enable_optimizations) is 1.

:::note
This is an expert-level setting which should only be used for debugging by developers. The setting may change in future in backward-incompatible ways or be removed.
:::

Possible values:

- 0 - Disable
- 1 - Enable
)", 0) \
    DECLARE(Bool, query_plan_split_filter, true, R"(
:::note
This is an expert-level setting which should only be used for debugging by developers. The setting may change in future in backward-incompatible ways or be removed.
:::

Toggles a query-plan-level optimization which splits filters into expressions.
Only takes effect if setting [query_plan_enable_optimizations](#query_plan_enable_optimizations) is 1.

Possible values:

- 0 - Disable
- 1 - Enable
)", 0) \
    DECLARE(Bool, query_plan_merge_expressions, true, R"(
Toggles a query-plan-level optimization which merges consecutive filters.
Only takes effect if setting [query_plan_enable_optimizations](#query_plan_enable_optimizations) is 1.

:::note
This is an expert-level setting which should only be used for debugging by developers. The setting may change in future in backward-incompatible ways or be removed.
:::

Possible values:

- 0 - Disable
- 1 - Enable
)", 0) \
    DECLARE(Bool, query_plan_merge_filters, false, R"(
Allow to merge filters in the query plan
)", 0) \
    DECLARE(Bool, query_plan_filter_push_down, true, R"(
Toggles a query-plan-level optimization which moves filters down in the execution plan.
Only takes effect if setting [query_plan_enable_optimizations](#query_plan_enable_optimizations) is 1.

:::note
This is an expert-level setting which should only be used for debugging by developers. The setting may change in future in backward-incompatible ways or be removed.
:::

Possible values:

- 0 - Disable
- 1 - Enable
)", 0) \
    DECLARE(Bool, query_plan_convert_outer_join_to_inner_join, true, R"(
Allow to convert OUTER JOIN to INNER JOIN if filter after JOIN always filters default values
)", 0) \
    DECLARE(Bool, query_plan_optimize_prewhere, true, R"(
Allow to push down filter to PREWHERE expression for supported storages
)", 0) \
    DECLARE(Bool, query_plan_execute_functions_after_sorting, true, R"(
Toggles a query-plan-level optimization which moves expressions after sorting steps.
Only takes effect if setting [query_plan_enable_optimizations](#query_plan_enable_optimizations) is 1.

:::note
This is an expert-level setting which should only be used for debugging by developers. The setting may change in future in backward-incompatible ways or be removed.
:::

Possible values:

- 0 - Disable
- 1 - Enable
)", 0) \
    DECLARE(Bool, query_plan_reuse_storage_ordering_for_window_functions, true, R"(
Toggles a query-plan-level optimization which uses storage sorting when sorting for window functions.
Only takes effect if setting [query_plan_enable_optimizations](#query_plan_enable_optimizations) is 1.

:::note
This is an expert-level setting which should only be used for debugging by developers. The setting may change in future in backward-incompatible ways or be removed.
:::

Possible values:

- 0 - Disable
- 1 - Enable
)", 0) \
    DECLARE(Bool, query_plan_lift_up_union, true, R"(
Toggles a query-plan-level optimization which moves larger subtrees of the query plan into union to enable further optimizations.
Only takes effect if setting [query_plan_enable_optimizations](#query_plan_enable_optimizations) is 1.

:::note
This is an expert-level setting which should only be used for debugging by developers. The setting may change in future in backward-incompatible ways or be removed.
:::

Possible values:

- 0 - Disable
- 1 - Enable
)", 0) \
    DECLARE(Bool, query_plan_read_in_order, true, R"(
Toggles the read in-order optimization query-plan-level optimization.
Only takes effect if setting [query_plan_enable_optimizations](#query_plan_enable_optimizations) is 1.

:::note
This is an expert-level setting which should only be used for debugging by developers. The setting may change in future in backward-incompatible ways or be removed.
:::

Possible values:

- 0 - Disable
- 1 - Enable
)", 0) \
    DECLARE(Bool, query_plan_aggregation_in_order, true, R"(
Toggles the aggregation in-order query-plan-level optimization.
Only takes effect if setting [query_plan_enable_optimizations](#query_plan_enable_optimizations) is 1.

:::note
This is an expert-level setting which should only be used for debugging by developers. The setting may change in future in backward-incompatible ways or be removed.
:::

Possible values:

- 0 - Disable
- 1 - Enable
)", 0) \
    DECLARE(Bool, query_plan_remove_redundant_sorting, true, R"(
Toggles a query-plan-level optimization which removes redundant sorting steps, e.g. in subqueries.
Only takes effect if setting [query_plan_enable_optimizations](#query_plan_enable_optimizations) is 1.

:::note
This is an expert-level setting which should only be used for debugging by developers. The setting may change in future in backward-incompatible ways or be removed.
:::

Possible values:

- 0 - Disable
- 1 - Enable
)", 0) \
    DECLARE(Bool, query_plan_remove_redundant_distinct, true, R"(
Toggles a query-plan-level optimization which removes redundant DISTINCT steps.
Only takes effect if setting [query_plan_enable_optimizations](#query_plan_enable_optimizations) is 1.

:::note
This is an expert-level setting which should only be used for debugging by developers. The setting may change in future in backward-incompatible ways or be removed.
:::

Possible values:

- 0 - Disable
- 1 - Enable
)", 0) \
    DECLARE(Bool, query_plan_enable_multithreading_after_window_functions, true, R"(
Enable multithreading after evaluating window functions to allow parallel stream processing
)", 0) \
    DECLARE(UInt64, regexp_max_matches_per_row, 1000, R"(
Sets the maximum number of matches for a single regular expression per row. Use it to protect against memory overload when using greedy regular expression in the [extractAllGroupsHorizontal](../../sql-reference/functions/string-search-functions.md/#extractallgroups-horizontal) function.

Possible values:

- Positive integer.
)", 0) \
    \
    DECLARE(UInt64, limit, 0, R"(
Sets the maximum number of rows to get from the query result. It adjusts the value set by the [LIMIT](../../sql-reference/statements/select/limit.md/#limit-clause) clause, so that the limit, specified in the query, cannot exceed the limit, set by this setting.

Possible values:

- 0 — The number of rows is not limited.
- Positive integer.
)", 0) \
    DECLARE(UInt64, offset, 0, R"(
Sets the number of rows to skip before starting to return rows from the query. It adjusts the offset set by the [OFFSET](../../sql-reference/statements/select/offset.md/#offset-fetch) clause, so that these two values are summarized.

Possible values:

- 0 — No rows are skipped .
- Positive integer.

**Example**

Input table:

``` sql
CREATE TABLE test (i UInt64) ENGINE = MergeTree() ORDER BY i;
INSERT INTO test SELECT number FROM numbers(500);
```

Query:

``` sql
SET limit = 5;
SET offset = 7;
SELECT * FROM test LIMIT 10 OFFSET 100;
```
Result:

``` text
┌───i─┐
│ 107 │
│ 108 │
│ 109 │
└─────┘
```
)", 0) \
    \
    DECLARE(UInt64, function_range_max_elements_in_block, 500000000, R"(
Sets the safety threshold for data volume generated by function [range](../../sql-reference/functions/array-functions.md/#range). Defines the maximum number of values generated by function per block of data (sum of array sizes for every row in a block).

Possible values:

- Positive integer.

**See Also**

- [max_block_size](#setting-max_block_size)
- [min_insert_block_size_rows](#min-insert-block-size-rows)
)", 0) \
    DECLARE(UInt64, function_sleep_max_microseconds_per_block, 3000000, R"(
Maximum number of microseconds the function `sleep` is allowed to sleep for each block. If a user called it with a larger value, it throws an exception. It is a safety threshold.
)", 0) \
    DECLARE(UInt64, function_visible_width_behavior, 1, R"(
The version of `visibleWidth` behavior. 0 - only count the number of code points; 1 - correctly count zero-width and combining characters, count full-width characters as two, estimate the tab width, count delete characters.
)", 0) \
    DECLARE(ShortCircuitFunctionEvaluation, short_circuit_function_evaluation, ShortCircuitFunctionEvaluation::ENABLE, R"(
Allows calculating the [if](../../sql-reference/functions/conditional-functions.md/#if), [multiIf](../../sql-reference/functions/conditional-functions.md/#multiif), [and](../../sql-reference/functions/logical-functions.md/#logical-and-function), and [or](../../sql-reference/functions/logical-functions.md/#logical-or-function) functions according to a [short scheme](https://en.wikipedia.org/wiki/Short-circuit_evaluation). This helps optimize the execution of complex expressions in these functions and prevent possible exceptions (such as division by zero when it is not expected).

Possible values:

- `enable` — Enables short-circuit function evaluation for functions that are suitable for it (can throw an exception or computationally heavy).
- `force_enable` — Enables short-circuit function evaluation for all functions.
- `disable` — Disables short-circuit function evaluation.
)", 0) \
    \
    DECLARE(LocalFSReadMethod, storage_file_read_method, LocalFSReadMethod::pread, R"(
Method of reading data from storage file, one of: `read`, `pread`, `mmap`. The mmap method does not apply to clickhouse-server (it's intended for clickhouse-local).
)", 0) \
    DECLARE(String, local_filesystem_read_method, "pread_threadpool", R"(
Method of reading data from local filesystem, one of: read, pread, mmap, io_uring, pread_threadpool. The 'io_uring' method is experimental and does not work for Log, TinyLog, StripeLog, File, Set and Join, and other tables with append-able files in presence of concurrent reads and writes.
)", 0) \
    DECLARE(String, remote_filesystem_read_method, "threadpool", R"(
Method of reading data from remote filesystem, one of: read, threadpool.
)", 0) \
    DECLARE(Bool, local_filesystem_read_prefetch, false, R"(
Should use prefetching when reading data from local filesystem.
)", 0) \
    DECLARE(Bool, remote_filesystem_read_prefetch, true, R"(
Should use prefetching when reading data from remote filesystem.
)", 0) \
    DECLARE(Int64, read_priority, 0, R"(
Priority to read data from local filesystem or remote filesystem. Only supported for 'pread_threadpool' method for local filesystem and for `threadpool` method for remote filesystem.
)", 0) \
    DECLARE(UInt64, merge_tree_min_rows_for_concurrent_read_for_remote_filesystem, 0, R"(
The minimum number of lines to read from one file before the [MergeTree](../../engines/table-engines/mergetree-family/mergetree.md) engine can parallelize reading, when reading from remote filesystem. We do not recommend using this setting.

Possible values:

- Positive integer.
)", 0) \
    DECLARE(UInt64, merge_tree_min_bytes_for_concurrent_read_for_remote_filesystem, 0, R"(
The minimum number of bytes to read from one file before [MergeTree](../../engines/table-engines/mergetree-family/mergetree.md) engine can parallelize reading, when reading from remote filesystem. We do not recommend using this setting.

Possible values:

- Positive integer.
)", 0) \
    DECLARE(UInt64, remote_read_min_bytes_for_seek, 4 * DBMS_DEFAULT_BUFFER_SIZE, R"(
Min bytes required for remote read (url, s3) to do seek, instead of read with ignore.
)", 0) \
    DECLARE(UInt64, merge_tree_min_bytes_per_task_for_remote_reading, 2 * DBMS_DEFAULT_BUFFER_SIZE, R"(
Min bytes to read per task.
)", 0) ALIAS(filesystem_prefetch_min_bytes_for_single_read_task) \
    DECLARE(Bool, merge_tree_use_const_size_tasks_for_remote_reading, true, R"(
Whether to use constant size tasks for reading from a remote table.
)", 0) \
    DECLARE(Bool, merge_tree_determine_task_size_by_prewhere_columns, true, R"(
Whether to use only prewhere columns size to determine reading task size.
)", 0) \
    DECLARE(UInt64, merge_tree_min_read_task_size, 8, R"(
Hard lower limit on the task size (even when the number of granules is low and the number of available threads is high we won't allocate smaller tasks
)", 0) \
    DECLARE(UInt64, merge_tree_compact_parts_min_granules_to_multibuffer_read, 16, R"(
Only available in ClickHouse Cloud. Number of granules in stripe of compact part of MergeTree tables to use multibuffer reader, which supports parallel reading and prefetch. In case of reading from remote fs using of multibuffer reader increases number of read request.
)", 0) \
    \
    DECLARE(Bool, async_insert, false, R"(
If true, data from INSERT query is stored in queue and later flushed to table in background. If wait_for_async_insert is false, INSERT query is processed almost instantly, otherwise client will wait until data will be flushed to table
)", 0) \
    DECLARE(Bool, wait_for_async_insert, true, R"(
If true wait for processing of asynchronous insertion
)", 0) \
    DECLARE(Seconds, wait_for_async_insert_timeout, DBMS_DEFAULT_LOCK_ACQUIRE_TIMEOUT_SEC, R"(
Timeout for waiting for processing asynchronous insertion
)", 0) \
    DECLARE(UInt64, async_insert_max_data_size, 10485760, R"(
Maximum size in bytes of unparsed data collected per query before being inserted
)", 0) \
    DECLARE(UInt64, async_insert_max_query_number, 450, R"(
Maximum number of insert queries before being inserted
)", 0) \
    DECLARE(Milliseconds, async_insert_poll_timeout_ms, 10, R"(
Timeout for polling data from asynchronous insert queue
)", 0) \
    DECLARE(Bool, async_insert_use_adaptive_busy_timeout, true, R"(
If it is set to true, use adaptive busy timeout for asynchronous inserts
)", 0) \
    DECLARE(Milliseconds, async_insert_busy_timeout_min_ms, 50, R"(
If auto-adjusting is enabled through async_insert_use_adaptive_busy_timeout, minimum time to wait before dumping collected data per query since the first data appeared. It also serves as the initial value for the adaptive algorithm
)", 0) \
    DECLARE(Milliseconds, async_insert_busy_timeout_max_ms, 200, R"(
Maximum time to wait before dumping collected data per query since the first data appeared.
)", 0) ALIAS(async_insert_busy_timeout_ms) \
    DECLARE(Double, async_insert_busy_timeout_increase_rate, 0.2, R"(
The exponential growth rate at which the adaptive asynchronous insert timeout increases
)", 0) \
    DECLARE(Double, async_insert_busy_timeout_decrease_rate, 0.2, R"(
The exponential growth rate at which the adaptive asynchronous insert timeout decreases
)", 0) \
    \
    DECLARE(UInt64, remote_fs_read_max_backoff_ms, 10000, R"(
Max wait time when trying to read data for remote disk
)", 0) \
    DECLARE(UInt64, remote_fs_read_backoff_max_tries, 5, R"(
Max attempts to read with backoff
)", 0) \
    DECLARE(Bool, enable_filesystem_cache, true, R"(
Use cache for remote filesystem. This setting does not turn on/off cache for disks (must be done via disk config), but allows to bypass cache for some queries if intended
)", 0) \
    DECLARE(String, filesystem_cache_name, "", R"(
Filesystem cache name to use for stateless table engines or data lakes
)", 0) \
    DECLARE(Bool, enable_filesystem_cache_on_write_operations, false, R"(
Write into cache on write operations. To actually work this setting requires be added to disk config too
)", 0) \
    DECLARE(Bool, enable_filesystem_cache_log, false, R"(
Allows to record the filesystem caching log for each query
)", 0) \
    DECLARE(Bool, read_from_filesystem_cache_if_exists_otherwise_bypass_cache, false, R"(
Allow to use the filesystem cache in passive mode - benefit from the existing cache entries, but don't put more entries into the cache. If you set this setting for heavy ad-hoc queries and leave it disabled for short real-time queries, this will allows to avoid cache threshing by too heavy queries and to improve the overall system efficiency.
)", 0) \
    DECLARE(Bool, skip_download_if_exceeds_query_cache, true, R"(
Skip download from remote filesystem if exceeds query cache size
)", 0) \
    DECLARE(UInt64, filesystem_cache_max_download_size, (128UL * 1024 * 1024 * 1024), R"(
Max remote filesystem cache size that can be downloaded by a single query
)", 0) \
    DECLARE(Bool, throw_on_error_from_cache_on_write_operations, false, R"(
Ignore error from cache when caching on write operations (INSERT, merges)
)", 0) \
    DECLARE(UInt64, filesystem_cache_segments_batch_size, 20, R"(
Limit on size of a single batch of file segments that a read buffer can request from cache. Too low value will lead to excessive requests to cache, too large may slow down eviction from cache
)", 0) \
    DECLARE(UInt64, filesystem_cache_reserve_space_wait_lock_timeout_milliseconds, 1000, R"(
Wait time to lock cache for space reservation in filesystem cache
)", 0) \
    DECLARE(UInt64, temporary_data_in_cache_reserve_space_wait_lock_timeout_milliseconds, (10 * 60 * 1000), R"(
Wait time to lock cache for space reservation for temporary data in filesystem cache
)", 0) \
    \
    DECLARE(Bool, use_page_cache_for_disks_without_file_cache, false, R"(
Use userspace page cache for remote disks that don't have filesystem cache enabled.
)", 0) \
    DECLARE(Bool, read_from_page_cache_if_exists_otherwise_bypass_cache, false, R"(
Use userspace page cache in passive mode, similar to read_from_filesystem_cache_if_exists_otherwise_bypass_cache.
)", 0) \
    DECLARE(Bool, page_cache_inject_eviction, false, R"(
Userspace page cache will sometimes invalidate some pages at random. Intended for testing.
)", 0) \
    \
    DECLARE(Bool, load_marks_asynchronously, false, R"(
Load MergeTree marks asynchronously
)", 0) \
    DECLARE(Bool, enable_filesystem_read_prefetches_log, false, R"(
Log to system.filesystem prefetch_log during query. Should be used only for testing or debugging, not recommended to be turned on by default
)", 0) \
    DECLARE(Bool, allow_prefetched_read_pool_for_remote_filesystem, true, R"(
Prefer prefetched threadpool if all parts are on remote filesystem
)", 0) \
    DECLARE(Bool, allow_prefetched_read_pool_for_local_filesystem, false, R"(
Prefer prefetched threadpool if all parts are on local filesystem
)", 0) \
    \
    DECLARE(UInt64, prefetch_buffer_size, DBMS_DEFAULT_BUFFER_SIZE, R"(
The maximum size of the prefetch buffer to read from the filesystem.
)", 0) \
    DECLARE(UInt64, filesystem_prefetch_step_bytes, 0, R"(
Prefetch step in bytes. Zero means `auto` - approximately the best prefetch step will be auto deduced, but might not be 100% the best. The actual value might be different because of setting filesystem_prefetch_min_bytes_for_single_read_task
)", 0) \
    DECLARE(UInt64, filesystem_prefetch_step_marks, 0, R"(
Prefetch step in marks. Zero means `auto` - approximately the best prefetch step will be auto deduced, but might not be 100% the best. The actual value might be different because of setting filesystem_prefetch_min_bytes_for_single_read_task
)", 0) \
    DECLARE(UInt64, filesystem_prefetch_max_memory_usage, "1Gi", R"(
Maximum memory usage for prefetches.
)", 0) \
    DECLARE(UInt64, filesystem_prefetches_limit, 200, R"(
Maximum number of prefetches. Zero means unlimited. A setting `filesystem_prefetches_max_memory_usage` is more recommended if you want to limit the number of prefetches
)", 0) \
    \
    DECLARE(UInt64, use_structure_from_insertion_table_in_table_functions, 2, R"(
Use structure from insertion table instead of schema inference from data. Possible values: 0 - disabled, 1 - enabled, 2 - auto
)", 0) \
    \
    DECLARE(UInt64, http_max_tries, 10, R"(
Max attempts to read via http.
)", 0) \
    DECLARE(UInt64, http_retry_initial_backoff_ms, 100, R"(
Min milliseconds for backoff, when retrying read via http
)", 0) \
    DECLARE(UInt64, http_retry_max_backoff_ms, 10000, R"(
Max milliseconds for backoff, when retrying read via http
)", 0) \
    \
    DECLARE(Bool, force_remove_data_recursively_on_drop, false, R"(
Recursively remove data on DROP query. Avoids 'Directory not empty' error, but may silently remove detached data
)", 0) \
    DECLARE(Bool, check_table_dependencies, true, R"(
Check that DDL query (such as DROP TABLE or RENAME) will not break dependencies
)", 0) \
    DECLARE(Bool, check_referential_table_dependencies, false, R"(
Check that DDL query (such as DROP TABLE or RENAME) will not break referential dependencies
)", 0) \
    DECLARE(Bool, use_local_cache_for_remote_storage, true, R"(
Use local cache for remote storage like HDFS or S3, it's used for remote table engine only
)", 0) \
    \
    DECLARE(Bool, allow_unrestricted_reads_from_keeper, false, R"(
Allow unrestricted (without condition on path) reads from system.zookeeper table, can be handy, but is not safe for zookeeper
)", 0) \
    DECLARE(Bool, allow_deprecated_database_ordinary, false, R"(
Allow to create databases with deprecated Ordinary engine
)", 0) \
    DECLARE(Bool, allow_deprecated_syntax_for_merge_tree, false, R"(
Allow to create *MergeTree tables with deprecated engine definition syntax
)", 0) \
    DECLARE(Bool, allow_asynchronous_read_from_io_pool_for_merge_tree, false, R"(
Use background I/O pool to read from MergeTree tables. This setting may increase performance for I/O bound queries
)", 0) \
    DECLARE(UInt64, max_streams_for_merge_tree_reading, 0, R"(
If is not zero, limit the number of reading streams for MergeTree table.
)", 0) \
    \
    DECLARE(Bool, force_grouping_standard_compatibility, true, R"(
Make GROUPING function to return 1 when argument is not used as an aggregation key
)", 0) \
    \
    DECLARE(Bool, schema_inference_use_cache_for_file, true, R"(
Use cache in schema inference while using file table function
)", 0) \
    DECLARE(Bool, schema_inference_use_cache_for_s3, true, R"(
Use cache in schema inference while using s3 table function
)", 0) \
    DECLARE(Bool, schema_inference_use_cache_for_azure, true, R"(
Use cache in schema inference while using azure table function
)", 0) \
    DECLARE(Bool, schema_inference_use_cache_for_hdfs, true, R"(
Use cache in schema inference while using hdfs table function
)", 0) \
    DECLARE(Bool, schema_inference_use_cache_for_url, true, R"(
Use cache in schema inference while using url table function
)", 0) \
    DECLARE(Bool, schema_inference_cache_require_modification_time_for_url, true, R"(
Use schema from cache for URL with last modification time validation (for URLs with Last-Modified header)
)", 0) \
    \
    DECLARE(String, compatibility, "", R"(
The `compatibility` setting causes ClickHouse to use the default settings of a previous version of ClickHouse, where the previous version is provided as the setting.

If settings are set to non-default values, then those settings are honored (only settings that have not been modified are affected by the `compatibility` setting).

This setting takes a ClickHouse version number as a string, like `22.3`, `22.8`. An empty value means that this setting is disabled.

Disabled by default.

:::note
In ClickHouse Cloud the compatibility setting must be set by ClickHouse Cloud support.  Please [open a case](https://clickhouse.cloud/support) to have it set.
:::
)", 0) \
    \
    DECLARE(Map, additional_table_filters, "", R"(
An additional filter expression that is applied after reading
from the specified table.

**Example**

``` sql
INSERT INTO table_1 VALUES (1, 'a'), (2, 'bb'), (3, 'ccc'), (4, 'dddd');
SELECT * FROM table_1;
```
```response
┌─x─┬─y────┐
│ 1 │ a    │
│ 2 │ bb   │
│ 3 │ ccc  │
│ 4 │ dddd │
└───┴──────┘
```
```sql
SELECT *
FROM table_1
SETTINGS additional_table_filters = {'table_1': 'x != 2'}
```
```response
┌─x─┬─y────┐
│ 1 │ a    │
│ 3 │ ccc  │
│ 4 │ dddd │
└───┴──────┘
```
)", 0) \
    DECLARE(String, additional_result_filter, "", R"(
An additional filter expression to apply to the result of `SELECT` query.
This setting is not applied to any subquery.

**Example**

``` sql
INSERT INTO table_1 VALUES (1, 'a'), (2, 'bb'), (3, 'ccc'), (4, 'dddd');
SElECT * FROM table_1;
```
```response
┌─x─┬─y────┐
│ 1 │ a    │
│ 2 │ bb   │
│ 3 │ ccc  │
│ 4 │ dddd │
└───┴──────┘
```
```sql
SELECT *
FROM table_1
SETTINGS additional_result_filter = 'x != 2'
```
```response
┌─x─┬─y────┐
│ 1 │ a    │
│ 3 │ ccc  │
│ 4 │ dddd │
└───┴──────┘
```
)", 0) \
    \
    DECLARE(String, workload, "default", R"(
Name of workload to be used to access resources
)", 0) \
    DECLARE(Milliseconds, storage_system_stack_trace_pipe_read_timeout_ms, 100, R"(
Maximum time to read from a pipe for receiving information from the threads when querying the `system.stack_trace` table. This setting is used for testing purposes and not meant to be changed by users.
)", 0) \
    \
    DECLARE(String, rename_files_after_processing, "", R"(
- **Type:** String

- **Default value:** Empty string

This setting allows to specify renaming pattern for files processed by `file` table function. When option is set, all files read by `file` table function will be renamed according to specified pattern with placeholders, only if files processing was successful.

### Placeholders

- `%a` — Full original filename (e.g., "sample.csv").
- `%f` — Original filename without extension (e.g., "sample").
- `%e` — Original file extension with dot (e.g., ".csv").
- `%t` — Timestamp (in microseconds).
- `%%` — Percentage sign ("%").

### Example
- Option: `--rename_files_after_processing="processed_%f_%t%e"`

- Query: `SELECT * FROM file('sample.csv')`


If reading `sample.csv` is successful, file will be renamed to `processed_sample_1683473210851438.csv`
)", 0) \
    \
    /* CLOUD ONLY */ \
    DECLARE(Bool, read_through_distributed_cache, false, R"(
Only in ClickHouse Cloud. Allow reading from distributed cache
)", 0) \
    DECLARE(Bool, write_through_distributed_cache, false, R"(
Only in ClickHouse Cloud. Allow writing to distributed cache (writing to s3 will also be done by distributed cache)
)", 0) \
    DECLARE(Bool, distributed_cache_throw_on_error, false, R"(
Only in ClickHouse Cloud. Rethrow exception happened during communication with distributed cache or exception received from distributed cache. Otherwise fallback to skipping distributed cache on error
)", 0) \
    DECLARE(DistributedCacheLogMode, distributed_cache_log_mode, DistributedCacheLogMode::LOG_ON_ERROR, R"(
Only in ClickHouse Cloud. Mode for writing to system.distributed_cache_log
)", 0) \
    DECLARE(Bool, distributed_cache_fetch_metrics_only_from_current_az, true, R"(
Only in ClickHouse Cloud. Fetch metrics only from current availability zone in system.distributed_cache_metrics, system.distributed_cache_events
)", 0) \
    DECLARE(UInt64, distributed_cache_connect_max_tries, 100, R"(
Only in ClickHouse Cloud. Number of tries to connect to distributed cache if unsuccessful
)", 0) \
    DECLARE(UInt64, distributed_cache_receive_response_wait_milliseconds, 60000, R"(
Only in ClickHouse Cloud. Wait time in milliseconds to receive data for request from distributed cache
)", 0) \
    DECLARE(UInt64, distributed_cache_receive_timeout_milliseconds, 10000, R"(
Only in ClickHouse Cloud. Wait time in milliseconds to receive any kind of response from distributed cache
)", 0) \
    DECLARE(UInt64, distributed_cache_wait_connection_from_pool_milliseconds, 100, R"(
Only in ClickHouse Cloud. Wait time in milliseconds to receive connection from connection pool if distributed_cache_pool_behaviour_on_limit is wait
)", 0) \
    DECLARE(Bool, distributed_cache_bypass_connection_pool, false, R"(
Only in ClickHouse Cloud. Allow to bypass distributed cache connection pool
)", 0) \
    DECLARE(DistributedCachePoolBehaviourOnLimit, distributed_cache_pool_behaviour_on_limit, DistributedCachePoolBehaviourOnLimit::ALLOCATE_NEW_BYPASSING_POOL, R"(
Only in ClickHouse Cloud. Identifies behaviour of distributed cache connection on pool limit reached
)", 0) \
    DECLARE(UInt64, distributed_cache_read_alignment, 0, R"(
Only in ClickHouse Cloud. A setting for testing purposes, do not change it
)", 0) \
    DECLARE(UInt64, distributed_cache_max_unacked_inflight_packets, DistributedCache::MAX_UNACKED_INFLIGHT_PACKETS, R"(
Only in ClickHouse Cloud. A maximum number of unacknowledged in-flight packets in a single distributed cache read request
)", 0) \
    DECLARE(UInt64, distributed_cache_data_packet_ack_window, DistributedCache::ACK_DATA_PACKET_WINDOW, R"(
Only in ClickHouse Cloud. A window for sending ACK for DataPacket sequence in a single distributed cache read request
)", 0) \
    \
    DECLARE(Bool, parallelize_output_from_storages, true, R"(
Parallelize output for reading step from storage. It allows parallelization of  query processing right after reading from storage if possible
)", 0) \
    DECLARE(String, insert_deduplication_token, "", R"(
The setting allows a user to provide own deduplication semantic in MergeTree/ReplicatedMergeTree
For example, by providing a unique value for the setting in each INSERT statement,
user can avoid the same inserted data being deduplicated.

Possible values:

- Any string

`insert_deduplication_token` is used for deduplication _only_ when not empty.

For the replicated tables by default the only 100 of the most recent inserts for each partition are deduplicated (see [replicated_deduplication_window](merge-tree-settings.md/#replicated-deduplication-window), [replicated_deduplication_window_seconds](merge-tree-settings.md/#replicated-deduplication-window-seconds)).
For not replicated tables see [non_replicated_deduplication_window](merge-tree-settings.md/#non-replicated-deduplication-window).

:::note
`insert_deduplication_token` works on a partition level (the same as `insert_deduplication` checksum). Multiple partitions can have the same `insert_deduplication_token`.
:::

Example:

```sql
CREATE TABLE test_table
( A Int64 )
ENGINE = MergeTree
ORDER BY A
SETTINGS non_replicated_deduplication_window = 100;

INSERT INTO test_table SETTINGS insert_deduplication_token = 'test' VALUES (1);

-- the next insert won't be deduplicated because insert_deduplication_token is different
INSERT INTO test_table SETTINGS insert_deduplication_token = 'test1' VALUES (1);

-- the next insert will be deduplicated because insert_deduplication_token
-- is the same as one of the previous
INSERT INTO test_table SETTINGS insert_deduplication_token = 'test' VALUES (2);

SELECT * FROM test_table

┌─A─┐
│ 1 │
└───┘
┌─A─┐
│ 1 │
└───┘
```
)", 0) \
    DECLARE(Bool, count_distinct_optimization, false, R"(
Rewrite count distinct to subquery of group by
)", 0) \
    DECLARE(Bool, throw_if_no_data_to_insert, true, R"(
Allows or forbids empty INSERTs, enabled by default (throws an error on an empty insert). Only applies to INSERTs using [`clickhouse-client`](/docs/en/interfaces/cli) or using the [gRPC interface](/docs/en/interfaces/grpc).
)", 0) \
    DECLARE(Bool, compatibility_ignore_auto_increment_in_create_table, false, R"(
Ignore AUTO_INCREMENT keyword in column declaration if true, otherwise return error. It simplifies migration from MySQL
)", 0) \
    DECLARE(Bool, multiple_joins_try_to_keep_original_names, false, R"(
Do not add aliases to top level expression list on multiple joins rewrite
)", 0) \
    DECLARE(Bool, optimize_sorting_by_input_stream_properties, true, R"(
Optimize sorting by sorting properties of input stream
)", 0) \
    DECLARE(UInt64, keeper_max_retries, 10, R"(
Max retries for general keeper operations
)", 0) \
    DECLARE(UInt64, keeper_retry_initial_backoff_ms, 100, R"(
Initial backoff timeout for general keeper operations
)", 0) \
    DECLARE(UInt64, keeper_retry_max_backoff_ms, 5000, R"(
Max backoff timeout for general keeper operations
)", 0) \
    DECLARE(UInt64, insert_keeper_max_retries, 20, R"(
The setting sets the maximum number of retries for ClickHouse Keeper (or ZooKeeper) requests during insert into replicated MergeTree. Only Keeper requests which failed due to network error, Keeper session timeout, or request timeout are considered for retries.

Possible values:

- Positive integer.
- 0 — Retries are disabled

Cloud default value: `20`.

Keeper request retries are done after some timeout. The timeout is controlled by the following settings: `insert_keeper_retry_initial_backoff_ms`, `insert_keeper_retry_max_backoff_ms`.
The first retry is done after `insert_keeper_retry_initial_backoff_ms` timeout. The consequent timeouts will be calculated as follows:
```
timeout = min(insert_keeper_retry_max_backoff_ms, latest_timeout * 2)
```

For example, if `insert_keeper_retry_initial_backoff_ms=100`, `insert_keeper_retry_max_backoff_ms=10000` and `insert_keeper_max_retries=8` then timeouts will be `100, 200, 400, 800, 1600, 3200, 6400, 10000`.

Apart from fault tolerance, the retries aim to provide a better user experience - they allow to avoid returning an error during INSERT execution if Keeper is restarted, for example, due to an upgrade.
)", 0) \
    DECLARE(UInt64, insert_keeper_retry_initial_backoff_ms, 100, R"(
Initial timeout(in milliseconds) to retry a failed Keeper request during INSERT query execution

Possible values:

- Positive integer.
- 0 — No timeout
)", 0) \
    DECLARE(UInt64, insert_keeper_retry_max_backoff_ms, 10000, R"(
Maximum timeout (in milliseconds) to retry a failed Keeper request during INSERT query execution

Possible values:

- Positive integer.
- 0 — Maximum timeout is not limited
)", 0) \
    DECLARE(Float, insert_keeper_fault_injection_probability, 0.0f, R"(
Approximate probability of failure for a keeper request during insert. Valid value is in interval [0.0f, 1.0f]
)", 0) \
    DECLARE(UInt64, insert_keeper_fault_injection_seed, 0, R"(
0 - random seed, otherwise the setting value
)", 0) \
    DECLARE(Bool, force_aggregation_in_order, false, R"(
The setting is used by the server itself to support distributed queries. Do not change it manually, because it will break normal operations. (Forces use of aggregation in order on remote nodes during distributed aggregation).
)", IMPORTANT) \
    DECLARE(UInt64, http_max_request_param_data_size, 10_MiB, R"(
Limit on size of request data used as a query parameter in predefined HTTP requests.
)", 0) \
    DECLARE(Bool, function_json_value_return_type_allow_nullable, false, R"(
Control whether allow to return `NULL` when value is not exist for JSON_VALUE function.

```sql
SELECT JSON_VALUE('{"hello":"world"}', '$.b') settings function_json_value_return_type_allow_nullable=true;

┌─JSON_VALUE('{"hello":"world"}', '$.b')─┐
│ ᴺᵁᴸᴸ                                   │
└────────────────────────────────────────┘

1 row in set. Elapsed: 0.001 sec.
```

Possible values:

- true — Allow.
- false — Disallow.
)", 0) \
    DECLARE(Bool, function_json_value_return_type_allow_complex, false, R"(
Control whether allow to return complex type (such as: struct, array, map) for json_value function.

```sql
SELECT JSON_VALUE('{"hello":{"world":"!"}}', '$.hello') settings function_json_value_return_type_allow_complex=true

┌─JSON_VALUE('{"hello":{"world":"!"}}', '$.hello')─┐
│ {"world":"!"}                                    │
└──────────────────────────────────────────────────┘

1 row in set. Elapsed: 0.001 sec.
```

Possible values:

- true — Allow.
- false — Disallow.
)", 0) \
    DECLARE(Bool, use_with_fill_by_sorting_prefix, true, R"(
Columns preceding WITH FILL columns in ORDER BY clause form sorting prefix. Rows with different values in sorting prefix are filled independently
)", 0) \
    DECLARE(Bool, optimize_uniq_to_count, true, R"(
Rewrite uniq and its variants(except uniqUpTo) to count if subquery has distinct or group by clause.
)", 0) \
    DECLARE(Bool, use_variant_as_common_type, false, R"(
Allows to use `Variant` type as a result type for [if](../../sql-reference/functions/conditional-functions.md/#if)/[multiIf](../../sql-reference/functions/conditional-functions.md/#multiif)/[array](../../sql-reference/functions/array-functions.md)/[map](../../sql-reference/functions/tuple-map-functions.md) functions when there is no common type for argument types.

Example:

```sql
SET use_variant_as_common_type = 1;
SELECT toTypeName(if(number % 2, number, range(number))) as variant_type FROM numbers(1);
SELECT if(number % 2, number, range(number)) as variant FROM numbers(5);
```

```text
┌─variant_type───────────────────┐
│ Variant(Array(UInt64), UInt64) │
└────────────────────────────────┘
┌─variant───┐
│ []        │
│ 1         │
│ [0,1]     │
│ 3         │
│ [0,1,2,3] │
└───────────┘
```

```sql
SET use_variant_as_common_type = 1;
SELECT toTypeName(multiIf((number % 4) = 0, 42, (number % 4) = 1, [1, 2, 3], (number % 4) = 2, 'Hello, World!', NULL)) AS variant_type FROM numbers(1);
SELECT multiIf((number % 4) = 0, 42, (number % 4) = 1, [1, 2, 3], (number % 4) = 2, 'Hello, World!', NULL) AS variant FROM numbers(4);
```

```text
─variant_type─────────────────────────┐
│ Variant(Array(UInt8), String, UInt8) │
└──────────────────────────────────────┘

┌─variant───────┐
│ 42            │
│ [1,2,3]       │
│ Hello, World! │
│ ᴺᵁᴸᴸ          │
└───────────────┘
```

```sql
SET use_variant_as_common_type = 1;
SELECT toTypeName(array(range(number), number, 'str_' || toString(number))) as array_of_variants_type from numbers(1);
SELECT array(range(number), number, 'str_' || toString(number)) as array_of_variants FROM numbers(3);
```

```text
┌─array_of_variants_type────────────────────────┐
│ Array(Variant(Array(UInt64), String, UInt64)) │
└───────────────────────────────────────────────┘

┌─array_of_variants─┐
│ [[],0,'str_0']    │
│ [[0],1,'str_1']   │
│ [[0,1],2,'str_2'] │
└───────────────────┘
```

```sql
SET use_variant_as_common_type = 1;
SELECT toTypeName(map('a', range(number), 'b', number, 'c', 'str_' || toString(number))) as map_of_variants_type from numbers(1);
SELECT map('a', range(number), 'b', number, 'c', 'str_' || toString(number)) as map_of_variants FROM numbers(3);
```

```text
┌─map_of_variants_type────────────────────────────────┐
│ Map(String, Variant(Array(UInt64), String, UInt64)) │
└─────────────────────────────────────────────────────┘

┌─map_of_variants───────────────┐
│ {'a':[],'b':0,'c':'str_0'}    │
│ {'a':[0],'b':1,'c':'str_1'}   │
│ {'a':[0,1],'b':2,'c':'str_2'} │
└───────────────────────────────┘
```
)", 0) \
    DECLARE(Bool, enable_order_by_all, true, R"(
Enables or disables sorting with `ORDER BY ALL` syntax, see [ORDER BY](../../sql-reference/statements/select/order-by.md).

Possible values:

- 0 — Disable ORDER BY ALL.
- 1 — Enable ORDER BY ALL.

**Example**

Query:

```sql
CREATE TABLE TAB(C1 Int, C2 Int, ALL Int) ENGINE=Memory();

INSERT INTO TAB VALUES (10, 20, 30), (20, 20, 10), (30, 10, 20);

SELECT * FROM TAB ORDER BY ALL; -- returns an error that ALL is ambiguous

SELECT * FROM TAB ORDER BY ALL SETTINGS enable_order_by_all = 0;
```

Result:

```text
┌─C1─┬─C2─┬─ALL─┐
│ 20 │ 20 │  10 │
│ 30 │ 10 │  20 │
│ 10 │ 20 │  30 │
└────┴────┴─────┘
```
)", 0) \
    DECLARE(Float, ignore_drop_queries_probability, 0, R"(
If enabled, server will ignore all DROP table queries with specified probability (for Memory and JOIN engines it will replcase DROP to TRUNCATE). Used for testing purposes
)", 0) \
    DECLARE(Bool, traverse_shadow_remote_data_paths, false, R"(
Traverse frozen data (shadow directory) in addition to actual table data when query system.remote_data_paths
)", 0) \
    DECLARE(Bool, geo_distance_returns_float64_on_float64_arguments, true, R"(
If all four arguments to `geoDistance`, `greatCircleDistance`, `greatCircleAngle` functions are Float64, return Float64 and use double precision for internal calculations. In previous ClickHouse versions, the functions always returned Float32.
)", 0) \
    DECLARE(Bool, allow_get_client_http_header, false, R"(
Allow to use the function `getClientHTTPHeader` which lets to obtain a value of an the current HTTP request's header. It is not enabled by default for security reasons, because some headers, such as `Cookie`, could contain sensitive info. Note that the `X-ClickHouse-*` and `Authentication` headers are always restricted and cannot be obtained with this function.
)", 0) \
    DECLARE(Bool, cast_string_to_dynamic_use_inference, false, R"(
Use types inference during String to Dynamic conversion
)", 0) \
    DECLARE(Bool, enable_blob_storage_log, true, R"(
Write information about blob storage operations to system.blob_storage_log table
)", 0) \
    DECLARE(Bool, use_json_alias_for_old_object_type, false, R"(
When enabled, `JSON` data type alias will be used to create an old [Object('json')](../../sql-reference/data-types/json.md) type instead of the new [JSON](../../sql-reference/data-types/newjson.md) type.
)", 0) \
    DECLARE(Bool, allow_create_index_without_type, false, R"(
Allow CREATE INDEX query without TYPE. Query will be ignored. Made for SQL compatibility tests.
)", 0) \
    DECLARE(Bool, create_index_ignore_unique, false, R"(
Ignore UNIQUE keyword in CREATE UNIQUE INDEX. Made for SQL compatibility tests.
)", 0) \
    DECLARE(Bool, print_pretty_type_names, true, R"(
Allows to print deep-nested type names in a pretty way with indents in `DESCRIBE` query and in `toTypeName()` function.

Example:

```sql
CREATE TABLE test (a Tuple(b String, c Tuple(d Nullable(UInt64), e Array(UInt32), f Array(Tuple(g String, h Map(String, Array(Tuple(i String, j UInt64))))), k Date), l Nullable(String))) ENGINE=Memory;
DESCRIBE TABLE test FORMAT TSVRaw SETTINGS print_pretty_type_names=1;
```

```
a   Tuple(
    b String,
    c Tuple(
        d Nullable(UInt64),
        e Array(UInt32),
        f Array(Tuple(
            g String,
            h Map(
                String,
                Array(Tuple(
                    i String,
                    j UInt64
                ))
            )
        )),
        k Date
    ),
    l Nullable(String)
)
```
)", 0) \
    DECLARE(Bool, create_table_empty_primary_key_by_default, false, R"(
Allow to create *MergeTree tables with empty primary key when ORDER BY and PRIMARY KEY not specified
)", 0) \
    DECLARE(Bool, allow_named_collection_override_by_default, true, R"(
Allow named collections' fields override by default.
)", 0) \
    DECLARE(SQLSecurityType, default_normal_view_sql_security, SQLSecurityType::INVOKER, R"(
Allows to set default `SQL SECURITY` option while creating a normal view. [More about SQL security](../../sql-reference/statements/create/view.md#sql_security).

The default value is `INVOKER`.
)", 0) \
    DECLARE(SQLSecurityType, default_materialized_view_sql_security, SQLSecurityType::DEFINER, R"(
Allows to set a default value for SQL SECURITY option when creating a materialized view. [More about SQL security](../../sql-reference/statements/create/view.md#sql_security).

The default value is `DEFINER`.
)", 0) \
    DECLARE(String, default_view_definer, "CURRENT_USER", R"(
Allows to set default `DEFINER` option while creating a view. [More about SQL security](../../sql-reference/statements/create/view.md#sql_security).

The default value is `CURRENT_USER`.
)", 0) \
    DECLARE(UInt64, cache_warmer_threads, 4, R"(
Only available in ClickHouse Cloud. Number of background threads for speculatively downloading new data parts into file cache, when cache_populated_by_fetch is enabled. Zero to disable.
)", 0) \
    DECLARE(Int64, ignore_cold_parts_seconds, 0, R"(
Only available in ClickHouse Cloud. Exclude new data parts from SELECT queries until they're either pre-warmed (see cache_populated_by_fetch) or this many seconds old. Only for Replicated-/SharedMergeTree.
)", 0) \
    DECLARE(Int64, prefer_warmed_unmerged_parts_seconds, 0, R"(
Only available in ClickHouse Cloud. If a merged part is less than this many seconds old and is not pre-warmed (see cache_populated_by_fetch), but all its source parts are available and pre-warmed, SELECT queries will read from those parts instead. Only for ReplicatedMergeTree. Note that this only checks whether CacheWarmer processed the part; if the part was fetched into cache by something else, it'll still be considered cold until CacheWarmer gets to it; if it was warmed, then evicted from cache, it'll still be considered warm.
)", 0) \
    DECLARE(Bool, iceberg_engine_ignore_schema_evolution, false, R"(
Allow to ignore schema evolution in Iceberg table engine and read all data using schema specified by the user on table creation or latest schema parsed from metadata on table creation.

:::note
Enabling this setting can lead to incorrect result as in case of evolved schema all data files will be read using the same schema.
:::
)", 0) \
    DECLARE(Bool, allow_deprecated_error_prone_window_functions, false, R"(
Allow usage of deprecated error prone window functions (neighbor, runningAccumulate, runningDifferenceStartingWithFirstValue, runningDifference)
)", 0) \
    DECLARE(Bool, allow_deprecated_snowflake_conversion_functions, false, R"(
Functions `snowflakeToDateTime`, `snowflakeToDateTime64`, `dateTimeToSnowflake`, and `dateTime64ToSnowflake` are deprecated and disabled by default.
Please use functions `snowflakeIDToDateTime`, `snowflakeIDToDateTime64`, `dateTimeToSnowflakeID`, and `dateTime64ToSnowflakeID` instead.

To re-enable the deprecated functions (e.g., during a transition period), please set this setting to `true`.
)", 0) \
    DECLARE(Bool, optimize_distinct_in_order, true, R"(
Enable DISTINCT optimization if some columns in DISTINCT form a prefix of sorting. For example, prefix of sorting key in merge tree or ORDER BY statement
)", 0) \
    DECLARE(Bool, keeper_map_strict_mode, false, R"(
Enforce additional checks during operations on KeeperMap. E.g. throw an exception on an insert for already existing key
)", 0) \
    DECLARE(UInt64, extract_key_value_pairs_max_pairs_per_row, 1000, R"(
Max number of pairs that can be produced by the `extractKeyValuePairs` function. Used as a safeguard against consuming too much memory.
)", 0) ALIAS(extract_kvp_max_pairs_per_row) \
    DECLARE(Bool, restore_replace_external_engines_to_null, false, R"(
For testing purposes. Replaces all external engines to Null to not initiate external connections.
)", 0) \
    DECLARE(Bool, restore_replace_external_table_functions_to_null, false, R"(
For testing purposes. Replaces all external table functions to Null to not initiate external connections.
)", 0) \
    DECLARE(Bool, restore_replace_external_dictionary_source_to_null, false, R"(
Replace external dictionary sources to Null on restore. Useful for testing purposes
)", 0) \
    DECLARE(Bool, create_if_not_exists, false, R"(
Enable `IF NOT EXISTS` for `CREATE` statement by default. If either this setting or `IF NOT EXISTS` is specified and a table with the provided name already exists, no exception will be thrown.
)", 0) \
    DECLARE(Bool, enforce_strict_identifier_format, false, R"(
If enabled, only allow identifiers containing alphanumeric characters and underscores.
)", 0) \
    DECLARE(Bool, mongodb_throw_on_unsupported_query, true, R"(
If enabled, MongoDB tables will return an error when a MongoDB query cannot be built. Otherwise, ClickHouse reads the full table and processes it locally. This option does not apply to the legacy implementation or when 'allow_experimental_analyzer=0'.
)", 0) \
    \
    /* ###################################### */ \
    /* ######## EXPERIMENTAL FEATURES ####### */ \
    /* ###################################### */ \
    DECLARE(Bool, allow_experimental_materialized_postgresql_table, false, R"(
Allows to use the MaterializedPostgreSQL table engine. Disabled by default, because this feature is experimental
)", 0) \
    DECLARE(Bool, allow_experimental_funnel_functions, false, R"(
Enable experimental functions for funnel analysis.
)", 0) \
    DECLARE(Bool, allow_experimental_nlp_functions, false, R"(
Enable experimental functions for natural language processing.
)", 0) \
    DECLARE(Bool, allow_experimental_hash_functions, false, R"(
Enable experimental hash functions
)", 0) \
    DECLARE(Bool, allow_experimental_object_type, false, R"(
Allow Object and JSON data types
)", 0) \
    DECLARE(Bool, allow_experimental_time_series_table, false, R"(
Allows creation of tables with the [TimeSeries](../../engines/table-engines/integrations/time-series.md) table engine.

Possible values:

- 0 — the [TimeSeries](../../engines/table-engines/integrations/time-series.md) table engine is disabled.
- 1 — the [TimeSeries](../../engines/table-engines/integrations/time-series.md) table engine is enabled.
)", 0) \
    DECLARE(Bool, allow_experimental_vector_similarity_index, false, R"(
Allow experimental vector similarity index
)", 0) \
    DECLARE(Bool, allow_experimental_variant_type, false, R"(
Allows creation of experimental [Variant](../../sql-reference/data-types/variant.md).
)", 0) \
    DECLARE(Bool, allow_experimental_dynamic_type, false, R"(
Allow Dynamic data type
)", 0) \
    DECLARE(Bool, allow_experimental_json_type, false, R"(
Allow JSON data type
)", 0) \
    DECLARE(Bool, allow_experimental_codecs, false, R"(
If it is set to true, allow to specify experimental compression codecs (but we don't have those yet and this option does nothing).
)", 0) \
    DECLARE(Bool, allow_experimental_shared_set_join, true, R"(
Only in ClickHouse Cloud. Allow to create ShareSet and SharedJoin
)", 0) \
    DECLARE(UInt64, max_limit_for_ann_queries, 1'000'000, R"(
SELECT queries with LIMIT bigger than this setting cannot use vector similarity indexes. Helps to prevent memory overflows in vector similarity indexes.
)", 0) \
    DECLARE(UInt64, hnsw_candidate_list_size_for_search, 256, R"(
The size of the dynamic candidate list when searching the vector similarity index, also known as 'ef_search'.
)", 0) \
    DECLARE(Bool, throw_on_unsupported_query_inside_transaction, true, R"(
Throw exception if unsupported query is used inside transaction
)", 0) \
    DECLARE(TransactionsWaitCSNMode, wait_changes_become_visible_after_commit_mode, TransactionsWaitCSNMode::WAIT_UNKNOWN, R"(
Wait for committed changes to become actually visible in the latest snapshot
)", 0) \
    DECLARE(Bool, implicit_transaction, false, R"(
If enabled and not already inside a transaction, wraps the query inside a full transaction (begin + commit or rollback)
)", 0) \
    DECLARE(UInt64, grace_hash_join_initial_buckets, 1, R"(
Initial number of grace hash join buckets
)", 0) \
    DECLARE(UInt64, grace_hash_join_max_buckets, 1024, R"(
Limit on the number of grace hash join buckets
)", 0) \
    DECLARE(UInt64, join_to_sort_minimum_perkey_rows, 40, R"(
The lower limit of per-key average rows in the right table to determine whether to rerange the right table by key in left or inner join. This setting ensures that the optimization is not applied for sparse table keys
)", 0) \
    DECLARE(UInt64, join_to_sort_maximum_table_rows, 10000, R"(
The maximum number of rows in the right table to determine whether to rerange the right table by key in left or inner join.
)", 0) \
    DECLARE(Bool, allow_experimental_join_right_table_sorting, false, R"(
If it is set to true, and the conditions of `join_to_sort_minimum_perkey_rows` and `join_to_sort_maximum_table_rows` are met, rerange the right table by key to improve the performance in left or inner hash join.
)", 0) \
    DECLARE(Timezone, session_timezone, "", R"(
Sets the implicit time zone of the current session or query.
The implicit time zone is the time zone applied to values of type DateTime/DateTime64 which have no explicitly specified time zone.
The setting takes precedence over the globally configured (server-level) implicit time zone.
A value of '' (empty string) means that the implicit time zone of the current session or query is equal to the [server time zone](../server-configuration-parameters/settings.md#timezone).

You can use functions `timeZone()` and `serverTimeZone()` to get the session time zone and server time zone.

Possible values:

-    Any time zone name from `system.time_zones`, e.g. `Europe/Berlin`, `UTC` or `Zulu`

Examples:

```sql
SELECT timeZone(), serverTimeZone() FORMAT CSV

"Europe/Berlin","Europe/Berlin"
```

```sql
SELECT timeZone(), serverTimeZone() SETTINGS session_timezone = 'Asia/Novosibirsk' FORMAT CSV

"Asia/Novosibirsk","Europe/Berlin"
```

Assign session time zone 'America/Denver' to the inner DateTime without explicitly specified time zone:

```sql
SELECT toDateTime64(toDateTime64('1999-12-12 23:23:23.123', 3), 3, 'Europe/Zurich') SETTINGS session_timezone = 'America/Denver' FORMAT TSV

1999-12-13 07:23:23.123
```

:::warning
Not all functions that parse DateTime/DateTime64 respect `session_timezone`. This can lead to subtle errors.
See the following example and explanation.
:::

```sql
CREATE TABLE test_tz (`d` DateTime('UTC')) ENGINE = Memory AS SELECT toDateTime('2000-01-01 00:00:00', 'UTC');

SELECT *, timeZone() FROM test_tz WHERE d = toDateTime('2000-01-01 00:00:00') SETTINGS session_timezone = 'Asia/Novosibirsk'
0 rows in set.

SELECT *, timeZone() FROM test_tz WHERE d = '2000-01-01 00:00:00' SETTINGS session_timezone = 'Asia/Novosibirsk'
┌───────────────────d─┬─timeZone()───────┐
│ 2000-01-01 00:00:00 │ Asia/Novosibirsk │
└─────────────────────┴──────────────────┘
```

This happens due to different parsing pipelines:

- `toDateTime()` without explicitly given time zone used in the first `SELECT` query honors setting `session_timezone` and the global time zone.
- In the second query, a DateTime is parsed from a String, and inherits the type and time zone of the existing column`d`. Thus, setting `session_timezone` and the global time zone are not honored.

**See also**

- [timezone](../server-configuration-parameters/settings.md#timezone)
)", 0) \
    DECLARE(Bool, use_hive_partitioning, false, R"(
When enabled, ClickHouse will detect Hive-style partitioning in path (`/name=value/`) in file-like table engines [File](../../engines/table-engines/special/file.md#hive-style-partitioning)/[S3](../../engines/table-engines/integrations/s3.md#hive-style-partitioning)/[URL](../../engines/table-engines/special/url.md#hive-style-partitioning)/[HDFS](../../engines/table-engines/integrations/hdfs.md#hive-style-partitioning)/[AzureBlobStorage](../../engines/table-engines/integrations/azureBlobStorage.md#hive-style-partitioning) and will allow to use partition columns as virtual columns in the query. These virtual columns will have the same names as in the partitioned path, but starting with `_`.
)", 0)\
    \
    DECLARE(Bool, allow_statistics_optimize, false, R"(
Allows using statistics to optimize queries
)", 0) ALIAS(allow_statistic_optimize) \
    DECLARE(Bool, allow_experimental_statistics, false, R"(
Allows defining columns with [statistics](../../engines/table-engines/mergetree-family/mergetree.md#table_engine-mergetree-creating-a-table) and [manipulate statistics](../../engines/table-engines/mergetree-family/mergetree.md#column-statistics).
)", 0) ALIAS(allow_experimental_statistic) \
    \
    /* Parallel replicas */ \
    DECLARE(UInt64, allow_experimental_parallel_reading_from_replicas, 0, R"(
Use up to `max_parallel_replicas` the number of replicas from each shard for SELECT query execution. Reading is parallelized and coordinated dynamically. 0 - disabled, 1 - enabled, silently disable them in case of failure, 2 - enabled, throw an exception in case of failure
)", 0) ALIAS(enable_parallel_replicas) \
    DECLARE(NonZeroUInt64, max_parallel_replicas, 1, R"(
The maximum number of replicas for each shard when executing a query.

Possible values:

- Positive integer.

**Additional Info**

This options will produce different results depending on the settings used.

:::note
This setting will produce incorrect results when joins or subqueries are involved, and all tables don't meet certain requirements. See [Distributed Subqueries and max_parallel_replicas](../../sql-reference/operators/in.md/#max_parallel_replica-subqueries) for more details.
:::

### Parallel processing using `SAMPLE` key

A query may be processed faster if it is executed on several servers in parallel. But the query performance may degrade in the following cases:

- The position of the sampling key in the partitioning key does not allow efficient range scans.
- Adding a sampling key to the table makes filtering by other columns less efficient.
- The sampling key is an expression that is expensive to calculate.
- The cluster latency distribution has a long tail, so that querying more servers increases the query overall latency.

### Parallel processing using [parallel_replicas_custom_key](#parallel_replicas_custom_key)

This setting is useful for any replicated table.
)", 0) \
    DECLARE(ParallelReplicasMode, parallel_replicas_mode, ParallelReplicasMode::READ_TASKS, R"(
Type of filter to use with custom key for parallel replicas. default - use modulo operation on the custom key, range - use range filter on custom key using all possible values for the value type of custom key.
)", 0) \
    DECLARE(UInt64, parallel_replicas_count, 0, R"(
This is internal setting that should not be used directly and represents an implementation detail of the 'parallel replicas' mode. This setting will be automatically set up by the initiator server for distributed queries to the number of parallel replicas participating in query processing.
)", 0) \
    DECLARE(UInt64, parallel_replica_offset, 0, R"(
This is internal setting that should not be used directly and represents an implementation detail of the 'parallel replicas' mode. This setting will be automatically set up by the initiator server for distributed queries to the index of the replica participating in query processing among parallel replicas.
)", 0) \
    DECLARE(String, parallel_replicas_custom_key, "", R"(
An arbitrary integer expression that can be used to split work between replicas for a specific table.
The value can be any integer expression.

Simple expressions using primary keys are preferred.

If the setting is used on a cluster that consists of a single shard with multiple replicas, those replicas will be converted into virtual shards.
Otherwise, it will behave same as for `SAMPLE` key, it will use multiple replicas of each shard.
)", 0) \
    DECLARE(UInt64, parallel_replicas_custom_key_range_lower, 0, R"(
Allows the filter type `range` to split the work evenly between replicas based on the custom range `[parallel_replicas_custom_key_range_lower, INT_MAX]`.

When used in conjunction with [parallel_replicas_custom_key_range_upper](#parallel_replicas_custom_key_range_upper), it lets the filter evenly split the work over replicas for the range `[parallel_replicas_custom_key_range_lower, parallel_replicas_custom_key_range_upper]`.

Note: This setting will not cause any additional data to be filtered during query processing, rather it changes the points at which the range filter breaks up the range `[0, INT_MAX]` for parallel processing.
)", 0) \
    DECLARE(UInt64, parallel_replicas_custom_key_range_upper, 0, R"(
Allows the filter type `range` to split the work evenly between replicas based on the custom range `[0, parallel_replicas_custom_key_range_upper]`. A value of 0 disables the upper bound, setting it the max value of the custom key expression.

When used in conjunction with [parallel_replicas_custom_key_range_lower](#parallel_replicas_custom_key_range_lower), it lets the filter evenly split the work over replicas for the range `[parallel_replicas_custom_key_range_lower, parallel_replicas_custom_key_range_upper]`.

Note: This setting will not cause any additional data to be filtered during query processing, rather it changes the points at which the range filter breaks up the range `[0, INT_MAX]` for parallel processing
)", 0) \
    DECLARE(String, cluster_for_parallel_replicas, "", R"(
Cluster for a shard in which current server is located
)", 0) \
    DECLARE(Bool, parallel_replicas_allow_in_with_subquery, true, R"(
If true, subquery for IN will be executed on every follower replica.
)", 0) \
    DECLARE(Float, parallel_replicas_single_task_marks_count_multiplier, 2, R"(
A multiplier which will be added during calculation for minimal number of marks to retrieve from coordinator. This will be applied only for remote replicas.
)", 0) \
    DECLARE(Bool, parallel_replicas_for_non_replicated_merge_tree, false, R"(
If true, ClickHouse will use parallel replicas algorithm also for non-replicated MergeTree tables
)", 0) \
    DECLARE(UInt64, parallel_replicas_min_number_of_rows_per_replica, 0, R"(
Limit the number of replicas used in a query to (estimated rows to read / min_number_of_rows_per_replica). The max is still limited by 'max_parallel_replicas'
)", 0) \
    DECLARE(Bool, parallel_replicas_prefer_local_join, true, R"(
If true, and JOIN can be executed with parallel replicas algorithm, and all storages of right JOIN part are *MergeTree, local JOIN will be used instead of GLOBAL JOIN.
)", 0) \
    DECLARE(UInt64, parallel_replicas_mark_segment_size, 0, R"(
Parts virtually divided into segments to be distributed between replicas for parallel reading. This setting controls the size of these segments. Not recommended to change until you're absolutely sure in what you're doing. Value should be in range [128; 16384]
)", 0) \
    DECLARE(Bool, allow_archive_path_syntax, true, R"(
File/S3 engines/table function will parse paths with '::' as '\\<archive\\> :: \\<file\\>' if archive has correct extension
)", 0) \
    DECLARE(Bool, parallel_replicas_local_plan, false, R"(
Build local plan for local replica
)", 0) \
    \
    DECLARE(Bool, allow_experimental_inverted_index, false, R"(
If it is set to true, allow to use experimental inverted index.
)", 0) \
    DECLARE(Bool, allow_experimental_full_text_index, false, R"(
If it is set to true, allow to use experimental full-text index.
)", 0) \
    \
    DECLARE(Bool, allow_experimental_join_condition, false, R"(
Support join with inequal conditions which involve columns from both left and right table. e.g. t1.y < t2.y.
)", 0) \
    \
    DECLARE(Bool, allow_experimental_analyzer, true, R"(
Allow new query analyzer.
)", IMPORTANT) ALIAS(enable_analyzer) \
    DECLARE(Bool, analyzer_compatibility_join_using_top_level_identifier, false, R"(
Force to resolve identifier in JOIN USING from projection (for example, in `SELECT a + 1 AS b FROM t1 JOIN t2 USING (b)` join will be performed by `t1.a + 1 = t2.b`, rather then `t1.b = t2.b`).
)", 0) \
    \
    DECLARE(Bool, allow_experimental_live_view, false, R"(
Allows creation of a deprecated LIVE VIEW.

Possible values:

- 0 — Working with live views is disabled.
- 1 — Working with live views is enabled.
)", 0) \
    DECLARE(Seconds, live_view_heartbeat_interval, 15, R"(
The heartbeat interval in seconds to indicate live query is alive.
)", 0) \
    DECLARE(UInt64, max_live_view_insert_blocks_before_refresh, 64, R"(
Limit maximum number of inserted blocks after which mergeable blocks are dropped and query is re-executed.
)", 0) \
    \
    DECLARE(Bool, allow_experimental_window_view, false, R"(
Enable WINDOW VIEW. Not mature enough.
)", 0) \
    DECLARE(Seconds, window_view_clean_interval, 60, R"(
The clean interval of window view in seconds to free outdated data.
)", 0) \
    DECLARE(Seconds, window_view_heartbeat_interval, 15, R"(
The heartbeat interval in seconds to indicate watch query is alive.
)", 0) \
    DECLARE(Seconds, wait_for_window_view_fire_signal_timeout, 10, R"(
Timeout for waiting for window view fire signal in event time processing
)", 0) \
    \
    DECLARE(Bool, stop_refreshable_materialized_views_on_startup, false, R"(
On server startup, prevent scheduling of refreshable materialized views, as if with SYSTEM STOP VIEWS. You can manually start them with SYSTEM START VIEWS or SYSTEM START VIEW \\<name\\> afterwards. Also applies to newly created views. Has no effect on non-refreshable materialized views.
)", 0) \
    \
    DECLARE(Bool, allow_experimental_database_materialized_mysql, false, R"(
Allow to create database with Engine=MaterializedMySQL(...).
)", 0) \
    DECLARE(Bool, allow_experimental_database_materialized_postgresql, false, R"(
Allow to create database with Engine=MaterializedPostgreSQL(...).
)", 0) \
    \
    /** Experimental feature for moving data between shards. */ \
    DECLARE(Bool, allow_experimental_query_deduplication, false, R"(
Experimental data deduplication for SELECT queries based on part UUIDs
)", 0) \
    DECLARE(Bool, implicit_select, false, R"(
Allow writing simple SELECT queries without the leading SELECT keyword, which makes it simple for calculator-style usage, e.g. `1 + 2` becomes a valid query.
)", 0)


// End of COMMON_SETTINGS
// Please add settings related to formats in Core/FormatFactorySettings.h, move obsolete settings to OBSOLETE_SETTINGS and obsolete format settings to OBSOLETE_FORMAT_SETTINGS.

#define OBSOLETE_SETTINGS(M, ALIAS) \
    /** Obsolete settings that do nothing but left for compatibility reasons. Remove each one after half a year of obsolescence. */ \
    MAKE_OBSOLETE(M, Bool, update_insert_deduplication_token_in_dependent_materialized_views, 0) \
    MAKE_OBSOLETE(M, UInt64, max_memory_usage_for_all_queries, 0) \
    MAKE_OBSOLETE(M, UInt64, multiple_joins_rewriter_version, 0) \
    MAKE_OBSOLETE(M, Bool, enable_debug_queries, false) \
    MAKE_OBSOLETE(M, Bool, allow_experimental_database_atomic, true) \
    MAKE_OBSOLETE(M, Bool, allow_experimental_bigint_types, true) \
    MAKE_OBSOLETE(M, Bool, allow_experimental_window_functions, true) \
    MAKE_OBSOLETE(M, Bool, allow_experimental_geo_types, true) \
    MAKE_OBSOLETE(M, Bool, allow_experimental_query_cache, true) \
    MAKE_OBSOLETE(M, Bool, allow_experimental_alter_materialized_view_structure, true) \
    MAKE_OBSOLETE(M, Bool, allow_experimental_shared_merge_tree, true) \
    MAKE_OBSOLETE(M, Bool, allow_experimental_database_replicated, true) \
    MAKE_OBSOLETE(M, Bool, allow_experimental_refreshable_materialized_view, true) \
    \
    MAKE_OBSOLETE(M, Milliseconds, async_insert_stale_timeout_ms, 0) \
    MAKE_OBSOLETE(M, StreamingHandleErrorMode, handle_kafka_error_mode, StreamingHandleErrorMode::DEFAULT) \
    MAKE_OBSOLETE(M, Bool, database_replicated_ddl_output, true) \
    MAKE_OBSOLETE(M, UInt64, replication_alter_columns_timeout, 60) \
    MAKE_OBSOLETE(M, UInt64, odbc_max_field_size, 0) \
    MAKE_OBSOLETE(M, Bool, allow_experimental_map_type, true) \
    MAKE_OBSOLETE(M, UInt64, merge_tree_clear_old_temporary_directories_interval_seconds, 60) \
    MAKE_OBSOLETE(M, UInt64, merge_tree_clear_old_parts_interval_seconds, 1) \
    MAKE_OBSOLETE(M, UInt64, partial_merge_join_optimizations, 0) \
    MAKE_OBSOLETE(M, MaxThreads, max_alter_threads, 0) \
    MAKE_OBSOLETE(M, Bool, use_mysql_types_in_show_columns, false) \
    MAKE_OBSOLETE(M, Bool, s3queue_allow_experimental_sharded_mode, false) \
    MAKE_OBSOLETE(M, LightweightMutationProjectionMode, lightweight_mutation_projection_mode, LightweightMutationProjectionMode::THROW) \
    /* moved to config.xml: see also src/Core/ServerSettings.h */ \
    MAKE_DEPRECATED_BY_SERVER_CONFIG(M, UInt64, background_buffer_flush_schedule_pool_size, 16) \
    MAKE_DEPRECATED_BY_SERVER_CONFIG(M, UInt64, background_pool_size, 16) \
    MAKE_DEPRECATED_BY_SERVER_CONFIG(M, Float, background_merges_mutations_concurrency_ratio, 2) \
    MAKE_DEPRECATED_BY_SERVER_CONFIG(M, UInt64, background_move_pool_size, 8) \
    MAKE_DEPRECATED_BY_SERVER_CONFIG(M, UInt64, background_fetches_pool_size, 8) \
    MAKE_DEPRECATED_BY_SERVER_CONFIG(M, UInt64, background_common_pool_size, 8) \
    MAKE_DEPRECATED_BY_SERVER_CONFIG(M, UInt64, background_schedule_pool_size, 128) \
    MAKE_DEPRECATED_BY_SERVER_CONFIG(M, UInt64, background_message_broker_schedule_pool_size, 16) \
    MAKE_DEPRECATED_BY_SERVER_CONFIG(M, UInt64, background_distributed_schedule_pool_size, 16) \
    MAKE_DEPRECATED_BY_SERVER_CONFIG(M, UInt64, max_remote_read_network_bandwidth_for_server, 0) \
    MAKE_DEPRECATED_BY_SERVER_CONFIG(M, UInt64, max_remote_write_network_bandwidth_for_server, 0) \
    MAKE_DEPRECATED_BY_SERVER_CONFIG(M, UInt64, async_insert_threads, 16) \
    MAKE_DEPRECATED_BY_SERVER_CONFIG(M, UInt64, max_replicated_fetches_network_bandwidth_for_server, 0) \
    MAKE_DEPRECATED_BY_SERVER_CONFIG(M, UInt64, max_replicated_sends_network_bandwidth_for_server, 0) \
    MAKE_DEPRECATED_BY_SERVER_CONFIG(M, UInt64, max_entries_for_hash_table_stats, 10'000) \
    /* ---- */ \
    MAKE_OBSOLETE(M, DefaultDatabaseEngine, default_database_engine, DefaultDatabaseEngine::Atomic) \
    MAKE_OBSOLETE(M, UInt64, max_pipeline_depth, 0) \
    MAKE_OBSOLETE(M, Seconds, temporary_live_view_timeout, 1) \
    MAKE_OBSOLETE(M, Milliseconds, async_insert_cleanup_timeout_ms, 1000) \
    MAKE_OBSOLETE(M, Bool, optimize_fuse_sum_count_avg, 0) \
    MAKE_OBSOLETE(M, Seconds, drain_timeout, 3) \
    MAKE_OBSOLETE(M, UInt64, backup_threads, 16) \
    MAKE_OBSOLETE(M, UInt64, restore_threads, 16) \
    MAKE_OBSOLETE(M, Bool, optimize_duplicate_order_by_and_distinct, false) \
    MAKE_OBSOLETE(M, UInt64, parallel_replicas_min_number_of_granules_to_enable, 0) \
    MAKE_OBSOLETE(M, ParallelReplicasCustomKeyFilterType, parallel_replicas_custom_key_filter_type, ParallelReplicasCustomKeyFilterType::DEFAULT) \
    MAKE_OBSOLETE(M, Bool, query_plan_optimize_projection, true) \
    MAKE_OBSOLETE(M, Bool, query_cache_store_results_of_queries_with_nondeterministic_functions, false) \
    MAKE_OBSOLETE(M, Bool, allow_experimental_annoy_index, false) \
    MAKE_OBSOLETE(M, UInt64, max_threads_for_annoy_index_creation, 4) \
    MAKE_OBSOLETE(M, Int64, annoy_index_search_k_nodes, -1) \
    MAKE_OBSOLETE(M, Bool, allow_experimental_usearch_index, false) \
    MAKE_OBSOLETE(M, Bool, optimize_move_functions_out_of_any, false) \
    MAKE_OBSOLETE(M, Bool, allow_experimental_undrop_table_query, true) \
    MAKE_OBSOLETE(M, Bool, allow_experimental_s3queue, true) \
    MAKE_OBSOLETE(M, Bool, query_plan_optimize_primary_key, true) \
    MAKE_OBSOLETE(M, Bool, optimize_monotonous_functions_in_order_by, false) \
    MAKE_OBSOLETE(M, UInt64, http_max_chunk_size, 100_GiB) \
    MAKE_OBSOLETE(M, Bool, enable_deflate_qpl_codec, false) \

    /** The section above is for obsolete settings. Do not add anything there. */
#endif /// __CLION_IDE__


#define LIST_OF_SETTINGS(M, ALIAS)     \
    COMMON_SETTINGS(M, ALIAS)          \
    OBSOLETE_SETTINGS(M, ALIAS)        \
    FORMAT_FACTORY_SETTINGS(M, ALIAS)  \
    OBSOLETE_FORMAT_SETTINGS(M, ALIAS) \

DECLARE_SETTINGS_TRAITS_ALLOW_CUSTOM_SETTINGS(SettingsTraits, LIST_OF_SETTINGS)
IMPLEMENT_SETTINGS_TRAITS(SettingsTraits, LIST_OF_SETTINGS)

/** Settings of query execution.
  * These settings go to users.xml.
  */
struct SettingsImpl : public BaseSettings<SettingsTraits>, public IHints<2>
{
    SettingsImpl() = default;

    /** Set multiple settings from "profile" (in server configuration file (users.xml), profiles contain groups of multiple settings).
        * The profile can also be set using the `set` functions, like the profile setting.
        */
    void setProfile(const String & profile_name, const Poco::Util::AbstractConfiguration & config);

    /// Load settings from configuration file, at "path" prefix in configuration.
    void loadSettingsFromConfig(const String & path, const Poco::Util::AbstractConfiguration & config);

    /// Dumps profile events to column of type Map(String, String)
    void dumpToMapColumn(IColumn * column, bool changed_only = true);

    /// Check that there is no user-level settings at the top level in config.
    /// This is a common source of mistake (user don't know where to write user-level setting).
    static void checkNoSettingNamesAtTopLevel(const Poco::Util::AbstractConfiguration & config, const String & config_path);

    std::vector<String> getAllRegisteredNames() const override;

    void set(std::string_view name, const Field & value) override;

private:
    void applyCompatibilitySetting(const String & compatibility);

    std::unordered_set<std::string_view> settings_changed_by_compatibility_setting;
};

/** Set the settings from the profile (in the server configuration, many settings can be listed in one profile).
    * The profile can also be set using the `set` functions, like the `profile` setting.
    */
void SettingsImpl::setProfile(const String & profile_name, const Poco::Util::AbstractConfiguration & config)
{
    String elem = "profiles." + profile_name;

    if (!config.has(elem))
        throw Exception(ErrorCodes::THERE_IS_NO_PROFILE, "There is no profile '{}' in configuration file.", profile_name);

    Poco::Util::AbstractConfiguration::Keys config_keys;
    config.keys(elem, config_keys);

    for (const std::string & key : config_keys)
    {
        if (key == "constraints")
            continue;
        if (key == "profile" || key.starts_with("profile["))   /// Inheritance of profiles from the current one.
            setProfile(config.getString(elem + "." + key), config);
        else
            set(key, config.getString(elem + "." + key));
    }
}

void SettingsImpl::loadSettingsFromConfig(const String & path, const Poco::Util::AbstractConfiguration & config)
{
    if (!config.has(path))
        throw Exception(ErrorCodes::NO_ELEMENTS_IN_CONFIG, "There is no path '{}' in configuration file.", path);

    Poco::Util::AbstractConfiguration::Keys config_keys;
    config.keys(path, config_keys);

    for (const std::string & key : config_keys)
    {
        set(key, config.getString(path + "." + key));
    }
}

void SettingsImpl::dumpToMapColumn(IColumn * column, bool changed_only)
{
    /// Convert ptr and make simple check
    auto * column_map = column ? &typeid_cast<ColumnMap &>(*column) : nullptr;
    if (!column_map)
        return;

    auto & offsets = column_map->getNestedColumn().getOffsets();
    auto & tuple_column = column_map->getNestedData();
    auto & key_column = tuple_column.getColumn(0);
    auto & value_column = tuple_column.getColumn(1);

    size_t size = 0;
    for (const auto & setting : all(changed_only ? SKIP_UNCHANGED : SKIP_NONE))
    {
        auto name = setting.getName();
        key_column.insertData(name.data(), name.size());
        value_column.insert(setting.getValueString());
        size++;
    }

    offsets.push_back(offsets.back() + size);
}

void SettingsImpl::checkNoSettingNamesAtTopLevel(const Poco::Util::AbstractConfiguration & config, const String & config_path)
{
    if (config.getBool("skip_check_for_incorrect_settings", false))
        return;

    SettingsImpl settings;
    for (const auto & setting : settings.all())
    {
        const auto & name = setting.getName();
        bool should_skip_check = name == "max_table_size_to_drop" || name == "max_partition_size_to_drop";
        if (config.has(name) && !setting.isObsolete() && !should_skip_check)
        {
            throw Exception(ErrorCodes::UNKNOWN_ELEMENT_IN_CONFIG, "A setting '{}' appeared at top level in config {}."
                " But it is user-level setting that should be located in users.xml inside <profiles> section for specific profile."
                " You can add it to <profiles><default> if you want to change default value of this setting."
                " You can also disable the check - specify <skip_check_for_incorrect_settings>1</skip_check_for_incorrect_settings>"
                " in the main configuration file.",
                name, config_path);
        }
    }
}

std::vector<String> SettingsImpl::getAllRegisteredNames() const
{
    std::vector<String> all_settings;
    for (const auto & setting_field : all())
        all_settings.push_back(setting_field.getName());
    return all_settings;
}

void SettingsImpl::set(std::string_view name, const Field & value)
{
    if (name == "compatibility")
    {
        if (value.getType() != Field::Types::Which::String)
            throw Exception(ErrorCodes::BAD_ARGUMENTS, "Unexpected type of value for setting 'compatibility'. Expected String, got {}", value.getTypeName());
        applyCompatibilitySetting(value.safeGet<String>());
    }
    /// If we change setting that was changed by compatibility setting before
    /// we should remove it from settings_changed_by_compatibility_setting,
    /// otherwise the next time we will change compatibility setting
    /// this setting will be changed too (and we don't want it).
    else if (settings_changed_by_compatibility_setting.contains(name))
        settings_changed_by_compatibility_setting.erase(name);

    BaseSettings::set(name, value);
}

void SettingsImpl::applyCompatibilitySetting(const String & compatibility_value)
{
    /// First, revert all changes applied by previous compatibility setting
    for (const auto & setting_name : settings_changed_by_compatibility_setting)
        resetToDefault(setting_name);

    settings_changed_by_compatibility_setting.clear();
    /// If setting value is empty, we don't need to change settings
    if (compatibility_value.empty())
        return;

    ClickHouseVersion version(compatibility_value);
    const auto & settings_changes_history = getSettingsChangesHistory();
    /// Iterate through ClickHouse version in descending order and apply reversed
    /// changes for each version that is higher that version from compatibility setting
    for (auto it = settings_changes_history.rbegin(); it != settings_changes_history.rend(); ++it)
    {
        if (version >= it->first)
            break;

        /// Apply reversed changes from this version.
        for (const auto & change : it->second)
        {
            /// In case the alias is being used (e.g. use enable_analyzer) we must change the original setting
            auto final_name = SettingsTraits::resolveName(change.name);

            /// If this setting was changed manually, we don't change it
            if (isChanged(final_name) && !settings_changed_by_compatibility_setting.contains(final_name))
                continue;

            BaseSettings::set(final_name, change.previous_value);
            settings_changed_by_compatibility_setting.insert(final_name);
        }
    }
}

#define INITIALIZE_SETTING_EXTERN(TYPE, NAME, DEFAULT, DESCRIPTION, FLAGS) \
    Settings ## TYPE NAME = & SettingsImpl :: NAME;

namespace Setting
{
    LIST_OF_SETTINGS(INITIALIZE_SETTING_EXTERN, SKIP_ALIAS)
}

#undef INITIALIZE_SETTING_EXTERN

Settings::Settings()
    : impl(std::make_unique<SettingsImpl>())
{}

Settings::Settings(const Settings & settings)
    : impl(std::make_unique<SettingsImpl>(*settings.impl))
{}

Settings::Settings(Settings && settings) noexcept
    : impl(std::make_unique<SettingsImpl>(std::move(*settings.impl)))
{}

Settings::~Settings() = default;

Settings & Settings::operator=(const Settings & other)
{
    *impl = *other.impl;
    return *this;
}

bool Settings::operator==(const Settings & other) const
{
    return *impl == *other.impl;
}

COMMON_SETTINGS_SUPPORTED_TYPES(Settings, IMPLEMENT_SETTING_SUBSCRIPT_OPERATOR)

bool Settings::has(std::string_view name) const
{
    return impl->has(name);
}

bool Settings::isChanged(std::string_view name) const
{
    return impl->isChanged(name);
}

bool Settings::tryGet(std::string_view name, Field & value) const
{
    return impl->tryGet(name, value);
}

Field Settings::get(std::string_view name) const
{
    return impl->get(name);
}

void Settings::set(std::string_view name, const Field & value)
{
    impl->set(name, value);
}

void Settings::setDefaultValue(std::string_view name)
{
    impl->resetToDefault(name);
}

std::vector<String> Settings::getHints(const String & name) const
{
    return impl->getHints(name);
}

String Settings::toString() const
{
    return impl->toString();
}

SettingsChanges Settings::changes() const
{
    return impl->changes();
}

void Settings::applyChanges(const SettingsChanges & changes)
{
    impl->applyChanges(changes);
}

std::vector<std::string_view> Settings::getAllRegisteredNames() const
{
    std::vector<std::string_view> setting_names;
    for (const auto & setting : impl->all())
    {
        setting_names.emplace_back(setting.getName());
    }
    return setting_names;
}

std::vector<std::string_view> Settings::getChangedAndObsoleteNames() const
{
    std::vector<std::string_view> setting_names;
    for (const auto & setting : impl->allChanged())
    {
        if (setting.isObsolete())
            setting_names.emplace_back(setting.getName());
    }
    return setting_names;
}

std::vector<std::string_view> Settings::getUnchangedNames() const
{
    std::vector<std::string_view> setting_names;
    for (const auto & setting : impl->allUnchanged())
    {
        setting_names.emplace_back(setting.getName());
    }
    return setting_names;
}

void Settings::dumpToSystemSettingsColumns(MutableColumnsAndConstraints & params) const
{
    MutableColumns & res_columns = params.res_columns;

    const auto fill_data_for_setting = [&](std::string_view setting_name, const auto & setting)
    {
        res_columns[1]->insert(setting.getValueString());
        res_columns[2]->insert(setting.isValueChanged());

        /// Trim starting/ending newline.
        std::string_view doc = setting.getDescription();
        if (!doc.empty() && doc[0] == '\n')
            doc = doc.substr(1);
        if (!doc.empty() && doc[doc.length() - 1] == '\n')
            doc = doc.substr(0, doc.length() - 1);

        res_columns[3]->insert(doc);

        Field min, max;
        SettingConstraintWritability writability = SettingConstraintWritability::WRITABLE;
        params.constraints.get(*this, setting_name, min, max, writability);

        /// These two columns can accept strings only.
        if (!min.isNull())
            min = Settings::valueToStringUtil(setting_name, min);
        if (!max.isNull())
            max = Settings::valueToStringUtil(setting_name, max);

        res_columns[4]->insert(min);
        res_columns[5]->insert(max);
        res_columns[6]->insert(writability == SettingConstraintWritability::CONST);
        res_columns[7]->insert(setting.getTypeName());
        res_columns[8]->insert(setting.getDefaultValueString());
        res_columns[10]->insert(setting.isObsolete());
    };

    const auto & settings_to_aliases = SettingsImpl::Traits::settingsToAliases();
    for (const auto & setting : impl->all())
    {
        const auto & setting_name = setting.getName();
        res_columns[0]->insert(setting_name);

        fill_data_for_setting(setting_name, setting);
        res_columns[9]->insert("");

        if (auto it = settings_to_aliases.find(setting_name); it != settings_to_aliases.end())
        {
            for (const auto alias : it->second)
            {
                res_columns[0]->insert(alias);
                fill_data_for_setting(alias, setting);
                res_columns[9]->insert(setting_name);
            }
        }
    }
}

void Settings::dumpToMapColumn(IColumn * column, bool changed_only) const
{
    impl->dumpToMapColumn(column, changed_only);
}

NameToNameMap Settings::toNameToNameMap() const
{
    NameToNameMap query_parameters;
    for (const auto & param : *impl)
    {
        std::string value;
        ReadBufferFromOwnString buf(param.getValueString());
        readQuoted(value, buf);
        query_parameters.emplace(param.getName(), value);
    }
    return query_parameters;
}

void Settings::write(WriteBuffer & out, SettingsWriteFormat format) const
{
    impl->write(out, format);
}

void Settings::read(ReadBuffer & in, SettingsWriteFormat format)
{
    impl->read(in, format);
}

void Settings::addToProgramOptions(boost::program_options::options_description & options)
{
    addProgramOptions(*impl, options);
}

void Settings::addToProgramOptions(std::string_view setting_name, boost::program_options::options_description & options)
{
    const auto & accessor = SettingsImpl::Traits::Accessor::instance();
    size_t index = accessor.find(setting_name);
    chassert(index != static_cast<size_t>(-1));
    auto on_program_option = boost::function1<void, const std::string &>(
            [this, setting_name](const std::string & value)
            {
                this->set(setting_name, value);
            });
    options.add(boost::shared_ptr<boost::program_options::option_description>(new boost::program_options::option_description(
            setting_name.data(), boost::program_options::value<std::string>()->composing()->notifier(on_program_option), accessor.getDescription(index)))); // NOLINT
}

void Settings::addToProgramOptionsAsMultitokens(boost::program_options::options_description & options) const
{
    addProgramOptionsAsMultitokens(*impl, options);
}

void Settings::addToClientOptions(Poco::Util::LayeredConfiguration &config, const boost::program_options::variables_map &options, bool repeated_settings) const
{
    for (const auto & setting : impl->all())
    {
        const auto & name = setting.getName();
        if (options.count(name))
        {
            if (repeated_settings)
                config.setString(name, options[name].as<Strings>().back());
            else
                config.setString(name, options[name].as<String>());
        }
    }
}

Field Settings::castValueUtil(std::string_view name, const Field & value)
{
    return SettingsImpl::castValueUtil(name, value);
}

String Settings::valueToStringUtil(std::string_view name, const Field & value)
{
    return SettingsImpl::valueToStringUtil(name, value);
}

Field Settings::stringToValueUtil(std::string_view name, const String & str)
{
    return SettingsImpl::stringToValueUtil(name, str);
}

bool Settings::hasBuiltin(std::string_view name)
{
    return SettingsImpl::hasBuiltin(name);
}

std::string_view Settings::resolveName(std::string_view name)
{
    return SettingsImpl::Traits::resolveName(name);
}

void Settings::checkNoSettingNamesAtTopLevel(const Poco::Util::AbstractConfiguration & config, const String & config_path)
{
    SettingsImpl::checkNoSettingNamesAtTopLevel(config, config_path);
}

}<|MERGE_RESOLUTION|>--- conflicted
+++ resolved
@@ -2130,25 +2130,8 @@
     DECLARE(Bool, allow_suspicious_codecs, false, R"(
 If it is set to true, allow to specify meaningless compression codecs.
 )", 0) \
-<<<<<<< HEAD
-    M(Bool, enable_zstd_qat_codec, false, R"(
-=======
-    DECLARE(Bool, enable_deflate_qpl_codec, false, R"(
-If turned on, the DEFLATE_QPL codec may be used to compress columns.
-
-Possible values:
-
-- 0 - Disabled
-- 1 - Enabled
-)", 0) \
     DECLARE(Bool, enable_zstd_qat_codec, false, R"(
->>>>>>> 7333a4a2
 If turned on, the ZSTD_QAT codec may be used to compress columns.
-
-Possible values:
-
-- 0 - Disabled
-- 1 - Enabled
 )", 0) \
     DECLARE(UInt64, query_profiler_real_time_period_ns, QUERY_PROFILER_DEFAULT_SAMPLE_RATE_NS, R"(
 Sets the period for a real clock timer of the [query profiler](../../operations/optimizing-performance/sampling-query-profiler.md). Real clock timer counts wall-clock time.
