--- conflicted
+++ resolved
@@ -30,21 +30,7 @@
 
 DECLARE_SETTING_ENUM(JoinStrictness)
 
-<<<<<<< HEAD
-enum class JoinAlgorithm
-{
-    AUTO = 0,
-    HASH,
-    PARTIAL_MERGE,
-    PREFER_PARTIAL_MERGE,
-    PARALLEL_HASH,
-    GRACE_HASH,
-};
-
-DECLARE_SETTING_ENUM(JoinAlgorithm)
-=======
 DECLARE_SETTING_MULTI_ENUM(JoinAlgorithm)
->>>>>>> 7c4f42d0
 
 
 /// Which rows should be included in TOTALS.
