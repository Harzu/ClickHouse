#pragma once

#include <Common/NamePrompter.h>
#include <Core/BaseSettings.h>
#include <Core/SettingsEnums.h>
#include <Core/Defines.h>
#include <IO/ReadSettings.h>
#include <IO/S3Defines.h>
#include <base/unit.h>


namespace Poco::Util
{
    class AbstractConfiguration;
}

namespace DB
{
class IColumn;

/** List of settings: type, name, default value, description, flags
  *
  * This looks rather inconvenient. It is done that way to avoid repeating settings in different places.
  * Note: as an alternative, we could implement settings to be completely dynamic in form of map: String -> Field,
  *  but we are not going to do it, because settings is used everywhere as static struct fields.
  *
  * `flags` can be either 0 or IMPORTANT.
  * A setting is "IMPORTANT" if it affects the results of queries and can't be ignored by older versions.
  *
  * When adding new or changing existing settings add them to settings changes history in SettingsChangesHistory.h
  * for tracking settings changes in different versions and for special `compatibility` setting to work correctly.
  */

// clang-format off
#define COMMON_SETTINGS(M, ALIAS) \
    M(Dialect, dialect, Dialect::clickhouse, "Which dialect will be used to parse query", 0)\
    M(UInt64, min_compress_block_size, 65536, "The actual size of the block to compress, if the uncompressed data less than max_compress_block_size is no less than this value and no less than the volume of data for one mark.", 0) \
    M(UInt64, max_compress_block_size, 1048576, "The maximum size of blocks of uncompressed data before compressing for writing to a table.", 0) \
    M(UInt64, max_block_size, DEFAULT_BLOCK_SIZE, "Maximum block size for reading", 0) \
    M(UInt64, max_insert_block_size, DEFAULT_INSERT_BLOCK_SIZE, "The maximum block size for insertion, if we control the creation of blocks for insertion.", 0) \
    M(UInt64, min_insert_block_size_rows, DEFAULT_INSERT_BLOCK_SIZE, "Squash blocks passed to INSERT query to specified size in rows, if blocks are not big enough.", 0) \
    M(UInt64, min_insert_block_size_bytes, (DEFAULT_INSERT_BLOCK_SIZE * 256), "Squash blocks passed to INSERT query to specified size in bytes, if blocks are not big enough.", 0) \
    M(UInt64, min_insert_block_size_rows_for_materialized_views, 0, "Like min_insert_block_size_rows, but applied only during pushing to MATERIALIZED VIEW (default: min_insert_block_size_rows)", 0) \
    M(UInt64, min_insert_block_size_bytes_for_materialized_views, 0, "Like min_insert_block_size_bytes, but applied only during pushing to MATERIALIZED VIEW (default: min_insert_block_size_bytes)", 0) \
    M(UInt64, min_external_table_block_size_rows, DEFAULT_INSERT_BLOCK_SIZE, "Squash blocks passed to external table to specified size in rows, if blocks are not big enough.", 0) \
    M(UInt64, min_external_table_block_size_bytes, (DEFAULT_INSERT_BLOCK_SIZE * 256), "Squash blocks passed to external table to specified size in bytes, if blocks are not big enough.", 0) \
    M(UInt64, max_joined_block_size_rows, DEFAULT_BLOCK_SIZE, "Maximum block size for JOIN result (if join algorithm supports it). 0 means unlimited.", 0) \
    M(UInt64, max_insert_threads, 0, "The maximum number of threads to execute the INSERT SELECT query. Values 0 or 1 means that INSERT SELECT is not run in parallel. Higher values will lead to higher memory usage. Parallel INSERT SELECT has effect only if the SELECT part is run on parallel, see 'max_threads' setting.", 0) \
    M(UInt64, max_insert_delayed_streams_for_parallel_write, 0, "The maximum number of streams (columns) to delay final part flush. Default - auto (1000 in case of underlying storage supports parallel write, for example S3 and disabled otherwise)", 0) \
    M(MaxThreads, max_final_threads, 0, "The maximum number of threads to read from table with FINAL.", 0) \
    M(UInt64, max_threads_for_indexes, 0, "The maximum number of threads process indices.", 0) \
    M(MaxThreads, max_threads, 0, "The maximum number of threads to execute the request. By default, it is determined automatically.", 0) \
    M(Bool, use_concurrency_control, true, "Respect the server's concurrency control (see the `concurrent_threads_soft_limit_num` and `concurrent_threads_soft_limit_ratio_to_cores` global server settings). If disabled, it allows using a larger number of threads even if the server is overloaded (not recommended for normal usage, and needed mostly for tests).", 0) \
    M(MaxThreads, max_download_threads, 4, "The maximum number of threads to download data (e.g. for URL engine).", 0) \
    M(MaxThreads, max_parsing_threads, 0, "The maximum number of threads to parse data in input formats that support parallel parsing. By default, it is determined automatically", 0) \
    M(UInt64, max_download_buffer_size, 10*1024*1024, "The maximal size of buffer for parallel downloading (e.g. for URL engine) per each thread.", 0) \
    M(UInt64, max_read_buffer_size, DBMS_DEFAULT_BUFFER_SIZE, "The maximum size of the buffer to read from the filesystem.", 0) \
    M(UInt64, max_read_buffer_size_local_fs, 128*1024, "The maximum size of the buffer to read from local filesystem. If set to 0 then max_read_buffer_size will be used.", 0) \
    M(UInt64, max_read_buffer_size_remote_fs, 0, "The maximum size of the buffer to read from remote filesystem. If set to 0 then max_read_buffer_size will be used.", 0) \
    M(UInt64, max_distributed_connections, 1024, "The maximum number of connections for distributed processing of one query (should be greater than max_threads).", 0) \
    M(UInt64, max_query_size, DBMS_DEFAULT_MAX_QUERY_SIZE, "The maximum number of bytes of a query string parsed by the SQL parser. Data in the VALUES clause of INSERT queries is processed by a separate stream parser (that consumes O(1) RAM) and not affected by this restriction.", 0) \
    M(UInt64, interactive_delay, 100000, "The interval in microseconds to check if the request is cancelled, and to send progress info.", 0) \
    M(Seconds, connect_timeout, DBMS_DEFAULT_CONNECT_TIMEOUT_SEC, "Connection timeout if there are no replicas.", 0) \
    M(Milliseconds, handshake_timeout_ms, 10000, "Timeout for receiving HELLO packet from replicas.", 0) \
    M(Milliseconds, connect_timeout_with_failover_ms, 1000, "Connection timeout for selecting first healthy replica.", 0) \
    M(Milliseconds, connect_timeout_with_failover_secure_ms, 1000, "Connection timeout for selecting first healthy replica (for secure connections).", 0) \
    M(Seconds, receive_timeout, DBMS_DEFAULT_RECEIVE_TIMEOUT_SEC, "Timeout for receiving data from network, in seconds. If no bytes were received in this interval, exception is thrown. If you set this setting on client, the 'send_timeout' for the socket will be also set on the corresponding connection end on the server.", 0) \
    M(Seconds, send_timeout, DBMS_DEFAULT_SEND_TIMEOUT_SEC, "Timeout for sending data to network, in seconds. If client needs to sent some data, but it did not able to send any bytes in this interval, exception is thrown. If you set this setting on client, the 'receive_timeout' for the socket will be also set on the corresponding connection end on the server.", 0) \
    M(Seconds, tcp_keep_alive_timeout, DEFAULT_TCP_KEEP_ALIVE_TIMEOUT /* less than DBMS_DEFAULT_RECEIVE_TIMEOUT_SEC */, "The time in seconds the connection needs to remain idle before TCP starts sending keepalive probes", 0) \
    M(Milliseconds, hedged_connection_timeout_ms, 50, "Connection timeout for establishing connection with replica for Hedged requests", 0) \
    M(Milliseconds, receive_data_timeout_ms, 2000, "Connection timeout for receiving first packet of data or packet with positive progress from replica", 0) \
    M(Bool, use_hedged_requests, true, "Use hedged requests for distributed queries", 0) \
    M(Bool, allow_changing_replica_until_first_data_packet, false, "Allow HedgedConnections to change replica until receiving first data packet", 0) \
    M(Milliseconds, queue_max_wait_ms, 0, "The wait time in the request queue, if the number of concurrent requests exceeds the maximum.", 0) \
    M(Milliseconds, connection_pool_max_wait_ms, 0, "The wait time when the connection pool is full.", 0) \
    M(Milliseconds, replace_running_query_max_wait_ms, 5000, "The wait time for running query with the same query_id to finish when setting 'replace_running_query' is active.", 0) \
    M(Milliseconds, kafka_max_wait_ms, 5000, "The wait time for reading from Kafka before retry.", 0) \
    M(Milliseconds, rabbitmq_max_wait_ms, 5000, "The wait time for reading from RabbitMQ before retry.", 0) \
    M(UInt64, poll_interval, DBMS_DEFAULT_POLL_INTERVAL, "Block at the query wait loop on the server for the specified number of seconds.", 0) \
    M(UInt64, idle_connection_timeout, 3600, "Close idle TCP connections after specified number of seconds.", 0) \
    M(UInt64, distributed_connections_pool_size, 1024, "Maximum number of connections with one remote server in the pool.", 0) \
    M(UInt64, connections_with_failover_max_tries, 3, "The maximum number of attempts to connect to replicas.", 0) \
    M(UInt64, s3_strict_upload_part_size, S3::DEFAULT_STRICT_UPLOAD_PART_SIZE, "The exact size of part to upload during multipart upload to S3 (some implementations does not supports variable size parts).", 0) \
    M(UInt64, azure_strict_upload_part_size, 0, "The exact size of part to upload during multipart upload to Azure blob storage.", 0) \
    M(UInt64, azure_max_blocks_in_multipart_upload, 50000, "Maximum number of blocks in multipart upload for Azure.", 0) \
    M(UInt64, s3_min_upload_part_size, S3::DEFAULT_MIN_UPLOAD_PART_SIZE, "The minimum size of part to upload during multipart upload to S3.", 0) \
    M(UInt64, s3_max_upload_part_size, S3::DEFAULT_MAX_UPLOAD_PART_SIZE, "The maximum size of part to upload during multipart upload to S3.", 0) \
    M(UInt64, azure_min_upload_part_size, 16*1024*1024, "The minimum size of part to upload during multipart upload to Azure blob storage.", 0) \
    M(UInt64, azure_max_upload_part_size, 5ull*1024*1024*1024, "The maximum size of part to upload during multipart upload to Azure blob storage.", 0) \
    M(UInt64, s3_upload_part_size_multiply_factor, S3::DEFAULT_UPLOAD_PART_SIZE_MULTIPLY_FACTOR, "Multiply s3_min_upload_part_size by this factor each time s3_multiply_parts_count_threshold parts were uploaded from a single write to S3.", 0) \
    M(UInt64, s3_upload_part_size_multiply_parts_count_threshold, S3::DEFAULT_UPLOAD_PART_SIZE_MULTIPLY_PARTS_COUNT_THRESHOLD, "Each time this number of parts was uploaded to S3, s3_min_upload_part_size is multiplied by s3_upload_part_size_multiply_factor.", 0) \
    M(UInt64, s3_max_part_number, S3::DEFAULT_MAX_PART_NUMBER, "Maximum part number number for s3 upload part.", 0) \
    M(UInt64, s3_max_single_operation_copy_size, S3::DEFAULT_MAX_SINGLE_OPERATION_COPY_SIZE, "Maximum size for a single copy operation in s3", 0) \
    M(UInt64, azure_upload_part_size_multiply_factor, 2, "Multiply azure_min_upload_part_size by this factor each time azure_multiply_parts_count_threshold parts were uploaded from a single write to Azure blob storage.", 0) \
    M(UInt64, azure_upload_part_size_multiply_parts_count_threshold, 500, "Each time this number of parts was uploaded to Azure blob storage, azure_min_upload_part_size is multiplied by azure_upload_part_size_multiply_factor.", 0) \
    M(UInt64, s3_max_inflight_parts_for_one_file, S3::DEFAULT_MAX_INFLIGHT_PARTS_FOR_ONE_FILE, "The maximum number of a concurrent loaded parts in multipart upload request. 0 means unlimited.", 0) \
    M(UInt64, azure_max_inflight_parts_for_one_file, 20, "The maximum number of a concurrent loaded parts in multipart upload request. 0 means unlimited.", 0) \
    M(UInt64, s3_max_single_part_upload_size, S3::DEFAULT_MAX_SINGLE_PART_UPLOAD_SIZE, "The maximum size of object to upload using singlepart upload to S3.", 0) \
    M(UInt64, azure_max_single_part_upload_size, 100*1024*1024, "The maximum size of object to upload using singlepart upload to Azure blob storage.", 0)                                                                             \
    M(UInt64, azure_max_single_part_copy_size, 256*1024*1024, "The maximum size of object to copy using single part copy to Azure blob storage.", 0) \
    M(UInt64, s3_max_single_read_retries, S3::DEFAULT_MAX_SINGLE_READ_TRIES, "The maximum number of retries during single S3 read.", 0) \
    M(UInt64, azure_max_single_read_retries, 4, "The maximum number of retries during single Azure blob storage read.", 0) \
    M(UInt64, azure_max_unexpected_write_error_retries, 4, "The maximum number of retries in case of unexpected errors during Azure blob storage write", 0) \
    M(UInt64, s3_max_unexpected_write_error_retries, S3::DEFAULT_MAX_UNEXPECTED_WRITE_ERROR_RETRIES, "The maximum number of retries in case of unexpected errors during S3 write.", 0) \
    M(UInt64, s3_max_redirects, S3::DEFAULT_MAX_REDIRECTS, "Max number of S3 redirects hops allowed.", 0) \
    M(UInt64, s3_max_connections, S3::DEFAULT_MAX_CONNECTIONS, "The maximum number of connections per server.", 0) \
    M(UInt64, s3_max_get_rps, 0, "Limit on S3 GET request per second rate before throttling. Zero means unlimited.", 0) \
    M(UInt64, s3_max_get_burst, 0, "Max number of requests that can be issued simultaneously before hitting request per second limit. By default (0) equals to `s3_max_get_rps`", 0) \
    M(UInt64, s3_max_put_rps, 0, "Limit on S3 PUT request per second rate before throttling. Zero means unlimited.", 0) \
    M(UInt64, s3_max_put_burst, 0, "Max number of requests that can be issued simultaneously before hitting request per second limit. By default (0) equals to `s3_max_put_rps`", 0) \
    M(UInt64, s3_list_object_keys_size, S3::DEFAULT_LIST_OBJECT_KEYS_SIZE, "Maximum number of files that could be returned in batch by ListObject request", 0) \
    M(Bool, s3_use_adaptive_timeouts, S3::DEFAULT_USE_ADAPTIVE_TIMEOUTS, "When adaptive timeouts are enabled first two attempts are made with low receive and send timeout", 0) \
    M(UInt64, azure_list_object_keys_size, 1000, "Maximum number of files that could be returned in batch by ListObject request", 0) \
    M(Bool, s3_truncate_on_insert, false, "Enables or disables truncate before insert in s3 engine tables.", 0) \
    M(Bool, azure_truncate_on_insert, false, "Enables or disables truncate before insert in azure engine tables.", 0) \
    M(Bool, s3_create_new_file_on_insert, false, "Enables or disables creating a new file on each insert in s3 engine tables", 0) \
    M(Bool, s3_skip_empty_files, false, "Allow to skip empty files in s3 table engine", 0) \
    M(Bool, azure_create_new_file_on_insert, false, "Enables or disables creating a new file on each insert in azure engine tables", 0) \
    M(Bool, s3_check_objects_after_upload, false, "Check each uploaded object to s3 with head request to be sure that upload was successful", 0) \
    M(Bool, s3_allow_parallel_part_upload, true, "Use multiple threads for s3 multipart upload. It may lead to slightly higher memory usage", 0) \
    M(Bool, azure_allow_parallel_part_upload, true, "Use multiple threads for azure multipart upload.", 0) \
    M(Bool, s3_throw_on_zero_files_match, false, "Throw an error, when ListObjects request cannot match any files", 0) \
    M(Bool, hdfs_throw_on_zero_files_match, false, "Throw an error, when ListObjects request cannot match any files", 0) \
    M(Bool, azure_throw_on_zero_files_match, false, "Throw an error, when ListObjects request cannot match any files", 0) \
    M(Bool, s3_ignore_file_doesnt_exist, false, "Return 0 rows when the requested files don't exist, instead of throwing an exception in S3 table engine", 0) \
    M(Bool, hdfs_ignore_file_doesnt_exist, false, "Return 0 rows when the requested files don't exist, instead of throwing an exception in HDFS table engine", 0) \
    M(Bool, azure_ignore_file_doesnt_exist, false, "Return 0 rows when the requested files don't exist, instead of throwing an exception in AzureBlobStorage table engine", 0) \
    M(Bool, s3_validate_request_settings, true, "Validate S3 request settings", 0) \
    M(Bool, s3_disable_checksum, S3::DEFAULT_DISABLE_CHECKSUM, "Do not calculate a checksum when sending a file to S3. This speeds up writes by avoiding excessive processing passes on a file. It is mostly safe as the data of MergeTree tables is checksummed by ClickHouse anyway, and when S3 is accessed with HTTPS, the TLS layer already provides integrity while transferring through the network. While additional checksums on S3 give defense in depth.", 0) \
    M(UInt64, s3_retry_attempts, S3::DEFAULT_RETRY_ATTEMPTS, "Setting for Aws::Client::RetryStrategy, Aws::Client does retries itself, 0 means no retries", 0) \
    M(UInt64, s3_request_timeout_ms, S3::DEFAULT_REQUEST_TIMEOUT_MS, "Idleness timeout for sending and receiving data to/from S3. Fail if a single TCP read or write call blocks for this long.", 0) \
    M(UInt64, s3_connect_timeout_ms, S3::DEFAULT_CONNECT_TIMEOUT_MS, "Connection timeout for host from s3 disks.", 0) \
    M(Bool, enable_s3_requests_logging, false, "Enable very explicit logging of S3 requests. Makes sense for debug only.", 0) \
    M(String, s3queue_default_zookeeper_path, "/clickhouse/s3queue/", "Default zookeeper path prefix for S3Queue engine", 0) \
    M(Bool, s3queue_enable_logging_to_s3queue_log, false, "Enable writing to system.s3queue_log. The value can be overwritten per table with table settings", 0) \
    M(UInt64, hdfs_replication, 0, "The actual number of replications can be specified when the hdfs file is created.", 0) \
    M(Bool, hdfs_truncate_on_insert, false, "Enables or disables truncate before insert in s3 engine tables", 0) \
    M(Bool, hdfs_create_new_file_on_insert, false, "Enables or disables creating a new file on each insert in hdfs engine tables", 0) \
    M(Bool, hdfs_skip_empty_files, false, "Allow to skip empty files in hdfs table engine", 0) \
    M(Bool, azure_skip_empty_files, false, "Allow to skip empty files in azure table engine", 0) \
    M(UInt64, hsts_max_age, 0, "Expired time for hsts. 0 means disable HSTS.", 0) \
    M(Bool, extremes, false, "Calculate minimums and maximums of the result columns. They can be output in JSON-formats.", IMPORTANT) \
    M(Bool, use_uncompressed_cache, false, "Whether to use the cache of uncompressed blocks.", 0) \
    M(Bool, replace_running_query, false, "Whether the running request should be canceled with the same id as the new one.", 0) \
    M(UInt64, max_remote_read_network_bandwidth, 0, "The maximum speed of data exchange over the network in bytes per second for read.", 0) \
    M(UInt64, max_remote_write_network_bandwidth, 0, "The maximum speed of data exchange over the network in bytes per second for write.", 0) \
    M(UInt64, max_local_read_bandwidth, 0, "The maximum speed of local reads in bytes per second.", 0) \
    M(UInt64, max_local_write_bandwidth, 0, "The maximum speed of local writes in bytes per second.", 0) \
    M(Bool, stream_like_engine_allow_direct_select, false, "Allow direct SELECT query for Kafka, RabbitMQ, FileLog, Redis Streams, and NATS engines. In case there are attached materialized views, SELECT query is not allowed even if this setting is enabled.", 0) \
    M(String, stream_like_engine_insert_queue, "", "When stream like engine reads from multiple queues, user will need to select one queue to insert into when writing. Used by Redis Streams and NATS.", 0) \
    \
    M(Bool, distributed_insert_skip_read_only_replicas, false, "If true, INSERT into Distributed will skip read-only replicas.", 0) \
    M(Bool, distributed_foreground_insert, false, "If setting is enabled, insert query into distributed waits until data are sent to all nodes in a cluster. \n\nEnables or disables synchronous data insertion into a `Distributed` table.\n\nBy default, when inserting data into a Distributed table, the ClickHouse server sends data to cluster nodes in the background. When `distributed_foreground_insert` = 1, the data is processed synchronously, and the `INSERT` operation succeeds only after all the data is saved on all shards (at least one replica for each shard if `internal_replication` is true).", 0) ALIAS(insert_distributed_sync) \
    M(UInt64, distributed_background_insert_timeout, 0, "Timeout for insert query into distributed. Setting is used only with insert_distributed_sync enabled. Zero value means no timeout.", 0) ALIAS(insert_distributed_timeout) \
    M(Milliseconds, distributed_background_insert_sleep_time_ms, 100, "Sleep time for background INSERTs into Distributed, in case of any errors delay grows exponentially.", 0) ALIAS(distributed_directory_monitor_sleep_time_ms) \
    M(Milliseconds, distributed_background_insert_max_sleep_time_ms, 30000, "Maximum sleep time for background INSERTs into Distributed, it limits exponential growth too.", 0) ALIAS(distributed_directory_monitor_max_sleep_time_ms) \
    \
    M(Bool, distributed_background_insert_batch, false, "Should background INSERTs into Distributed be batched into bigger blocks.", 0) ALIAS(distributed_directory_monitor_batch_inserts) \
    M(Bool, distributed_background_insert_split_batch_on_failure, false, "Should batches of the background INSERT into Distributed be split into smaller batches in case of failures.", 0) ALIAS(distributed_directory_monitor_split_batch_on_failure) \
    \
    M(Bool, optimize_move_to_prewhere, true, "Allows disabling WHERE to PREWHERE optimization in SELECT queries from MergeTree.", 0) \
    M(Bool, optimize_move_to_prewhere_if_final, false, "If query has `FINAL`, the optimization `move_to_prewhere` is not always correct and it is enabled only if both settings `optimize_move_to_prewhere` and `optimize_move_to_prewhere_if_final` are turned on", 0) \
    M(Bool, move_all_conditions_to_prewhere, true, "Move all viable conditions from WHERE to PREWHERE", 0) \
    M(Bool, enable_multiple_prewhere_read_steps, true, "Move more conditions from WHERE to PREWHERE and do reads from disk and filtering in multiple steps if there are multiple conditions combined with AND", 0) \
    M(Bool, move_primary_key_columns_to_end_of_prewhere, true, "Move PREWHERE conditions containing primary key columns to the end of AND chain. It is likely that these conditions are taken into account during primary key analysis and thus will not contribute a lot to PREWHERE filtering.", 0) \
    \
    M(Bool, allow_statistics_optimize, false, "Allows using statistics to optimize queries", 0) ALIAS(allow_statistic_optimize) \
    M(Bool, allow_experimental_statistics, false, "Allows using statistics", 0) ALIAS(allow_experimental_statistic) \
    \
    M(UInt64, alter_sync, 1, "Wait for actions to manipulate the partitions. 0 - do not wait, 1 - wait for execution only of itself, 2 - wait for everyone.", 0) ALIAS(replication_alter_partitions_sync) \
    M(Int64, replication_wait_for_inactive_replica_timeout, 120, "Wait for inactive replica to execute ALTER/OPTIMIZE. Time in seconds, 0 - do not wait, negative - wait for unlimited time.", 0) \
    M(Bool, alter_move_to_space_execute_async, false, "Execute ALTER TABLE MOVE ... TO [DISK|VOLUME] asynchronously", 0) \
    \
    M(LoadBalancing, load_balancing, LoadBalancing::RANDOM, "Which replicas (among healthy replicas) to preferably send a query to (on the first attempt) for distributed processing.", 0) \
    M(UInt64, load_balancing_first_offset, 0, "Which replica to preferably send a query when FIRST_OR_RANDOM load balancing strategy is used.", 0) \
    \
    M(TotalsMode, totals_mode, TotalsMode::AFTER_HAVING_EXCLUSIVE, "How to calculate TOTALS when HAVING is present, as well as when max_rows_to_group_by and group_by_overflow_mode = ‘any’ are present.", IMPORTANT) \
    M(Float, totals_auto_threshold, 0.5, "The threshold for totals_mode = 'auto'.", 0) \
    \
    M(Bool, allow_suspicious_low_cardinality_types, false, "In CREATE TABLE statement allows specifying LowCardinality modifier for types of small fixed size (8 or less). Enabling this may increase merge times and memory consumption.", 0) \
    M(Bool, allow_suspicious_fixed_string_types, false, "In CREATE TABLE statement allows creating columns of type FixedString(n) with n > 256. FixedString with length >= 256 is suspicious and most likely indicates misuse", 0) \
    M(Bool, allow_suspicious_indices, false, "Reject primary/secondary indexes and sorting keys with identical expressions", 0) \
    M(Bool, allow_suspicious_ttl_expressions, false, "Reject TTL expressions that don't depend on any of table's columns. It indicates a user error most of the time.", 0) \
    M(Bool, allow_suspicious_variant_types, false, "In CREATE TABLE statement allows specifying Variant type with similar variant types (for example, with different numeric or date types). Enabling this setting may introduce some ambiguity when working with values with similar types.", 0) \
    M(Bool, allow_suspicious_primary_key, false, "Forbid suspicious PRIMARY KEY/ORDER BY for MergeTree (i.e. SimpleAggregateFunction)", 0) \
    M(Bool, compile_expressions, false, "Compile some scalar functions and operators to native code.", 0) \
    M(UInt64, min_count_to_compile_expression, 3, "The number of identical expressions before they are JIT-compiled", 0) \
    M(Bool, compile_aggregate_expressions, true, "Compile aggregate functions to native code.", 0) \
    M(UInt64, min_count_to_compile_aggregate_expression, 3, "The number of identical aggregate expressions before they are JIT-compiled", 0) \
    M(Bool, compile_sort_description, true, "Compile sort description to native code.", 0) \
    M(UInt64, min_count_to_compile_sort_description, 3, "The number of identical sort descriptions before they are JIT-compiled", 0) \
    M(UInt64, group_by_two_level_threshold, 100000, "From what number of keys, a two-level aggregation starts. 0 - the threshold is not set.", 0) \
    M(UInt64, group_by_two_level_threshold_bytes, 50000000, "From what size of the aggregation state in bytes, a two-level aggregation begins to be used. 0 - the threshold is not set. Two-level aggregation is used when at least one of the thresholds is triggered.", 0) \
    M(Bool, distributed_aggregation_memory_efficient, true, "Is the memory-saving mode of distributed aggregation enabled.", 0) \
    M(UInt64, aggregation_memory_efficient_merge_threads, 0, "Number of threads to use for merge intermediate aggregation results in memory efficient mode. When bigger, then more memory is consumed. 0 means - same as 'max_threads'.", 0) \
    M(Bool, enable_memory_bound_merging_of_aggregation_results, true, "Enable memory bound merging strategy for aggregation.", 0) \
    M(Bool, enable_positional_arguments, true, "Enable positional arguments in ORDER BY, GROUP BY and LIMIT BY", 0) \
    M(Bool, enable_extended_results_for_datetime_functions, false, "Enable date functions like toLastDayOfMonth return Date32 results (instead of Date results) for Date32/DateTime64 arguments.", 0) \
    M(Bool, allow_nonconst_timezone_arguments, false, "Allow non-const timezone arguments in certain time-related functions like toTimeZone(), fromUnixTimestamp*(), snowflakeToDateTime*()", 0) \
    M(Bool, function_locate_has_mysql_compatible_argument_order, true, "Function locate() has arguments (needle, haystack[, start_pos]) like in MySQL instead of (haystack, needle[, start_pos]) like function position()", 0) \
    \
    M(Bool, group_by_use_nulls, false, "Treat columns mentioned in ROLLUP, CUBE or GROUPING SETS as Nullable", 0) \
    \
    M(NonZeroUInt64, max_parallel_replicas, 1, "The maximum number of replicas of each shard used when the query is executed. For consistency (to get different parts of the same partition), this option only works for the specified sampling key. The lag of the replicas is not controlled. Should be always greater than 0", 0) \
    M(UInt64, parallel_replicas_count, 0, "This is internal setting that should not be used directly and represents an implementation detail of the 'parallel replicas' mode. This setting will be automatically set up by the initiator server for distributed queries to the number of parallel replicas participating in query processing.", 0) \
    M(UInt64, parallel_replica_offset, 0, "This is internal setting that should not be used directly and represents an implementation detail of the 'parallel replicas' mode. This setting will be automatically set up by the initiator server for distributed queries to the index of the replica participating in query processing among parallel replicas.", 0) \
    M(String, parallel_replicas_custom_key, "", "Custom key assigning work to replicas when parallel replicas are used.", 0) \
    M(ParallelReplicasCustomKeyFilterType, parallel_replicas_custom_key_filter_type, ParallelReplicasCustomKeyFilterType::DEFAULT, "Type of filter to use with custom key for parallel replicas. default - use modulo operation on the custom key, range - use range filter on custom key using all possible values for the value type of custom key.", 0) \
    M(UInt64, parallel_replicas_custom_key_range_lower, 0, "Lower bound for the universe that the parallel replicas custom range filter is calculated over", 0) \
    M(UInt64, parallel_replicas_custom_key_range_upper, 0, "Upper bound for the universe that the parallel replicas custom range filter is calculated over. A value of 0 disables the upper bound, setting it to the max value of the custom key expression", 0) \
    \
    M(String, cluster_for_parallel_replicas, "", "Cluster for a shard in which current server is located", 0) \
    M(UInt64, allow_experimental_parallel_reading_from_replicas, 0, "Use all the replicas from a shard for SELECT query execution. Reading is parallelized and coordinated dynamically. 0 - disabled, 1 - enabled, silently disable them in case of failure, 2 - enabled, throw an exception in case of failure", 0) \
    M(Bool, parallel_replicas_allow_in_with_subquery, true, "If true, subquery for IN will be executed on every follower replica.", 0) \
    M(Float, parallel_replicas_single_task_marks_count_multiplier, 2, "A multiplier which will be added during calculation for minimal number of marks to retrieve from coordinator. This will be applied only for remote replicas.", 0) \
    M(Bool, parallel_replicas_for_non_replicated_merge_tree, false, "If true, ClickHouse will use parallel replicas algorithm also for non-replicated MergeTree tables", 0) \
    M(UInt64, parallel_replicas_min_number_of_rows_per_replica, 0, "Limit the number of replicas used in a query to (estimated rows to read / min_number_of_rows_per_replica). The max is still limited by 'max_parallel_replicas'", 0) \
    M(Bool, parallel_replicas_prefer_local_join, true, "If true, and JOIN can be executed with parallel replicas algorithm, and all storages of right JOIN part are *MergeTree, local JOIN will be used instead of GLOBAL JOIN.", 0) \
    M(UInt64, parallel_replicas_mark_segment_size, 128, "Parts virtually divided into segments to be distributed between replicas for parallel reading. This setting controls the size of these segments. Not recommended to change until you're absolutely sure in what you're doing", 0) \
    \
    M(Bool, skip_unavailable_shards, false, "If true, ClickHouse silently skips unavailable shards. Shard is marked as unavailable when: 1) The shard cannot be reached due to a connection failure. 2) Shard is unresolvable through DNS. 3) Table does not exist on the shard.", 0) \
    \
    M(UInt64, parallel_distributed_insert_select, 0, "Process distributed INSERT SELECT query in the same cluster on local tables on every shard; if set to 1 - SELECT is executed on each shard; if set to 2 - SELECT and INSERT are executed on each shard", 0) \
    M(UInt64, distributed_group_by_no_merge, 0, "If 1, Do not merge aggregation states from different servers for distributed queries (shards will process query up to the Complete stage, initiator just proxies the data from the shards). If 2 the initiator will apply ORDER BY and LIMIT stages (it is not in case when shard process query up to the Complete stage)", 0) \
    M(UInt64, distributed_push_down_limit, 1, "If 1, LIMIT will be applied on each shard separately. Usually you don't need to use it, since this will be done automatically if it is possible, i.e. for simple query SELECT FROM LIMIT.", 0) \
    M(Bool, optimize_distributed_group_by_sharding_key, true, "Optimize GROUP BY sharding_key queries (by avoiding costly aggregation on the initiator server).", 0) \
    M(UInt64, optimize_skip_unused_shards_limit, 1000, "Limit for number of sharding key values, turns off optimize_skip_unused_shards if the limit is reached", 0) \
    M(Bool, optimize_skip_unused_shards, false, "Assumes that data is distributed by sharding_key. Optimization to skip unused shards if SELECT query filters by sharding_key.", 0) \
    M(Bool, optimize_skip_unused_shards_rewrite_in, true, "Rewrite IN in query for remote shards to exclude values that does not belong to the shard (requires optimize_skip_unused_shards)", 0) \
    M(Bool, allow_nondeterministic_optimize_skip_unused_shards, false, "Allow non-deterministic functions (includes dictGet) in sharding_key for optimize_skip_unused_shards", 0) \
    M(UInt64, force_optimize_skip_unused_shards, 0, "Throw an exception if unused shards cannot be skipped (1 - throw only if the table has the sharding key, 2 - always throw.", 0) \
    M(UInt64, optimize_skip_unused_shards_nesting, 0, "Same as optimize_skip_unused_shards, but accept nesting level until which it will work.", 0) \
    M(UInt64, force_optimize_skip_unused_shards_nesting, 0, "Same as force_optimize_skip_unused_shards, but accept nesting level until which it will work.", 0) \
    \
    M(Bool, input_format_parallel_parsing, true, "Enable parallel parsing for some data formats.", 0) \
    M(UInt64, min_chunk_bytes_for_parallel_parsing, (10 * 1024 * 1024), "The minimum chunk size in bytes, which each thread will parse in parallel.", 0) \
    M(Bool, output_format_parallel_formatting, true, "Enable parallel formatting for some data formats.", 0) \
    M(UInt64, output_format_compression_level, 3, "Default compression level if query output is compressed. The setting is applied when `SELECT` query has `INTO OUTFILE` or when inserting to table function `file`, `url`, `hdfs`, `s3`, and `azureBlobStorage`.", 0) \
    M(UInt64, output_format_compression_zstd_window_log, 0, "Can be used when the output compression method is `zstd`. If greater than `0`, this setting explicitly sets compression window size (power of `2`) and enables a long-range mode for zstd compression.", 0) \
    \
    M(UInt64, merge_tree_min_rows_for_concurrent_read, (20 * 8192), "If at least as many lines are read from one file, the reading can be parallelized.", 0) \
    M(UInt64, merge_tree_min_bytes_for_concurrent_read, (24 * 10 * 1024 * 1024), "If at least as many bytes are read from one file, the reading can be parallelized.", 0) \
    M(UInt64, merge_tree_min_rows_for_seek, 0, "You can skip reading more than that number of rows at the price of one seek per file.", 0) \
    M(UInt64, merge_tree_min_bytes_for_seek, 0, "You can skip reading more than that number of bytes at the price of one seek per file.", 0) \
    M(UInt64, merge_tree_coarse_index_granularity, 8, "If the index segment can contain the required keys, divide it into as many parts and recursively check them.", 0) \
    M(UInt64, merge_tree_max_rows_to_use_cache, (128 * 8192), "The maximum number of rows per request, to use the cache of uncompressed data. If the request is large, the cache is not used. (For large queries not to flush out the cache.)", 0) \
    M(UInt64, merge_tree_max_bytes_to_use_cache, (192 * 10 * 1024 * 1024), "The maximum number of bytes per request, to use the cache of uncompressed data. If the request is large, the cache is not used. (For large queries not to flush out the cache.)", 0) \
    M(Bool, do_not_merge_across_partitions_select_final, false, "Merge parts only in one partition in select final", 0) \
    M(Bool, split_parts_ranges_into_intersecting_and_non_intersecting_final, true, "Split parts ranges into intersecting and non intersecting during FINAL optimization", 0) \
    M(Bool, split_intersecting_parts_ranges_into_layers_final, true, "Split intersecting parts ranges into layers during FINAL optimization", 0) \
    M(Bool, allow_experimental_inverted_index, false, "If it is set to true, allow to use experimental inverted index.", 0) \
    M(Bool, allow_experimental_full_text_index, false, "If it is set to true, allow to use experimental full-text index.", 0) \
    \
    M(UInt64, mysql_max_rows_to_insert, 65536, "The maximum number of rows in MySQL batch insertion of the MySQL storage engine", 0) \
    M(Bool, mysql_map_string_to_text_in_show_columns, true, "If enabled, String type will be mapped to TEXT in SHOW [FULL] COLUMNS, BLOB otherwise. Has an effect only when the connection is made through the MySQL wire protocol.", 0) \
    M(Bool, mysql_map_fixed_string_to_text_in_show_columns, true, "If enabled, FixedString type will be mapped to TEXT in SHOW [FULL] COLUMNS, BLOB otherwise. Has an effect only when the connection is made through the MySQL wire protocol.", 0) \
    \
    M(UInt64, optimize_min_equality_disjunction_chain_length, 3, "The minimum length of the expression `expr = x1 OR ... expr = xN` for optimization ", 0) \
    M(UInt64, optimize_min_inequality_conjunction_chain_length, 3, "The minimum length of the expression `expr <> x1 AND ... expr <> xN` for optimization ", 0) \
    \
    M(UInt64, min_bytes_to_use_direct_io, 0, "The minimum number of bytes for reading the data with O_DIRECT option during SELECT queries execution. 0 - disabled.", 0) \
    M(UInt64, min_bytes_to_use_mmap_io, 0, "The minimum number of bytes for reading the data with mmap option during SELECT queries execution. 0 - disabled.", 0) \
    M(Bool, checksum_on_read, true, "Validate checksums on reading. It is enabled by default and should be always enabled in production. Please do not expect any benefits in disabling this setting. It may only be used for experiments and benchmarks. The setting only applicable for tables of MergeTree family. Checksums are always validated for other table engines and when receiving data over network.", 0) \
    \
    M(Bool, force_index_by_date, false, "Throw an exception if there is a partition key in a table, and it is not used.", 0) \
    M(Bool, force_primary_key, false, "Throw an exception if there is primary key in a table, and it is not used.", 0) \
    M(Bool, use_skip_indexes, true, "Use data skipping indexes during query execution.", 0) \
    M(Bool, use_skip_indexes_if_final, false, "If query has FINAL, then skipping data based on indexes may produce incorrect result, hence disabled by default.", 0) \
    M(Bool, materialize_skip_indexes_on_insert, true, "If true skip indexes are calculated on inserts, otherwise skip indexes will be calculated only during merges", 0) \
    M(Bool, materialize_statistics_on_insert, true, "If true statistics are calculated on inserts, otherwise statistics will be calculated only during merges", 0) \
    M(String, ignore_data_skipping_indices, "", "Comma separated list of strings or literals with the name of the data skipping indices that should be excluded during query execution.", 0) \
    \
    M(String, force_data_skipping_indices, "", "Comma separated list of strings or literals with the name of the data skipping indices that should be used during query execution, otherwise an exception will be thrown.", 0) \
    \
    M(Float, max_streams_to_max_threads_ratio, 1, "Allows you to use more sources than the number of threads - to more evenly distribute work across threads. It is assumed that this is a temporary solution, since it will be possible in the future to make the number of sources equal to the number of threads, but for each source to dynamically select available work for itself.", 0) \
    M(Float, max_streams_multiplier_for_merge_tables, 5, "Ask more streams when reading from Merge table. Streams will be spread across tables that Merge table will use. This allows more even distribution of work across threads and especially helpful when merged tables differ in size.", 0) \
    \
    M(String, network_compression_method, "LZ4", "Allows you to select the method of data compression when writing.", 0) \
    \
    M(Int64, network_zstd_compression_level, 1, "Allows you to select the level of ZSTD compression.", 0) \
    \
    M(Int64, zstd_window_log_max, 0, "Allows you to select the max window log of ZSTD (it will not be used for MergeTree family)", 0) \
    \
    M(UInt64, priority, 0, "Priority of the query. 1 - the highest, higher value - lower priority; 0 - do not use priorities.", 0) \
    M(Int64, os_thread_priority, 0, "If non zero - set corresponding 'nice' value for query processing threads. Can be used to adjust query priority for OS scheduler.", 0) \
    \
    M(Bool, log_queries, true, "Log requests and write the log to the system table.", 0) \
    M(Bool, log_formatted_queries, false, "Log formatted queries and write the log to the system table.", 0) \
    M(LogQueriesType, log_queries_min_type, QueryLogElementType::QUERY_START, "Minimal type in query_log to log, possible values (from low to high): QUERY_START, QUERY_FINISH, EXCEPTION_BEFORE_START, EXCEPTION_WHILE_PROCESSING.", 0) \
    M(Milliseconds, log_queries_min_query_duration_ms, 0, "Minimal time for the query to run, to get to the query_log/query_thread_log/query_views_log.", 0) \
    M(UInt64, log_queries_cut_to_length, 100000, "If query length is greater than specified threshold (in bytes), then cut query when writing to query log. Also limit length of printed query in ordinary text log.", 0) \
    M(Float, log_queries_probability, 1., "Log queries with the specified probability.", 0) \
    \
    M(Bool, log_processors_profiles, true, "Log Processors profile events.", 0) \
    M(DistributedProductMode, distributed_product_mode, DistributedProductMode::DENY, "How are distributed subqueries performed inside IN or JOIN sections?", IMPORTANT) \
    \
    M(UInt64, max_concurrent_queries_for_all_users, 0, "The maximum number of concurrent requests for all users.", 0) \
    M(UInt64, max_concurrent_queries_for_user, 0, "The maximum number of concurrent requests per user.", 0) \
    \
    M(Bool, insert_deduplicate, true, "For INSERT queries in the replicated table, specifies that deduplication of inserting blocks should be performed", 0) \
    M(Bool, async_insert_deduplicate, false, "For async INSERT queries in the replicated table, specifies that deduplication of inserting blocks should be performed", 0) \
    \
    M(UInt64Auto, insert_quorum, 0, "For INSERT queries in the replicated table, wait writing for the specified number of replicas and linearize the addition of the data. 0 - disabled, 'auto' - use majority", 0) \
    M(Milliseconds, insert_quorum_timeout, 600000, "If the quorum of replicas did not meet in specified time (in milliseconds), exception will be thrown and insertion is aborted.", 0) \
    M(Bool, insert_quorum_parallel, true, "For quorum INSERT queries - enable to make parallel inserts without linearizability", 0) \
    M(UInt64, select_sequential_consistency, 0, "For SELECT queries from the replicated table, throw an exception if the replica does not have a chunk written with the quorum; do not read the parts that have not yet been written with the quorum.", 0) \
    M(UInt64, table_function_remote_max_addresses, 1000, "The maximum number of different shards and the maximum number of replicas of one shard in the `remote` function.", 0) \
    M(Milliseconds, read_backoff_min_latency_ms, 1000, "Setting to reduce the number of threads in case of slow reads. Pay attention only to reads that took at least that much time.", 0) \
    M(UInt64, read_backoff_max_throughput, 1048576, "Settings to reduce the number of threads in case of slow reads. Count events when the read bandwidth is less than that many bytes per second.", 0) \
    M(Milliseconds, read_backoff_min_interval_between_events_ms, 1000, "Settings to reduce the number of threads in case of slow reads. Do not pay attention to the event, if the previous one has passed less than a certain amount of time.", 0) \
    M(UInt64, read_backoff_min_events, 2, "Settings to reduce the number of threads in case of slow reads. The number of events after which the number of threads will be reduced.", 0) \
    \
    M(UInt64, read_backoff_min_concurrency, 1, "Settings to try keeping the minimal number of threads in case of slow reads.", 0) \
    \
    M(Float, memory_tracker_fault_probability, 0., "For testing of `exception safety` - throw an exception every time you allocate memory with the specified probability.", 0) \
    M(Float, merge_tree_read_split_ranges_into_intersecting_and_non_intersecting_injection_probability, 0.0, "For testing of `PartsSplitter` - split read ranges into intersecting and non intersecting every time you read from MergeTree with the specified probability.", 0) \
    \
    M(Bool, enable_http_compression, false, "Compress the result if the client over HTTP said that it understands data compressed by gzip, deflate, zstd, br, lz4, bz2, xz.", 0) \
    M(Int64, http_zlib_compression_level, 3, "Compression level - used if the client on HTTP said that it understands data compressed by gzip or deflate.", 0) \
    \
    M(Bool, http_native_compression_disable_checksumming_on_decompress, false, "If you uncompress the POST data from the client compressed by the native format, do not check the checksum.", 0) \
    \
    M(String, count_distinct_implementation, "uniqExact", "What aggregate function to use for implementation of count(DISTINCT ...)", 0) \
    \
    M(Bool, add_http_cors_header, false, "Write add http CORS header.", 0) \
    \
    M(UInt64, max_http_get_redirects, 0, "Max number of http GET redirects hops allowed. Ensures additional security measures are in place to prevent a malicious server to redirect your requests to unexpected services.\n\nIt is the case when an external server redirects to another address, but that address appears to be internal to the company's infrastructure, and by sending an HTTP request to an internal server, you could request an internal API from the internal network, bypassing the auth, or even query other services, such as Redis or Memcached. When you don't have an internal infrastructure (including something running on your localhost), or you trust the server, it is safe to allow redirects. Although keep in mind, that if the URL uses HTTP instead of HTTPS, and you will have to trust not only the remote server but also your ISP and every network in the middle.", 0) \
    \
    M(Bool, use_client_time_zone, false, "Use client timezone for interpreting DateTime string values, instead of adopting server timezone.", 0) \
    \
    M(Bool, send_progress_in_http_headers, false, "Send progress notifications using X-ClickHouse-Progress headers. Some clients do not support high amount of HTTP headers (Python requests in particular), so it is disabled by default.", 0) \
    \
    M(UInt64, http_headers_progress_interval_ms, 100, "Do not send HTTP headers X-ClickHouse-Progress more frequently than at each specified interval.", 0) \
    M(Bool, http_wait_end_of_query, false, "Enable HTTP response buffering on the server-side.", 0) \
    M(Bool, http_write_exception_in_output_format, true, "Write exception in output format to produce valid output. Works with JSON and XML formats.", 0) \
    M(UInt64, http_response_buffer_size, 0, "The number of bytes to buffer in the server memory before sending a HTTP response to the client or flushing to disk (when http_wait_end_of_query is enabled).", 0) \
    \
    M(Bool, fsync_metadata, true, "Do fsync after changing metadata for tables and databases (.sql files). Could be disabled in case of poor latency on server with high load of DDL queries and high load of disk subsystem.", 0)    \
    \
    M(Bool, join_use_nulls, false, "Use NULLs for non-joined rows of outer JOINs for types that can be inside Nullable. If false, use default value of corresponding columns data type.", IMPORTANT) \
    M(Bool, allow_experimental_join_condition, false, "Support join with inequal conditions which involve columns from both left and right table. e.g. t1.y < t2.y.", 0) \
    \
    M(JoinStrictness, join_default_strictness, JoinStrictness::All, "Set default strictness in JOIN query. Possible values: empty string, 'ANY', 'ALL'. If empty, query without strictness will throw exception.", 0) \
    M(Bool, any_join_distinct_right_table_keys, false, "Enable old ANY JOIN logic with many-to-one left-to-right table keys mapping for all ANY JOINs. It leads to confusing not equal results for 't1 ANY LEFT JOIN t2' and 't2 ANY RIGHT JOIN t1'. ANY RIGHT JOIN needs one-to-many keys mapping to be consistent with LEFT one.", IMPORTANT) \
    M(Bool, single_join_prefer_left_table, true, "For single JOIN in case of identifier ambiguity prefer left table", IMPORTANT) \
    \
    M(UInt64, preferred_block_size_bytes, 1000000, "This setting adjusts the data block size for query processing and represents additional fine tune to the more rough 'max_block_size' setting. If the columns are large and with 'max_block_size' rows the block size is likely to be larger than the specified amount of bytes, its size will be lowered for better CPU cache locality.", 0) \
    \
    M(UInt64, max_replica_delay_for_distributed_queries, 300, "If set, distributed queries of Replicated tables will choose servers with replication delay in seconds less than the specified value (not inclusive). Zero means do not take delay into account.", 0) \
    M(Bool, fallback_to_stale_replicas_for_distributed_queries, true, "Suppose max_replica_delay_for_distributed_queries is set and all replicas for the queried table are stale. If this setting is enabled, the query will be performed anyway, otherwise the error will be reported.", 0) \
    M(UInt64, preferred_max_column_in_block_size_bytes, 0, "Limit on max column size in block while reading. Helps to decrease cache misses count. Should be close to L2 cache size.", 0) \
    \
    M(UInt64, parts_to_delay_insert, 0, "If the destination table contains at least that many active parts in a single partition, artificially slow down insert into table.", 0) \
    M(UInt64, parts_to_throw_insert, 0, "If more than this number active parts in a single partition of the destination table, throw 'Too many parts ...' exception.", 0) \
    M(UInt64, number_of_mutations_to_delay, 0, "If the mutated table contains at least that many unfinished mutations, artificially slow down mutations of table. 0 - disabled", 0) \
    M(UInt64, number_of_mutations_to_throw, 0, "If the mutated table contains at least that many unfinished mutations, throw 'Too many mutations ...' exception. 0 - disabled", 0) \
    M(Int64, distributed_ddl_task_timeout, 180, "Timeout for DDL query responses from all hosts in cluster. If a ddl request has not been performed on all hosts, a response will contain a timeout error and a request will be executed in an async mode. Negative value means infinite. Zero means async mode.", 0) \
    M(Milliseconds, stream_flush_interval_ms, 7500, "Timeout for flushing data from streaming storages.", 0) \
    M(Milliseconds, stream_poll_timeout_ms, 500, "Timeout for polling data from/to streaming storages.", 0) \
    \
    M(Bool, final, false, "Query with the FINAL modifier by default. If the engine does not support final, it does not have any effect. On queries with multiple tables final is applied only on those that support it. It also works on distributed tables", 0) \
    \
    M(Bool, partial_result_on_first_cancel, false, "Allows query to return a partial result after cancel.", 0) \
    \
    M(Bool, ignore_on_cluster_for_replicated_udf_queries, false, "Ignore ON CLUSTER clause for replicated UDF management queries.", 0) \
    M(Bool, ignore_on_cluster_for_replicated_access_entities_queries, false, "Ignore ON CLUSTER clause for replicated access entities management queries.", 0) \
    /** Settings for testing hedged requests */ \
    M(Milliseconds, sleep_in_send_tables_status_ms, 0, "Time to sleep in sending tables status response in TCPHandler", 0) \
    M(Milliseconds, sleep_in_send_data_ms, 0, "Time to sleep in sending data in TCPHandler", 0) \
    M(Milliseconds, sleep_after_receiving_query_ms, 0, "Time to sleep after receiving query in TCPHandler", 0) \
    M(UInt64, unknown_packet_in_send_data, 0, "Send unknown packet instead of data Nth data packet", 0) \
    \
    M(Bool, insert_allow_materialized_columns, false, "If setting is enabled, Allow materialized columns in INSERT.", 0) \
    M(Seconds, http_connection_timeout, DEFAULT_HTTP_READ_BUFFER_CONNECTION_TIMEOUT, "HTTP connection timeout.", 0) \
    M(Seconds, http_send_timeout, DEFAULT_HTTP_READ_BUFFER_TIMEOUT, "HTTP send timeout", 0) \
    M(Seconds, http_receive_timeout, DEFAULT_HTTP_READ_BUFFER_TIMEOUT, "HTTP receive timeout", 0) \
    M(UInt64, http_max_uri_size, 1048576, "Maximum URI length of HTTP request", 0) \
    M(UInt64, http_max_fields, 1000000, "Maximum number of fields in HTTP header", 0) \
    M(UInt64, http_max_field_name_size, 128 * 1024, "Maximum length of field name in HTTP header", 0) \
    M(UInt64, http_max_field_value_size, 128 * 1024, "Maximum length of field value in HTTP header", 0) \
    M(Bool, http_skip_not_found_url_for_globs, true, "Skip URLs for globs with HTTP_NOT_FOUND error", 0) \
    M(Bool, http_make_head_request, true, "Allows the execution of a `HEAD` request while reading data from HTTP to retrieve information about the file to be read, such as its size", 0) \
    M(Bool, optimize_throw_if_noop, false, "If setting is enabled and OPTIMIZE query didn't actually assign a merge then an explanatory exception is thrown", 0) \
    M(Bool, use_index_for_in_with_subqueries, true, "Try using an index if there is a subquery or a table expression on the right side of the IN operator.", 0) \
    M(UInt64, use_index_for_in_with_subqueries_max_values, 0, "The maximum size of set in the right hand side of the IN operator to use table index for filtering. It allows to avoid performance degradation and higher memory usage due to preparation of additional data structures for large queries. Zero means no limit.", 0) \
    M(Bool, analyze_index_with_space_filling_curves, true, "If a table has a space-filling curve in its index, e.g. `ORDER BY mortonEncode(x, y)`, and the query has conditions on its arguments, e.g. `x >= 10 AND x <= 20 AND y >= 20 AND y <= 30`, use the space-filling curve for index analysis.", 0) \
    M(Bool, joined_subquery_requires_alias, true, "Force joined subqueries and table functions to have aliases for correct name qualification.", 0) \
    M(Bool, empty_result_for_aggregation_by_empty_set, false, "Return empty result when aggregating without keys on empty set.", 0) \
    M(Bool, empty_result_for_aggregation_by_constant_keys_on_empty_set, true, "Return empty result when aggregating by constant keys on empty set.", 0) \
    M(Bool, allow_distributed_ddl, true, "If it is set to true, then a user is allowed to executed distributed DDL queries.", 0) \
    M(Bool, allow_suspicious_codecs, false, "If it is set to true, allow to specify meaningless compression codecs.", 0) \
    M(Bool, allow_experimental_codecs, false, "If it is set to true, allow to specify experimental compression codecs (but we don't have those yet and this option does nothing).", 0) \
    M(Bool, enable_deflate_qpl_codec, false, "Enable/disable the DEFLATE_QPL codec.", 0) \
    M(Bool, enable_zstd_qat_codec, false, "Enable/disable the ZSTD_QAT codec.", 0) \
    M(UInt64, query_profiler_real_time_period_ns, QUERY_PROFILER_DEFAULT_SAMPLE_RATE_NS, "Period for real clock timer of query profiler (in nanoseconds). Set 0 value to turn off the real clock query profiler. Recommended value is at least 10000000 (100 times a second) for single queries or 1000000000 (once a second) for cluster-wide profiling.", 0) \
    M(UInt64, query_profiler_cpu_time_period_ns, QUERY_PROFILER_DEFAULT_SAMPLE_RATE_NS, "Period for CPU clock timer of query profiler (in nanoseconds). Set 0 value to turn off the CPU clock query profiler. Recommended value is at least 10000000 (100 times a second) for single queries or 1000000000 (once a second) for cluster-wide profiling.", 0) \
    M(Bool, metrics_perf_events_enabled, false, "If enabled, some of the perf events will be measured throughout queries' execution.", 0) \
    M(String, metrics_perf_events_list, "", "Comma separated list of perf metrics that will be measured throughout queries' execution. Empty means all events. See PerfEventInfo in sources for the available events.", 0) \
    M(Float, opentelemetry_start_trace_probability, 0., "Probability to start an OpenTelemetry trace for an incoming query.", 0) \
    M(Bool, opentelemetry_trace_processors, false, "Collect OpenTelemetry spans for processors.", 0) \
    M(Bool, prefer_column_name_to_alias, false, "Prefer using column names instead of aliases if possible.", 0) \
    M(Bool, allow_experimental_analyzer, true, "Allow experimental analyzer.", 0) \
    M(Bool, analyzer_compatibility_join_using_top_level_identifier, false, "Force to resolve identifier in JOIN USING from projection (for example, in `SELECT a + 1 AS b FROM t1 JOIN t2 USING (b)` join will be performed by `t1.a + 1 = t2.b`, rather then `t1.b = t2.b`).", 0) \
    M(Bool, prefer_global_in_and_join, false, "If enabled, all IN/JOIN operators will be rewritten as GLOBAL IN/JOIN. It's useful when the to-be-joined tables are only available on the initiator and we need to always scatter their data on-the-fly during distributed processing with the GLOBAL keyword. It's also useful to reduce the need to access the external sources joining external tables.", 0) \
    M(Bool, enable_vertical_final, true, "If enable, remove duplicated rows during FINAL by marking rows as deleted and filtering them later instead of merging rows", 0) \
    \
    \
    /** Limits during query execution are part of the settings. \
      * Used to provide a more safe execution of queries from the user interface. \
      * Basically, limits are checked for each block (not every row). That is, the limits can be slightly violated. \
      * Almost all limits apply only to SELECTs. \
      * Almost all limits apply to each stream individually. \
      */ \
    \
    M(UInt64, max_rows_to_read, 0, "Limit on read rows from the most 'deep' sources. That is, only in the deepest subquery. When reading from a remote server, it is only checked on a remote server.", 0) \
    M(UInt64, max_bytes_to_read, 0, "Limit on read bytes (after decompression) from the most 'deep' sources. That is, only in the deepest subquery. When reading from a remote server, it is only checked on a remote server.", 0) \
    M(OverflowMode, read_overflow_mode, OverflowMode::THROW, "What to do when the limit is exceeded.", 0) \
    \
    M(UInt64, max_rows_to_read_leaf, 0, "Limit on read rows on the leaf nodes for distributed queries. Limit is applied for local reads only, excluding the final merge stage on the root node. Note, the setting is unstable with prefer_localhost_replica=1.", 0) \
    M(UInt64, max_bytes_to_read_leaf, 0, "Limit on read bytes (after decompression) on the leaf nodes for distributed queries. Limit is applied for local reads only, excluding the final merge stage on the root node. Note, the setting is unstable with prefer_localhost_replica=1.", 0) \
    M(OverflowMode, read_overflow_mode_leaf, OverflowMode::THROW, "What to do when the leaf limit is exceeded.", 0) \
    \
    M(UInt64, max_rows_to_group_by, 0, "If aggregation during GROUP BY is generating more than the specified number of rows (unique GROUP BY keys), the behavior will be determined by the 'group_by_overflow_mode' which by default is - throw an exception, but can be also switched to an approximate GROUP BY mode.", 0) \
    M(OverflowModeGroupBy, group_by_overflow_mode, OverflowMode::THROW, "What to do when the limit is exceeded.", 0) \
    M(UInt64, max_bytes_before_external_group_by, 0, "If memory usage during GROUP BY operation is exceeding this threshold in bytes, activate the 'external aggregation' mode (spill data to disk). Recommended value is half of available system memory.", 0) \
    \
    M(UInt64, max_rows_to_sort, 0, "If more than the specified amount of records have to be processed for ORDER BY operation, the behavior will be determined by the 'sort_overflow_mode' which by default is - throw an exception", 0) \
    M(UInt64, max_bytes_to_sort, 0, "If more than the specified amount of (uncompressed) bytes have to be processed for ORDER BY operation, the behavior will be determined by the 'sort_overflow_mode' which by default is - throw an exception", 0) \
    M(OverflowMode, sort_overflow_mode, OverflowMode::THROW, "What to do when the limit is exceeded.", 0) \
    M(UInt64, prefer_external_sort_block_bytes, DEFAULT_BLOCK_SIZE * 256, "Prefer maximum block bytes for external sort, reduce the memory usage during merging.", 0) \
    M(UInt64, max_bytes_before_external_sort, 0, "If memory usage during ORDER BY operation is exceeding this threshold in bytes, activate the 'external sorting' mode (spill data to disk). Recommended value is half of available system memory.", 0) \
    M(UInt64, max_bytes_before_remerge_sort, 1000000000, "In case of ORDER BY with LIMIT, when memory usage is higher than specified threshold, perform additional steps of merging blocks before final merge to keep just top LIMIT rows.", 0) \
    M(Float, remerge_sort_lowered_memory_bytes_ratio, 2., "If memory usage after remerge does not reduced by this ratio, remerge will be disabled.", 0) \
    \
    M(UInt64, max_result_rows, 0, "Limit on result size in rows. The query will stop after processing a block of data if the threshold is met, but it will not cut the last block of the result, therefore the result size can be larger than the threshold.", 0) \
    M(UInt64, max_result_bytes, 0, "Limit on result size in bytes (uncompressed).  The query will stop after processing a block of data if the threshold is met, but it will not cut the last block of the result, therefore the result size can be larger than the threshold. Caveats: the result size in memory is taken into account for this threshold. Even if the result size is small, it can reference larger data structures in memory, representing dictionaries of LowCardinality columns, and Arenas of AggregateFunction columns, so the threshold can be exceeded despite the small result size. The setting is fairly low level and should be used with caution.", 0) \
    M(OverflowMode, result_overflow_mode, OverflowMode::THROW, "What to do when the limit is exceeded.", 0) \
    \
    /* TODO: Check also when merging and finalizing aggregate functions. */ \
    M(Seconds, max_execution_time, 0, "If query runtime exceeds the specified number of seconds, the behavior will be determined by the 'timeout_overflow_mode', which by default is - throw an exception. Note that the timeout is checked and query can stop only in designated places during data processing. It currently cannot stop during merging of aggregation states or during query analysis, and the actual run time will be higher than the value of this setting.", 0) \
    M(OverflowMode, timeout_overflow_mode, OverflowMode::THROW, "What to do when the limit is exceeded.", 0) \
    M(Seconds, max_execution_time_leaf, 0, "Similar semantic to max_execution_time but only apply on leaf node for distributed queries, the time out behavior will be determined by 'timeout_overflow_mode_leaf' which by default is - throw an exception", 0) \
    M(OverflowMode, timeout_overflow_mode_leaf, OverflowMode::THROW, "What to do when the leaf limit is exceeded.", 0) \
    \
    M(UInt64, min_execution_speed, 0, "Minimum number of execution rows per second.", 0) \
    M(UInt64, max_execution_speed, 0, "Maximum number of execution rows per second.", 0) \
    M(UInt64, min_execution_speed_bytes, 0, "Minimum number of execution bytes per second.", 0) \
    M(UInt64, max_execution_speed_bytes, 0, "Maximum number of execution bytes per second.", 0) \
    M(Seconds, timeout_before_checking_execution_speed, 10, "Check that the speed is not too low after the specified time has elapsed.", 0) \
    M(Seconds, max_estimated_execution_time, 0, "Maximum query estimate execution time in seconds.", 0) \
    \
    M(UInt64, max_columns_to_read, 0, "If a query requires reading more than specified number of columns, exception is thrown. Zero value means unlimited. This setting is useful to prevent too complex queries.", 0) \
    M(UInt64, max_temporary_columns, 0, "If a query generates more than the specified number of temporary columns in memory as a result of intermediate calculation, exception is thrown. Zero value means unlimited. This setting is useful to prevent too complex queries.", 0) \
    M(UInt64, max_temporary_non_const_columns, 0, "Similar to the 'max_temporary_columns' setting but applies only to non-constant columns. This makes sense, because constant columns are cheap and it is reasonable to allow more of them.", 0) \
    \
    M(UInt64, max_sessions_for_user, 0, "Maximum number of simultaneous sessions for a user.", 0) \
    \
    M(UInt64, max_subquery_depth, 100, "If a query has more than the specified number of nested subqueries, throw an exception. This allows you to have a sanity check to protect the users of your cluster from going insane with their queries.", 0) \
    M(UInt64, max_analyze_depth, 5000, "Maximum number of analyses performed by interpreter.", 0) \
    M(UInt64, max_ast_depth, 1000, "Maximum depth of query syntax tree. Checked after parsing.", 0) \
    M(UInt64, max_ast_elements, 50000, "Maximum size of query syntax tree in number of nodes. Checked after parsing.", 0) \
    M(UInt64, max_expanded_ast_elements, 500000, "Maximum size of query syntax tree in number of nodes after expansion of aliases and the asterisk.", 0) \
    \
    M(UInt64, readonly, 0, "0 - no read-only restrictions. 1 - only read requests, as well as changing explicitly allowed settings. 2 - only read requests, as well as changing settings, except for the 'readonly' setting.", 0) \
    \
    M(UInt64, max_rows_in_set, 0, "Maximum size of the set (in number of elements) resulting from the execution of the IN section.", 0) \
    M(UInt64, max_bytes_in_set, 0, "Maximum size of the set (in bytes in memory) resulting from the execution of the IN section.", 0) \
    M(OverflowMode, set_overflow_mode, OverflowMode::THROW, "What to do when the limit is exceeded.", 0) \
    \
    M(UInt64, max_rows_in_join, 0, "Maximum size of the hash table for JOIN (in number of rows).", 0) \
    M(UInt64, max_bytes_in_join, 0, "Maximum size of the hash table for JOIN (in number of bytes in memory).", 0) \
    M(OverflowMode, join_overflow_mode, OverflowMode::THROW, "What to do when the limit is exceeded.", 0) \
    M(Bool, join_any_take_last_row, false, "When disabled (default) ANY JOIN will take the first found row for a key. When enabled, it will take the last row seen if there are multiple rows for the same key. Can be applied only to hash join and storage join.", IMPORTANT) \
    M(JoinAlgorithm, join_algorithm, JoinAlgorithm::DEFAULT, "Specify join algorithm.", 0) \
    M(UInt64, cross_join_min_rows_to_compress, 10000000, "Minimal count of rows to compress block in CROSS JOIN. Zero value means - disable this threshold. This block is compressed when any of the two thresholds (by rows or by bytes) are reached.", 0) \
    M(UInt64, cross_join_min_bytes_to_compress, 1_GiB, "Minimal size of block to compress in CROSS JOIN. Zero value means - disable this threshold. This block is compressed when any of the two thresholds (by rows or by bytes) are reached.", 0) \
    M(UInt64, default_max_bytes_in_join, 1000000000, "Maximum size of right-side table if limit is required but max_bytes_in_join is not set.", 0) \
    M(UInt64, partial_merge_join_left_table_buffer_bytes, 0, "If not 0 group left table blocks in bigger ones for left-side table in partial merge join. It uses up to 2x of specified memory per joining thread.", 0) \
    M(UInt64, partial_merge_join_rows_in_right_blocks, 65536, "Split right-hand joining data in blocks of specified size. It's a portion of data indexed by min-max values and possibly unloaded on disk.", 0) \
    M(UInt64, join_on_disk_max_files_to_merge, 64, "For MergeJoin on disk set how much files it's allowed to sort simultaneously. Then this value bigger then more memory used and then less disk I/O needed. Minimum is 2.", 0) \
    M(UInt64, max_rows_in_set_to_optimize_join, 0, "Maximal size of the set to filter joined tables by each other row sets before joining. 0 - disable.", 0) \
    \
    M(Bool, compatibility_ignore_collation_in_create_table, true, "Compatibility ignore collation in create table", 0) \
    \
    M(String, temporary_files_codec, "LZ4", "Set compression codec for temporary files produced by (JOINs, external GROUP BY, external ORDER BY). I.e. LZ4, NONE.", 0) \
    \
    M(UInt64, max_rows_to_transfer, 0, "Maximum size (in rows) of the transmitted external table obtained when the GLOBAL IN/JOIN section is executed.", 0) \
    M(UInt64, max_bytes_to_transfer, 0, "Maximum size (in uncompressed bytes) of the transmitted external table obtained when the GLOBAL IN/JOIN section is executed.", 0) \
    M(OverflowMode, transfer_overflow_mode, OverflowMode::THROW, "What to do when the limit is exceeded.", 0) \
    \
    M(UInt64, max_rows_in_distinct, 0, "Maximum number of elements during execution of DISTINCT.", 0) \
    M(UInt64, max_bytes_in_distinct, 0, "Maximum total size of state (in uncompressed bytes) in memory for the execution of DISTINCT.", 0) \
    M(OverflowMode, distinct_overflow_mode, OverflowMode::THROW, "What to do when the limit is exceeded.", 0) \
    \
    M(UInt64, max_memory_usage, 0, "Maximum memory usage for processing of single query. Zero means unlimited.", 0) \
    M(UInt64, memory_overcommit_ratio_denominator, 1_GiB, "It represents soft memory limit on the user level. This value is used to compute query overcommit ratio.", 0) \
    M(UInt64, max_memory_usage_for_user, 0, "Maximum memory usage for processing all concurrently running queries for the user. Zero means unlimited.", 0) \
    M(UInt64, memory_overcommit_ratio_denominator_for_user, 1_GiB, "It represents soft memory limit on the global level. This value is used to compute query overcommit ratio.", 0) \
    M(UInt64, max_untracked_memory, (4 * 1024 * 1024), "Small allocations and deallocations are grouped in thread local variable and tracked or profiled only when amount (in absolute value) becomes larger than specified value. If the value is higher than 'memory_profiler_step' it will be effectively lowered to 'memory_profiler_step'.", 0) \
    M(UInt64, memory_profiler_step, (4 * 1024 * 1024), "Whenever query memory usage becomes larger than every next step in number of bytes the memory profiler will collect the allocating stack trace. Zero means disabled memory profiler. Values lower than a few megabytes will slow down query processing.", 0) \
    M(Float, memory_profiler_sample_probability, 0., "Collect random allocations and deallocations and write them into system.trace_log with 'MemorySample' trace_type. The probability is for every alloc/free regardless to the size of the allocation (can be changed with `memory_profiler_sample_min_allocation_size` and `memory_profiler_sample_max_allocation_size`). Note that sampling happens only when the amount of untracked memory exceeds 'max_untracked_memory'. You may want to set 'max_untracked_memory' to 0 for extra fine grained sampling.", 0) \
    M(UInt64, memory_profiler_sample_min_allocation_size, 0, "Collect random allocations of size greater or equal than specified value with probability equal to `memory_profiler_sample_probability`. 0 means disabled. You may want to set 'max_untracked_memory' to 0 to make this threshold to work as expected.", 0) \
    M(UInt64, memory_profiler_sample_max_allocation_size, 0, "Collect random allocations of size less or equal than specified value with probability equal to `memory_profiler_sample_probability`. 0 means disabled. You may want to set 'max_untracked_memory' to 0 to make this threshold to work as expected.", 0) \
    M(Bool, trace_profile_events, false, "Send to system.trace_log profile event and value of increment on each increment with 'ProfileEvent' trace_type", 0) \
    \
    M(UInt64, memory_usage_overcommit_max_wait_microseconds, 5'000'000, "Maximum time thread will wait for memory to be freed in the case of memory overcommit. If timeout is reached and memory is not freed, exception is thrown.", 0) \
    \
    M(UInt64, max_network_bandwidth, 0, "The maximum speed of data exchange over the network in bytes per second for a query. Zero means unlimited.", 0) \
    M(UInt64, max_network_bytes, 0, "The maximum number of bytes (compressed) to receive or transmit over the network for execution of the query.", 0) \
    M(UInt64, max_network_bandwidth_for_user, 0, "The maximum speed of data exchange over the network in bytes per second for all concurrently running user queries. Zero means unlimited.", 0)\
    M(UInt64, max_network_bandwidth_for_all_users, 0, "The maximum speed of data exchange over the network in bytes per second for all concurrently running queries. Zero means unlimited.", 0) \
    \
    M(UInt64, max_temporary_data_on_disk_size_for_user, 0, "The maximum amount of data consumed by temporary files on disk in bytes for all concurrently running user queries. Zero means unlimited.", 0)\
    M(UInt64, max_temporary_data_on_disk_size_for_query, 0, "The maximum amount of data consumed by temporary files on disk in bytes for all concurrently running queries. Zero means unlimited.", 0)\
    \
    M(UInt64, backup_restore_keeper_max_retries, 20, "Max retries for keeper operations during backup or restore", 0) \
    M(UInt64, backup_restore_keeper_retry_initial_backoff_ms, 100, "Initial backoff timeout for [Zoo]Keeper operations during backup or restore", 0) \
    M(UInt64, backup_restore_keeper_retry_max_backoff_ms, 5000, "Max backoff timeout for [Zoo]Keeper operations during backup or restore", 0) \
    M(Float,  backup_restore_keeper_fault_injection_probability, 0.0f, "Approximate probability of failure for a keeper request during backup or restore. Valid value is in interval [0.0f, 1.0f]", 0) \
    M(UInt64, backup_restore_keeper_fault_injection_seed, 0, "0 - random seed, otherwise the setting value", 0) \
    M(UInt64, backup_restore_keeper_value_max_size, 1048576, "Maximum size of data of a [Zoo]Keeper's node during backup", 0) \
    M(UInt64, backup_restore_batch_size_for_keeper_multiread, 10000, "Maximum size of batch for multiread request to [Zoo]Keeper during backup or restore", 0) \
    M(UInt64, backup_restore_batch_size_for_keeper_multi, 1000, "Maximum size of batch for multi request to [Zoo]Keeper during backup or restore", 0) \
    M(UInt64, max_backup_bandwidth, 0, "The maximum read speed in bytes per second for particular backup on server. Zero means unlimited.", 0) \
    \
    M(Bool, log_profile_events, true, "Log query performance statistics into the query_log, query_thread_log and query_views_log.", 0) \
    M(Bool, log_query_settings, true, "Log query settings into the query_log.", 0) \
    M(Bool, log_query_threads, false, "Log query threads into system.query_thread_log table. This setting have effect only when 'log_queries' is true.", 0) \
    M(Bool, log_query_views, true, "Log query dependent views into system.query_views_log table. This setting have effect only when 'log_queries' is true.", 0) \
    M(String, log_comment, "", "Log comment into system.query_log table and server log. It can be set to arbitrary string no longer than max_query_size.", 0) \
    M(LogsLevel, send_logs_level, LogsLevel::fatal, "Send server text logs with specified minimum level to client. Valid values: 'trace', 'debug', 'information', 'warning', 'error', 'fatal', 'none'", 0) \
    M(String, send_logs_source_regexp, "", "Send server text logs with specified regexp to match log source name. Empty means all sources.", 0) \
    M(Bool, enable_optimize_predicate_expression, true, "If it is set to true, optimize predicates to subqueries.", 0) \
    M(Bool, enable_optimize_predicate_expression_to_final_subquery, true, "Allow push predicate to final subquery.", 0) \
    M(Bool, allow_push_predicate_when_subquery_contains_with, true, "Allows push predicate when subquery contains WITH clause", 0) \
    \
    M(UInt64, low_cardinality_max_dictionary_size, 8192, "Maximum size (in rows) of shared global dictionary for LowCardinality type.", 0) \
    M(Bool, low_cardinality_use_single_dictionary_for_part, false, "LowCardinality type serialization setting. If is true, than will use additional keys when global dictionary overflows. Otherwise, will create several shared dictionaries.", 0) \
    M(Bool, decimal_check_overflow, true, "Check overflow of decimal arithmetic/comparison operations", 0) \
    M(Bool, allow_custom_error_code_in_throwif, false, "Enable custom error code in function throwIf(). If true, thrown exceptions may have unexpected error codes.", 0) \
    \
    M(Bool, prefer_localhost_replica, true, "If it's true then queries will be always sent to local replica (if it exists). If it's false then replica to send a query will be chosen between local and remote ones according to load_balancing", 0) \
    M(UInt64, max_fetch_partition_retries_count, 5, "Amount of retries while fetching partition from another host.", 0) \
    M(UInt64, http_max_multipart_form_data_size, 1024 * 1024 * 1024, "Limit on size of multipart/form-data content. This setting cannot be parsed from URL parameters and should be set in user profile. Note that content is parsed and external tables are created in memory before start of query execution. And this is the only limit that has effect on that stage (limits on max memory usage and max execution time have no effect while reading HTTP form data).", 0) \
    M(Bool, calculate_text_stack_trace, true, "Calculate text stack trace in case of exceptions during query execution. This is the default. It requires symbol lookups that may slow down fuzzing tests when huge amount of wrong queries are executed. In normal cases you should not disable this option.", 0) \
    M(Bool, enable_job_stack_trace, false, "Output stack trace of a job creator when job results in exception", 0) \
    M(Bool, allow_ddl, true, "If it is set to true, then a user is allowed to executed DDL queries.", 0) \
    M(Bool, parallel_view_processing, false, "Enables pushing to attached views concurrently instead of sequentially.", 0) \
    M(Bool, enable_unaligned_array_join, false, "Allow ARRAY JOIN with multiple arrays that have different sizes. When this settings is enabled, arrays will be resized to the longest one.", 0) \
    M(Bool, optimize_read_in_order, true, "Enable ORDER BY optimization for reading data in corresponding order in MergeTree tables.", 0) \
    M(Bool, optimize_read_in_window_order, true, "Enable ORDER BY optimization in window clause for reading data in corresponding order in MergeTree tables.", 0) \
    M(Bool, optimize_aggregation_in_order, false, "Enable GROUP BY optimization for aggregating data in corresponding order in MergeTree tables.", 0) \
    M(UInt64, aggregation_in_order_max_block_bytes, 50000000, "Maximal size of block in bytes accumulated during aggregation in order of primary key. Lower block size allows to parallelize more final merge stage of aggregation.", 0) \
    M(UInt64, read_in_order_two_level_merge_threshold, 100, "Minimal number of parts to read to run preliminary merge step during multithread reading in order of primary key.", 0) \
    M(Bool, low_cardinality_allow_in_native_format, true, "Use LowCardinality type in Native format. Otherwise, convert LowCardinality columns to ordinary for select query, and convert ordinary columns to required LowCardinality for insert query.", 0) \
    M(Bool, cancel_http_readonly_queries_on_client_close, false, "Cancel HTTP readonly queries when a client closes the connection without waiting for response.", 0) \
    M(Bool, external_table_functions_use_nulls, true, "If it is set to true, external table functions will implicitly use Nullable type if needed. Otherwise NULLs will be substituted with default values. Currently supported only by 'mysql', 'postgresql' and 'odbc' table functions.", 0) \
    M(Bool, external_table_strict_query, false, "If it is set to true, transforming expression to local filter is forbidden for queries to external tables.", 0) \
    \
    M(Bool, allow_hyperscan, true, "Allow functions that use Hyperscan library. Disable to avoid potentially long compilation times and excessive resource usage.", 0) \
    M(UInt64, max_hyperscan_regexp_length, 0, "Max length of regexp than can be used in hyperscan multi-match functions. Zero means unlimited.", 0) \
    M(UInt64, max_hyperscan_regexp_total_length, 0, "Max total length of all regexps than can be used in hyperscan multi-match functions (per every function). Zero means unlimited.", 0) \
    M(Bool, reject_expensive_hyperscan_regexps, true, "Reject patterns which will likely be expensive to evaluate with hyperscan (due to NFA state explosion)", 0) \
    M(Bool, allow_simdjson, true, "Allow using simdjson library in 'JSON*' functions if AVX2 instructions are available. If disabled rapidjson will be used.", 0) \
    M(Bool, allow_introspection_functions, false, "Allow functions for introspection of ELF and DWARF for query profiling. These functions are slow and may impose security considerations.", 0) \
    M(Bool, splitby_max_substrings_includes_remaining_string, false, "Functions 'splitBy*()' with 'max_substrings' argument > 0 include the remaining string as last element in the result", 0) \
    \
    M(Bool, allow_execute_multiif_columnar, true, "Allow execute multiIf function columnar", 0) \
    M(Bool, formatdatetime_f_prints_single_zero, false, "Formatter '%f' in function 'formatDateTime()' prints a single zero instead of six zeros if the formatted value has no fractional seconds.", 0) \
    M(Bool, formatdatetime_parsedatetime_m_is_month_name, true, "Formatter '%M' in functions 'formatDateTime()' and 'parseDateTime()' print/parse the month name instead of minutes.", 0) \
    M(Bool, parsedatetime_parse_without_leading_zeros, true, "Formatters '%c', '%l' and '%k' in function 'parseDateTime()' parse months and hours without leading zeros.", 0) \
    M(Bool, formatdatetime_format_without_leading_zeros, false, "Formatters '%c', '%l' and '%k' in function 'formatDateTime()' print months and hours without leading zeros.", 0) \
    \
    M(UInt64, max_partitions_per_insert_block, 100, "Limit maximum number of partitions in single INSERTed block. Zero means unlimited. Throw exception if the block contains too many partitions. This setting is a safety threshold, because using large number of partitions is a common misconception.", 0) \
    M(Bool, throw_on_max_partitions_per_insert_block, true, "Used with max_partitions_per_insert_block. If true (default), an exception will be thrown when max_partitions_per_insert_block is reached. If false, details of the insert query reaching this limit with the number of partitions will be logged. This can be useful if you're trying to understand the impact on users when changing max_partitions_per_insert_block.", 0) \
    M(Int64, max_partitions_to_read, -1, "Limit the max number of partitions that can be accessed in one query. <= 0 means unlimited.", 0) \
    M(Bool, check_query_single_value_result, true, "Return check query result as single 1/0 value", 0) \
    M(Bool, allow_drop_detached, false, "Allow ALTER TABLE ... DROP DETACHED PART[ITION] ... queries", 0) \
    M(UInt64, max_table_size_to_drop, 50000000000lu, "If size of a table is greater than this value (in bytes) than table could not be dropped with any DROP query.", 0) \
    M(UInt64, max_partition_size_to_drop, 50000000000lu, "Same as max_table_size_to_drop, but for the partitions.", 0) \
    \
    M(UInt64, postgresql_connection_pool_size, 16, "Connection pool size for PostgreSQL table engine and database engine.", 0) \
    M(UInt64, postgresql_connection_pool_wait_timeout, 5000, "Connection pool push/pop timeout on empty pool for PostgreSQL table engine and database engine. By default it will block on empty pool.", 0) \
    M(Bool, postgresql_connection_pool_auto_close_connection, false, "Close connection before returning connection to the pool.", 0) \
    M(UInt64, glob_expansion_max_elements, 1000, "Maximum number of allowed addresses (For external storages, table functions, etc).", 0) \
    M(UInt64, odbc_bridge_connection_pool_size, 16, "Connection pool size for each connection settings string in ODBC bridge.", 0) \
    M(Bool, odbc_bridge_use_connection_pooling, true, "Use connection pooling in ODBC bridge. If set to false, a new connection is created every time", 0) \
    \
    M(Seconds, distributed_replica_error_half_life, DBMS_CONNECTION_POOL_WITH_FAILOVER_DEFAULT_DECREASE_ERROR_PERIOD, "Time period reduces replica error counter by 2 times.", 0) \
    M(UInt64, distributed_replica_error_cap, DBMS_CONNECTION_POOL_WITH_FAILOVER_MAX_ERROR_COUNT, "Max number of errors per replica, prevents piling up an incredible amount of errors if replica was offline for some time and allows it to be reconsidered in a shorter amount of time.", 0) \
    M(UInt64, distributed_replica_max_ignored_errors, 0, "Number of errors that will be ignored while choosing replicas", 0) \
    \
    M(Bool, allow_experimental_live_view, false, "Enable LIVE VIEW. Not mature enough.", 0) \
    M(Seconds, live_view_heartbeat_interval, 15, "The heartbeat interval in seconds to indicate live query is alive.", 0) \
    M(UInt64, max_live_view_insert_blocks_before_refresh, 64, "Limit maximum number of inserted blocks after which mergeable blocks are dropped and query is re-executed.", 0) \
    M(Bool, allow_experimental_window_view, false, "Enable WINDOW VIEW. Not mature enough.", 0) \
    M(Seconds, window_view_clean_interval, 60, "The clean interval of window view in seconds to free outdated data.", 0) \
    M(Seconds, window_view_heartbeat_interval, 15, "The heartbeat interval in seconds to indicate watch query is alive.", 0) \
    M(Seconds, wait_for_window_view_fire_signal_timeout, 10, "Timeout for waiting for window view fire signal in event time processing", 0) \
    M(UInt64, min_free_disk_space_for_temporary_data, 0, "The minimum disk space to keep while writing temporary data used in external sorting and aggregation.", 0) \
    \
    M(DefaultTableEngine, default_temporary_table_engine, DefaultTableEngine::Memory, "Default table engine used when ENGINE is not set in CREATE TEMPORARY statement.",0) \
    M(DefaultTableEngine, default_table_engine, DefaultTableEngine::MergeTree, "Default table engine used when ENGINE is not set in CREATE statement.",0) \
    M(Bool, show_table_uuid_in_table_create_query_if_not_nil, false, "For tables in databases with Engine=Atomic show UUID of the table in its CREATE query.", 0) \
    M(Bool, database_atomic_wait_for_drop_and_detach_synchronously, false, "When executing DROP or DETACH TABLE in Atomic database, wait for table data to be finally dropped or detached.", 0) \
    M(Bool, enable_scalar_subquery_optimization, true, "If it is set to true, prevent scalar subqueries from (de)serializing large scalar values and possibly avoid running the same subquery more than once.", 0) \
    M(Bool, optimize_trivial_count_query, true, "Process trivial 'SELECT count() FROM table' query from metadata.", 0) \
    M(Bool, optimize_trivial_approximate_count_query, false, "Use an approximate value for trivial count optimization of storages that support such estimations.", 0) \
    M(Bool, optimize_count_from_files, true, "Optimize counting rows from files in supported input formats", 0) \
    M(Bool, use_cache_for_count_from_files, true, "Use cache to count the number of rows in files", 0) \
    M(Bool, optimize_respect_aliases, true, "If it is set to true, it will respect aliases in WHERE/GROUP BY/ORDER BY, that will help with partition pruning/secondary indexes/optimize_aggregation_in_order/optimize_read_in_order/optimize_trivial_count", 0) \
    M(UInt64, mutations_sync, 0, "Wait for synchronous execution of ALTER TABLE UPDATE/DELETE queries (mutations). 0 - execute asynchronously. 1 - wait current server. 2 - wait all replicas if they exist.", 0) \
    M(Bool, enable_lightweight_delete, true, "Enable lightweight DELETE mutations for mergetree tables.", 0) ALIAS(allow_experimental_lightweight_delete) \
    M(UInt64, lightweight_deletes_sync, 2, "The same as 'mutation_sync', but controls only execution of lightweight deletes", 0) \
    M(Bool, apply_deleted_mask, true, "Enables filtering out rows deleted with lightweight DELETE. If disabled, a query will be able to read those rows. This is useful for debugging and \"undelete\" scenarios", 0) \
    M(Bool, optimize_normalize_count_variants, true, "Rewrite aggregate functions that semantically equals to count() as count().", 0) \
    M(Bool, optimize_injective_functions_inside_uniq, true, "Delete injective functions of one argument inside uniq*() functions.", 0) \
    M(Bool, rewrite_count_distinct_if_with_count_distinct_implementation, false, "Rewrite countDistinctIf with count_distinct_implementation configuration", 0) \
    M(Bool, convert_query_to_cnf, false, "Convert SELECT query to CNF", 0) \
    M(Bool, optimize_or_like_chain, false, "Optimize multiple OR LIKE into multiMatchAny. This optimization should not be enabled by default, because it defies index analysis in some cases.", 0) \
    M(Bool, optimize_arithmetic_operations_in_aggregate_functions, true, "Move arithmetic operations out of aggregation functions", 0) \
    M(Bool, optimize_redundant_functions_in_order_by, true, "Remove functions from ORDER BY if its argument is also in ORDER BY", 0) \
    M(Bool, optimize_if_chain_to_multiif, false, "Replace if(cond1, then1, if(cond2, ...)) chains to multiIf. Currently it's not beneficial for numeric types.", 0) \
    M(Bool, optimize_multiif_to_if, true, "Replace 'multiIf' with only one condition to 'if'.", 0) \
    M(Bool, optimize_if_transform_strings_to_enum, false, "Replaces string-type arguments in If and Transform to enum. Disabled by default cause it could make inconsistent change in distributed query that would lead to its fail.", 0) \
    M(Bool, optimize_functions_to_subcolumns, false, "Transform functions to subcolumns, if possible, to reduce amount of read data. E.g. 'length(arr)' -> 'arr.size0', 'col IS NULL' -> 'col.null' ", 0) \
    M(Bool, optimize_using_constraints, false, "Use constraints for query optimization", 0)                                                                                                                                           \
    M(Bool, optimize_substitute_columns, false, "Use constraints for column substitution", 0)                                                                                                                                         \
    M(Bool, optimize_append_index, false, "Use constraints in order to append index condition (indexHint)", 0) \
    M(Bool, optimize_time_filter_with_preimage, true, "Optimize Date and DateTime predicates by converting functions into equivalent comparisons without conversions (e.g. toYear(col) = 2023 -> col >= '2023-01-01' AND col <= '2023-12-31')", 0) \
    M(Bool, normalize_function_names, true, "Normalize function names to their canonical names", 0) \
    M(Bool, enable_early_constant_folding, true, "Enable query optimization where we analyze function and subqueries results and rewrite query if there are constants there", 0) \
    M(Bool, deduplicate_blocks_in_dependent_materialized_views, false, "Should deduplicate blocks for materialized views if the block is not a duplicate for the table. Use true to always deduplicate in dependent tables.", 0) \
    M(Bool, throw_if_deduplication_in_dependent_materialized_views_enabled_with_async_insert, true, "Throw exception on INSERT query when the setting `deduplicate_blocks_in_dependent_materialized_views` is enabled along with `async_insert`. It guarantees correctness, because these features can't work together.", 0) \
    M(Bool, update_insert_deduplication_token_in_dependent_materialized_views, false, "Should update insert deduplication token with table identifier during insert in dependent materialized views.", 0) \
    M(Bool, materialized_views_ignore_errors, false, "Allows to ignore errors for MATERIALIZED VIEW, and deliver original block to the table regardless of MVs", 0) \
    M(Bool, ignore_materialized_views_with_dropped_target_table, false, "Ignore MVs with dropped target table during pushing to views", 0) \
    M(Bool, allow_experimental_refreshable_materialized_view, false, "Allow refreshable materialized views (CREATE MATERIALIZED VIEW <name> REFRESH ...).", 0) \
    M(Bool, stop_refreshable_materialized_views_on_startup, false, "On server startup, prevent scheduling of refreshable materialized views, as if with SYSTEM STOP VIEWS. You can manually start them with SYSTEM START VIEWS or SYSTEM START VIEW <name> afterwards. Also applies to newly created views. Has no effect on non-refreshable materialized views.", 0) \
    M(Bool, use_compact_format_in_distributed_parts_names, true, "Changes format of directories names for distributed table insert parts.", 0) \
    M(Bool, validate_polygons, true, "Throw exception if polygon is invalid in function pointInPolygon (e.g. self-tangent, self-intersecting). If the setting is false, the function will accept invalid polygons but may silently return wrong result.", 0) \
    M(UInt64, max_parser_depth, DBMS_DEFAULT_MAX_PARSER_DEPTH, "Maximum parser depth (recursion depth of recursive descend parser).", 0) \
    M(UInt64, max_parser_backtracks, DBMS_DEFAULT_MAX_PARSER_BACKTRACKS, "Maximum parser backtracking (how many times it tries different alternatives in the recursive descend parsing process).", 0) \
    M(UInt64, max_recursive_cte_evaluation_depth, DBMS_RECURSIVE_CTE_MAX_EVALUATION_DEPTH, "Maximum limit on recursive CTE evaluation depth", 0) \
    M(Bool, allow_settings_after_format_in_insert, false, "Allow SETTINGS after FORMAT, but note, that this is not always safe (note: this is a compatibility setting).", 0) \
    M(Seconds, periodic_live_view_refresh, 60, "Interval after which periodically refreshed live view is forced to refresh.", 0) \
    M(Bool, transform_null_in, false, "If enabled, NULL values will be matched with 'IN' operator as if they are considered equal.", 0) \
    M(Bool, allow_nondeterministic_mutations, false, "Allow non-deterministic functions in ALTER UPDATE/ALTER DELETE statements", 0) \
    M(Seconds, lock_acquire_timeout, DBMS_DEFAULT_LOCK_ACQUIRE_TIMEOUT_SEC, "How long locking request should wait before failing", 0) \
    M(Bool, materialize_ttl_after_modify, true, "Apply TTL for old data, after ALTER MODIFY TTL query", 0) \
    M(String, function_implementation, "", "Choose function implementation for specific target or variant (experimental). If empty enable all of them.", 0) \
    M(Bool, data_type_default_nullable, false, "Data types without NULL or NOT NULL will make Nullable", 0) \
    M(Bool, cast_keep_nullable, false, "CAST operator keep Nullable for result data type", 0) \
    M(Bool, cast_ipv4_ipv6_default_on_conversion_error, false, "CAST operator into IPv4, CAST operator into IPV6 type, toIPv4, toIPv6 functions will return default value instead of throwing exception on conversion error.", 0) \
    M(Bool, alter_partition_verbose_result, false, "Output information about affected parts. Currently works only for FREEZE and ATTACH commands.", 0) \
    M(Bool, allow_experimental_database_materialized_mysql, false, "Allow to create database with Engine=MaterializedMySQL(...).", 0) \
    M(Bool, allow_experimental_database_materialized_postgresql, false, "Allow to create database with Engine=MaterializedPostgreSQL(...).", 0) \
    M(Bool, system_events_show_zero_values, false, "When querying system.events or system.metrics tables, include all metrics, even with zero values.", 0) \
    M(MySQLDataTypesSupport, mysql_datatypes_support_level, MySQLDataTypesSupportList{}, "Defines how MySQL types are converted to corresponding ClickHouse types. A comma separated list in any combination of 'decimal', 'datetime64', 'date2Date32' or 'date2String'. decimal: convert NUMERIC and DECIMAL types to Decimal when precision allows it. datetime64: convert DATETIME and TIMESTAMP types to DateTime64 instead of DateTime when precision is not 0. date2Date32: convert DATE to Date32 instead of Date. Takes precedence over date2String. date2String: convert DATE to String instead of Date. Overridden by datetime64.", 0) \
    M(Bool, optimize_trivial_insert_select, false, "Optimize trivial 'INSERT INTO table SELECT ... FROM TABLES' query", 0) \
    M(Bool, allow_non_metadata_alters, true, "Allow to execute alters which affects not only tables metadata, but also data on disk", 0) \
    M(Bool, enable_global_with_statement, true, "Propagate WITH statements to UNION queries and all subqueries", 0) \
    M(Bool, aggregate_functions_null_for_empty, false, "Rewrite all aggregate functions in a query, adding -OrNull suffix to them", 0) \
    M(Bool, optimize_syntax_fuse_functions, false, "Allow apply fuse aggregating function. Available only with `allow_experimental_analyzer`", 0) \
    M(Bool, flatten_nested, true, "If true, columns of type Nested will be flatten to separate array columns instead of one array of tuples", 0) \
    M(Bool, asterisk_include_materialized_columns, false, "Include MATERIALIZED columns for wildcard query", 0) \
    M(Bool, asterisk_include_alias_columns, false, "Include ALIAS columns for wildcard query", 0) \
    M(Bool, optimize_skip_merged_partitions, false, "Skip partitions with one part with level > 0 in optimize final", 0) \
    M(Bool, optimize_on_insert, true, "Do the same transformation for inserted block of data as if merge was done on this block.", 0) \
    M(Bool, optimize_use_projections, true, "Automatically choose projections to perform SELECT query", 0) ALIAS(allow_experimental_projection_optimization) \
    M(Bool, optimize_use_implicit_projections, true, "Automatically choose implicit projections to perform SELECT query", 0) \
    M(Bool, force_optimize_projection, false, "If projection optimization is enabled, SELECT queries need to use projection", 0) \
    M(String, force_optimize_projection_name, "", "If it is set to a non-empty string, check that this projection is used in the query at least once.", 0) \
    M(String, preferred_optimize_projection_name, "", "If it is set to a non-empty string, ClickHouse tries to apply specified projection", 0) \
    M(Bool, async_socket_for_remote, true, "Asynchronously read from socket executing remote query", 0) \
    M(Bool, async_query_sending_for_remote, true, "Asynchronously create connections and send query to shards in remote query", 0) \
    M(Bool, insert_null_as_default, true, "Insert DEFAULT values instead of NULL in INSERT SELECT (UNION ALL)", 0) \
    M(Bool, describe_extend_object_types, false, "Deduce concrete type of columns of type Object in DESCRIBE query", 0) \
    M(Bool, describe_include_subcolumns, false, "If true, subcolumns of all table columns will be included into result of DESCRIBE query", 0) \
    M(Bool, describe_include_virtual_columns, false, "If true, virtual columns of table will be included into result of DESCRIBE query", 0) \
    M(Bool, describe_compact_output, false, "If true, include only column names and types into result of DESCRIBE query", 0) \
    M(Bool, apply_mutations_on_fly, false, "Only available in ClickHouse Cloud", 0) \
    M(Bool, mutations_execute_nondeterministic_on_initiator, false, "If true nondeterministic function are executed on initiator and replaced to literals in UPDATE and DELETE queries", 0) \
    M(Bool, mutations_execute_subqueries_on_initiator, false, "If true scalar subqueries are executed on initiator and replaced to literals in UPDATE and DELETE queries", 0) \
    M(UInt64, mutations_max_literal_size_to_replace, 16384, "The maximum size of serialized literal in bytes to replace in UPDATE and DELETE queries", 0) \
    \
    M(Float, create_replicated_merge_tree_fault_injection_probability, 0.0f, "The probability of a fault injection during table creation after creating metadata in ZooKeeper", 0) \
    \
    M(Bool, use_query_cache, false, "Enable the query cache", 0) \
    M(Bool, enable_writes_to_query_cache, true, "Enable storing results of SELECT queries in the query cache", 0) \
    M(Bool, enable_reads_from_query_cache, true, "Enable reading results of SELECT queries from the query cache", 0) \
    M(QueryCacheNondeterministicFunctionHandling, query_cache_nondeterministic_function_handling, QueryCacheNondeterministicFunctionHandling::Throw, "How the query cache handles queries with non-deterministic functions, e.g. now()", 0) \
    M(QueryCacheSystemTableHandling, query_cache_system_table_handling, QueryCacheSystemTableHandling::Throw, "How the query cache handles queries against system tables, i.e. tables in databases 'system.*' and 'information_schema.*'", 0) \
    M(UInt64, query_cache_max_size_in_bytes, 0, "The maximum amount of memory (in bytes) the current user may allocate in the query cache. 0 means unlimited. ", 0) \
    M(UInt64, query_cache_max_entries, 0, "The maximum number of query results the current user may store in the query cache. 0 means unlimited.", 0) \
    M(UInt64, query_cache_min_query_runs, 0, "Minimum number a SELECT query must run before its result is stored in the query cache", 0) \
    M(Milliseconds, query_cache_min_query_duration, 0, "Minimum time in milliseconds for a query to run for its result to be stored in the query cache.", 0) \
    M(Bool, query_cache_compress_entries, true, "Compress cache entries.", 0) \
    M(Bool, query_cache_squash_partial_results, true, "Squash partial result blocks to blocks of size 'max_block_size'. Reduces performance of inserts into the query cache but improves the compressability of cache entries.", 0) \
    M(Seconds, query_cache_ttl, 60, "After this time in seconds entries in the query cache become stale", 0) \
    M(Bool, query_cache_share_between_users, false, "Allow other users to read entry in the query cache", 0) \
    M(Bool, enable_sharing_sets_for_mutations, true, "Allow sharing set objects build for IN subqueries between different tasks of the same mutation. This reduces memory usage and CPU consumption", 0) \
    \
    M(Bool, optimize_rewrite_sum_if_to_count_if, true, "Rewrite sumIf() and sum(if()) function countIf() function when logically equivalent", 0) \
    M(Bool, optimize_rewrite_aggregate_function_with_if, true, "Rewrite aggregate functions with if expression as argument when logically equivalent. For example, avg(if(cond, col, null)) can be rewritten to avgIf(cond, col)", 0) \
    M(Bool, optimize_rewrite_array_exists_to_has, false, "Rewrite arrayExists() functions to has() when logically equivalent. For example, arrayExists(x -> x = 1, arr) can be rewritten to has(arr, 1)", 0) \
    M(UInt64, insert_shard_id, 0, "If non zero, when insert into a distributed table, the data will be inserted into the shard `insert_shard_id` synchronously. Possible values range from 1 to `shards_number` of corresponding distributed table", 0) \
    \
    M(Bool, collect_hash_table_stats_during_aggregation, true, "Enable collecting hash table statistics to optimize memory allocation", 0) \
    M(UInt64, max_entries_for_hash_table_stats, 10'000, "How many entries hash table statistics collected during aggregation is allowed to have", 0) \
    M(UInt64, max_size_to_preallocate_for_aggregation, 100'000'000, "For how many elements it is allowed to preallocate space in all hash tables in total before aggregation", 0) \
    \
    M(Bool, kafka_disable_num_consumers_limit, false, "Disable limit on kafka_num_consumers that depends on the number of available CPU cores", 0) \
    M(Bool, enable_software_prefetch_in_aggregation, true, "Enable use of software prefetch in aggregation", 0) \
    M(Bool, allow_aggregate_partitions_independently, false, "Enable independent aggregation of partitions on separate threads when partition key suits group by key. Beneficial when number of partitions close to number of cores and partitions have roughly the same size", 0) \
    M(Bool, force_aggregate_partitions_independently, false, "Force the use of optimization when it is applicable, but heuristics decided not to use it", 0) \
    M(UInt64, max_number_of_partitions_for_independent_aggregation, 128, "Maximal number of partitions in table to apply optimization", 0) \
    M(Float, min_hit_rate_to_use_consecutive_keys_optimization, 0.5, "Minimal hit rate of a cache which is used for consecutive keys optimization in aggregation to keep it enabled", 0) \
    /** Experimental feature for moving data between shards. */ \
    \
    M(Bool, allow_experimental_query_deduplication, false, "Experimental data deduplication for SELECT queries based on part UUIDs", 0) \
    \
    M(Bool, engine_file_empty_if_not_exists, false, "Allows to select data from a file engine table without file", 0) \
    M(Bool, engine_file_truncate_on_insert, false, "Enables or disables truncate before insert in file engine tables", 0) \
    M(Bool, engine_file_allow_create_multiple_files, false, "Enables or disables creating a new file on each insert in file engine tables if format has suffix.", 0) \
    M(Bool, engine_file_skip_empty_files, false, "Allows to skip empty files in file table engine", 0) \
    M(Bool, engine_url_skip_empty_files, false, "Allows to skip empty files in the URL table engine", 0) \
    M(Bool, enable_url_encoding, true, " Allows to enable/disable decoding/encoding path in URI in the URL table engine", 0) \
    M(UInt64, database_replicated_initial_query_timeout_sec, 300, "How long initial DDL query should wait for Replicated database to precess previous DDL queue entries", 0) \
    M(Bool, database_replicated_enforce_synchronous_settings, false, "Enforces synchronous waiting for some queries (see also database_atomic_wait_for_drop_and_detach_synchronously, mutation_sync, alter_sync). Not recommended to enable these settings.", 0) \
    M(UInt64, max_distributed_depth, 5, "Maximum distributed query depth", 0) \
    M(Bool, database_replicated_always_detach_permanently, false, "Execute DETACH TABLE as DETACH TABLE PERMANENTLY if database engine is Replicated", 0) \
    M(Bool, database_replicated_allow_only_replicated_engine, false, "Allow to create only Replicated tables in database with engine Replicated", 0) \
    M(Bool, database_replicated_allow_replicated_engine_arguments, true, "Allow to create only Replicated tables in database with engine Replicated with explicit arguments", 0) \
    M(Bool, cloud_mode, false, "Only available in ClickHouse Cloud", 0) \
    M(UInt64, cloud_mode_engine, 1, "Only available in ClickHouse Cloud", 0) \
    M(DistributedDDLOutputMode, distributed_ddl_output_mode, DistributedDDLOutputMode::THROW, "Format of distributed DDL query result, one of: 'none', 'throw', 'null_status_on_timeout', 'never_throw', 'none_only_active', 'throw_only_active', 'null_status_on_timeout_only_active'", 0) \
    M(UInt64, distributed_ddl_entry_format_version, 5, "Compatibility version of distributed DDL (ON CLUSTER) queries", 0) \
    \
    M(UInt64, external_storage_max_read_rows, 0, "Limit maximum number of rows when table with external engine should flush history data. Now supported only for MySQL table engine, database engine, dictionary and MaterializedMySQL. If equal to 0, this setting is disabled", 0) \
    M(UInt64, external_storage_max_read_bytes, 0, "Limit maximum number of bytes when table with external engine should flush history data. Now supported only for MySQL table engine, database engine, dictionary and MaterializedMySQL. If equal to 0, this setting is disabled", 0)  \
    M(UInt64, external_storage_connect_timeout_sec, DBMS_DEFAULT_CONNECT_TIMEOUT_SEC, "Connect timeout in seconds. Now supported only for MySQL", 0)  \
    M(UInt64, external_storage_rw_timeout_sec, DBMS_DEFAULT_RECEIVE_TIMEOUT_SEC, "Read/write timeout in seconds. Now supported only for MySQL", 0)  \
    \
    M(SetOperationMode, union_default_mode, SetOperationMode::Unspecified, "Set default mode in UNION query. Possible values: empty string, 'ALL', 'DISTINCT'. If empty, query without mode will throw exception.", 0) \
    M(SetOperationMode, intersect_default_mode, SetOperationMode::ALL, "Set default mode in INTERSECT query. Possible values: empty string, 'ALL', 'DISTINCT'. If empty, query without mode will throw exception.", 0) \
    M(SetOperationMode, except_default_mode, SetOperationMode::ALL, "Set default mode in EXCEPT query. Possible values: empty string, 'ALL', 'DISTINCT'. If empty, query without mode will throw exception.", 0) \
    M(Bool, optimize_aggregators_of_group_by_keys, true, "Eliminates min/max/any/anyLast aggregators of GROUP BY keys in SELECT section", 0) \
    M(Bool, optimize_injective_functions_in_group_by, true, "Replaces injective functions by it's arguments in GROUP BY section", 0) \
    M(Bool, optimize_group_by_function_keys, true, "Eliminates functions of other keys in GROUP BY section", 0) \
    M(Bool, optimize_group_by_constant_keys, true, "Optimize GROUP BY when all keys in block are constant", 0) \
    M(Bool, legacy_column_name_of_tuple_literal, false, "List all names of element of large tuple literals in their column names instead of hash. This settings exists only for compatibility reasons. It makes sense to set to 'true', while doing rolling update of cluster from version lower than 21.7 to higher.", 0) \
    \
    M(Bool, query_plan_enable_optimizations, true, "Globally enable/disable query optimization at the query plan level", 0) \
    M(UInt64, query_plan_max_optimizations_to_apply, 10000, "Limit the total number of optimizations applied to query plan. If zero, ignored. If limit reached, throw exception", 0) \
    M(Bool, query_plan_lift_up_array_join, true, "Allow to move array joins up in the query plan", 0) \
    M(Bool, query_plan_push_down_limit, true, "Allow to move LIMITs down in the query plan", 0) \
    M(Bool, query_plan_split_filter, true, "Allow to split filters in the query plan", 0) \
    M(Bool, query_plan_merge_expressions, true, "Allow to merge expressions in the query plan", 0) \
    M(Bool, query_plan_filter_push_down, true, "Allow to push down filter by predicate query plan step", 0) \
    M(Bool, query_plan_convert_outer_join_to_inner_join, true, "Allow to convert OUTER JOIN to INNER JOIN if filter after JOIN always filters default values", 0) \
    M(Bool, query_plan_optimize_prewhere, true, "Allow to push down filter to PREWHERE expression for supported storages", 0) \
    M(Bool, query_plan_execute_functions_after_sorting, true, "Allow to re-order functions after sorting", 0) \
    M(Bool, query_plan_reuse_storage_ordering_for_window_functions, true, "Allow to use the storage sorting for window functions", 0) \
    M(Bool, query_plan_lift_up_union, true, "Allow to move UNIONs up so that more parts of the query plan can be optimized", 0) \
    M(Bool, query_plan_read_in_order, true, "Use query plan for read-in-order optimization", 0) \
    M(Bool, query_plan_aggregation_in_order, true, "Use query plan for aggregation-in-order optimization", 0) \
    M(Bool, query_plan_remove_redundant_sorting, true, "Remove redundant sorting in query plan. For example, sorting steps related to ORDER BY clauses in subqueries", 0) \
    M(Bool, query_plan_remove_redundant_distinct, true, "Remove redundant Distinct step in query plan", 0) \
    M(Bool, query_plan_enable_multithreading_after_window_functions, true, "Enable multithreading after evaluating window functions to allow parallel stream processing", 0) \
    M(UInt64, regexp_max_matches_per_row, 1000, "Max matches of any single regexp per row, used to safeguard 'extractAllGroupsHorizontal' against consuming too much memory with greedy RE.", 0) \
    \
    M(UInt64, limit, 0, "Limit on read rows from the most 'end' result for select query, default 0 means no limit length", 0) \
    M(UInt64, offset, 0, "Offset on read rows from the most 'end' result for select query", 0) \
    \
    M(UInt64, function_range_max_elements_in_block, 500000000, "Maximum number of values generated by function `range` per block of data (sum of array sizes for every row in a block, see also 'max_block_size' and 'min_insert_block_size_rows'). It is a safety threshold.", 0) \
    M(UInt64, function_sleep_max_microseconds_per_block, 3000000, "Maximum number of microseconds the function `sleep` is allowed to sleep for each block. If a user called it with a larger value, it throws an exception. It is a safety threshold.", 0) \
    M(UInt64, function_visible_width_behavior, 1, "The version of `visibleWidth` behavior. 0 - only count the number of code points; 1 - correctly count zero-width and combining characters, count full-width characters as two, estimate the tab width, count delete characters.", 0) \
    M(ShortCircuitFunctionEvaluation, short_circuit_function_evaluation, ShortCircuitFunctionEvaluation::ENABLE, "Setting for short-circuit function evaluation configuration. Possible values: 'enable' - use short-circuit function evaluation for functions that are suitable for it, 'disable' - disable short-circuit function evaluation, 'force_enable' - use short-circuit function evaluation for all functions.", 0) \
    \
    M(LocalFSReadMethod, storage_file_read_method, LocalFSReadMethod::pread, "Method of reading data from storage file, one of: read, pread, mmap. The mmap method does not apply to clickhouse-server (it's intended for clickhouse-local).", 0) \
    M(String, local_filesystem_read_method, "pread_threadpool", "Method of reading data from local filesystem, one of: read, pread, mmap, io_uring, pread_threadpool. The 'io_uring' method is experimental and does not work for Log, TinyLog, StripeLog, File, Set and Join, and other tables with append-able files in presence of concurrent reads and writes.", 0) \
    M(String, remote_filesystem_read_method, "threadpool", "Method of reading data from remote filesystem, one of: read, threadpool.", 0) \
    M(Bool, local_filesystem_read_prefetch, false, "Should use prefetching when reading data from local filesystem.", 0) \
    M(Bool, remote_filesystem_read_prefetch, true, "Should use prefetching when reading data from remote filesystem.", 0) \
    M(Int64, read_priority, 0, "Priority to read data from local filesystem or remote filesystem. Only supported for 'pread_threadpool' method for local filesystem and for `threadpool` method for remote filesystem.", 0) \
    M(UInt64, merge_tree_min_rows_for_concurrent_read_for_remote_filesystem, (20 * 8192), "If at least as many lines are read from one file, the reading can be parallelized, when reading from remote filesystem.", 0) \
    M(UInt64, merge_tree_min_bytes_for_concurrent_read_for_remote_filesystem, (24 * 10 * 1024 * 1024), "If at least as many bytes are read from one file, the reading can be parallelized, when reading from remote filesystem.", 0) \
    M(UInt64, remote_read_min_bytes_for_seek, 4 * DBMS_DEFAULT_BUFFER_SIZE, "Min bytes required for remote read (url, s3) to do seek, instead of read with ignore.", 0) \
    M(UInt64, merge_tree_min_bytes_per_task_for_remote_reading, 4 * DBMS_DEFAULT_BUFFER_SIZE, "Min bytes to read per task.", 0) \
    M(Bool, merge_tree_use_const_size_tasks_for_remote_reading, true, "Whether to use constant size tasks for reading from a remote table.", 0) \
    M(Bool, merge_tree_determine_task_size_by_prewhere_columns, true, "Whether to use only prewhere columns size to determine reading task size.", 0) \
    M(UInt64, merge_tree_compact_parts_min_granules_to_multibuffer_read, 16, "Only available in ClickHouse Cloud", 0) \
    \
    M(Bool, async_insert, false, "If true, data from INSERT query is stored in queue and later flushed to table in background. If wait_for_async_insert is false, INSERT query is processed almost instantly, otherwise client will wait until data will be flushed to table", 0) \
    M(Bool, wait_for_async_insert, true, "If true wait for processing of asynchronous insertion", 0) \
    M(Seconds, wait_for_async_insert_timeout, DBMS_DEFAULT_LOCK_ACQUIRE_TIMEOUT_SEC, "Timeout for waiting for processing asynchronous insertion", 0) \
    M(UInt64, async_insert_max_data_size, 10485760, "Maximum size in bytes of unparsed data collected per query before being inserted", 0) \
    M(UInt64, async_insert_max_query_number, 450, "Maximum number of insert queries before being inserted", 0) \
    M(Milliseconds, async_insert_poll_timeout_ms, 10, "Timeout for polling data from asynchronous insert queue", 0) \
    M(Bool, async_insert_use_adaptive_busy_timeout, true, "If it is set to true, use adaptive busy timeout for asynchronous inserts", 0) \
    M(Milliseconds, async_insert_busy_timeout_min_ms, 50, "If auto-adjusting is enabled through async_insert_use_adaptive_busy_timeout, minimum time to wait before dumping collected data per query since the first data appeared. It also serves as the initial value for the adaptive algorithm", 0) \
    M(Milliseconds, async_insert_busy_timeout_max_ms, 200, "Maximum time to wait before dumping collected data per query since the first data appeared.", 0) ALIAS(async_insert_busy_timeout_ms) \
    M(Double, async_insert_busy_timeout_increase_rate, 0.2, "The exponential growth rate at which the adaptive asynchronous insert timeout increases", 0) \
    M(Double, async_insert_busy_timeout_decrease_rate, 0.2, "The exponential growth rate at which the adaptive asynchronous insert timeout decreases", 0) \
    \
    M(UInt64, remote_fs_read_max_backoff_ms, 10000, "Max wait time when trying to read data for remote disk", 0) \
    M(UInt64, remote_fs_read_backoff_max_tries, 5, "Max attempts to read with backoff", 0) \
    M(Bool, enable_filesystem_cache, true, "Use cache for remote filesystem. This setting does not turn on/off cache for disks (must be done via disk config), but allows to bypass cache for some queries if intended", 0) \
    M(Bool, enable_filesystem_cache_on_write_operations, false, "Write into cache on write operations. To actually work this setting requires be added to disk config too", 0) \
    M(Bool, enable_filesystem_cache_log, false, "Allows to record the filesystem caching log for each query", 0) \
    M(Bool, read_from_filesystem_cache_if_exists_otherwise_bypass_cache, false, "Allow to use the filesystem cache in passive mode - benefit from the existing cache entries, but don't put more entries into the cache. If you set this setting for heavy ad-hoc queries and leave it disabled for short real-time queries, this will allows to avoid cache threshing by too heavy queries and to improve the overall system efficiency.", 0) \
    M(Bool, skip_download_if_exceeds_query_cache, true, "Skip download from remote filesystem if exceeds query cache size", 0) \
    M(UInt64, filesystem_cache_max_download_size, (128UL * 1024 * 1024 * 1024), "Max remote filesystem cache size that can be downloaded by a single query", 0) \
    M(Bool, throw_on_error_from_cache_on_write_operations, false, "Ignore error from cache when caching on write operations (INSERT, merges)", 0) \
    M(UInt64, filesystem_cache_segments_batch_size, 20, "Limit on size of a single batch of file segments that a read buffer can request from cache. Too low value will lead to excessive requests to cache, too large may slow down eviction from cache", 0) \
    M(UInt64, filesystem_cache_reserve_space_wait_lock_timeout_milliseconds, 1000, "Wait time to lock cache for space reservation in filesystem cache", 0) \
    M(UInt64, temporary_data_in_cache_reserve_space_wait_lock_timeout_milliseconds, (10 * 60 * 1000), "Wait time to lock cache for space reservation for temporary data in filesystem cache", 0) \
    \
    M(Bool, use_page_cache_for_disks_without_file_cache, false, "Use userspace page cache for remote disks that don't have filesystem cache enabled.", 0) \
    M(Bool, read_from_page_cache_if_exists_otherwise_bypass_cache, false, "Use userspace page cache in passive mode, similar to read_from_filesystem_cache_if_exists_otherwise_bypass_cache.", 0) \
    M(Bool, page_cache_inject_eviction, false, "Userspace page cache will sometimes invalidate some pages at random. Intended for testing.", 0) \
    \
    M(Bool, load_marks_asynchronously, false, "Load MergeTree marks asynchronously", 0) \
    M(Bool, enable_filesystem_read_prefetches_log, false, "Log to system.filesystem prefetch_log during query. Should be used only for testing or debugging, not recommended to be turned on by default", 0) \
    M(Bool, allow_prefetched_read_pool_for_remote_filesystem, true, "Prefer prefetched threadpool if all parts are on remote filesystem", 0) \
    M(Bool, allow_prefetched_read_pool_for_local_filesystem, false, "Prefer prefetched threadpool if all parts are on local filesystem", 0) \
    \
    M(UInt64, prefetch_buffer_size, DBMS_DEFAULT_BUFFER_SIZE, "The maximum size of the prefetch buffer to read from the filesystem.", 0) \
    M(UInt64, filesystem_prefetch_step_bytes, 0, "Prefetch step in bytes. Zero means `auto` - approximately the best prefetch step will be auto deduced, but might not be 100% the best. The actual value might be different because of setting filesystem_prefetch_min_bytes_for_single_read_task", 0) \
    M(UInt64, filesystem_prefetch_step_marks, 0, "Prefetch step in marks. Zero means `auto` - approximately the best prefetch step will be auto deduced, but might not be 100% the best. The actual value might be different because of setting filesystem_prefetch_min_bytes_for_single_read_task", 0) \
    M(UInt64, filesystem_prefetch_min_bytes_for_single_read_task, "2Mi", "Do not parallelize within one file read less than this amount of bytes. E.g. one reader will not receive a read task of size less than this amount. This setting is recommended to avoid spikes of time for aws getObject requests to aws", 0) \
    M(UInt64, filesystem_prefetch_max_memory_usage, "1Gi", "Maximum memory usage for prefetches.", 0) \
    M(UInt64, filesystem_prefetches_limit, 200, "Maximum number of prefetches. Zero means unlimited. A setting `filesystem_prefetches_max_memory_usage` is more recommended if you want to limit the number of prefetches", 0) \
    \
    M(UInt64, use_structure_from_insertion_table_in_table_functions, 2, "Use structure from insertion table instead of schema inference from data. Possible values: 0 - disabled, 1 - enabled, 2 - auto", 0) \
    \
    M(UInt64, http_max_tries, 10, "Max attempts to read via http.", 0) \
    M(UInt64, http_retry_initial_backoff_ms, 100, "Min milliseconds for backoff, when retrying read via http", 0) \
    M(UInt64, http_retry_max_backoff_ms, 10000, "Max milliseconds for backoff, when retrying read via http", 0) \
    \
    M(Bool, force_remove_data_recursively_on_drop, false, "Recursively remove data on DROP query. Avoids 'Directory not empty' error, but may silently remove detached data", 0) \
    M(Bool, check_table_dependencies, true, "Check that DDL query (such as DROP TABLE or RENAME) will not break dependencies", 0) \
    M(Bool, check_referential_table_dependencies, false, "Check that DDL query (such as DROP TABLE or RENAME) will not break referential dependencies", 0) \
    M(Bool, use_local_cache_for_remote_storage, true, "Use local cache for remote storage like HDFS or S3, it's used for remote table engine only", 0) \
    \
    M(Bool, allow_unrestricted_reads_from_keeper, false, "Allow unrestricted (without condition on path) reads from system.zookeeper table, can be handy, but is not safe for zookeeper", 0) \
    M(Bool, allow_deprecated_database_ordinary, false, "Allow to create databases with deprecated Ordinary engine", 0) \
    M(Bool, allow_deprecated_syntax_for_merge_tree, false, "Allow to create *MergeTree tables with deprecated engine definition syntax", 0) \
    M(Bool, allow_asynchronous_read_from_io_pool_for_merge_tree, false, "Use background I/O pool to read from MergeTree tables. This setting may increase performance for I/O bound queries", 0) \
    M(UInt64, max_streams_for_merge_tree_reading, 0, "If is not zero, limit the number of reading streams for MergeTree table.", 0) \
    \
    M(Bool, force_grouping_standard_compatibility, true, "Make GROUPING function to return 1 when argument is not used as an aggregation key", 0) \
    \
    M(Bool, schema_inference_use_cache_for_file, true, "Use cache in schema inference while using file table function", 0) \
    M(Bool, schema_inference_use_cache_for_s3, true, "Use cache in schema inference while using s3 table function", 0) \
    M(Bool, schema_inference_use_cache_for_azure, true, "Use cache in schema inference while using azure table function", 0) \
    M(Bool, schema_inference_use_cache_for_hdfs, true, "Use cache in schema inference while using hdfs table function", 0) \
    M(Bool, schema_inference_use_cache_for_url, true, "Use cache in schema inference while using url table function", 0) \
    M(Bool, schema_inference_cache_require_modification_time_for_url, true, "Use schema from cache for URL with last modification time validation (for URLs with Last-Modified header)", 0) \
    \
    M(String, compatibility, "", "Changes other settings according to provided ClickHouse version. If we know that we changed some behaviour in ClickHouse by changing some settings in some version, this compatibility setting will control these settings", 0) \
    \
    M(Map, additional_table_filters, "", "Additional filter expression which would be applied after reading from specified table. Syntax: {'table1': 'expression', 'database.table2': 'expression'}", 0) \
    M(String, additional_result_filter, "", "Additional filter expression which would be applied to query result", 0) \
    \
    M(String, workload, "default", "Name of workload to be used to access resources", 0) \
    M(Milliseconds, storage_system_stack_trace_pipe_read_timeout_ms, 100, "Maximum time to read from a pipe for receiving information from the threads when querying the `system.stack_trace` table. This setting is used for testing purposes and not meant to be changed by users.", 0) \
    \
    M(String, rename_files_after_processing, "", "Rename successfully processed files according to the specified pattern; Pattern can include the following placeholders: `%a` (full original file name), `%f` (original filename without extension), `%e` (file extension with dot), `%t` (current timestamp in µs), and `%%` (% sign)", 0) \
    \
    M(Bool, parallelize_output_from_storages, true, "Parallelize output for reading step from storage. It allows parallelization of  query processing right after reading from storage if possible", 0) \
    M(String, insert_deduplication_token, "", "If not empty, used for duplicate detection instead of data digest", 0) \
    M(Bool, count_distinct_optimization, false, "Rewrite count distinct to subquery of group by", 0) \
    M(Bool, throw_if_no_data_to_insert, true, "Allows or forbids empty INSERTs, enabled by default (throws an error on an empty insert)", 0) \
    M(Bool, compatibility_ignore_auto_increment_in_create_table, false, "Ignore AUTO_INCREMENT keyword in column declaration if true, otherwise return error. It simplifies migration from MySQL", 0) \
    M(Bool, multiple_joins_try_to_keep_original_names, false, "Do not add aliases to top level expression list on multiple joins rewrite", 0) \
    M(Bool, optimize_sorting_by_input_stream_properties, true, "Optimize sorting by sorting properties of input stream", 0) \
    M(UInt64, keeper_max_retries, 10, "Max retries for general keeper operations", 0) \
    M(UInt64, keeper_retry_initial_backoff_ms, 100, "Initial backoff timeout for general keeper operations", 0) \
    M(UInt64, keeper_retry_max_backoff_ms, 5000, "Max backoff timeout for general keeper operations", 0) \
    M(UInt64, insert_keeper_max_retries, 20, "Max retries for keeper operations during insert", 0) \
    M(UInt64, insert_keeper_retry_initial_backoff_ms, 100, "Initial backoff timeout for keeper operations during insert", 0) \
    M(UInt64, insert_keeper_retry_max_backoff_ms, 10000, "Max backoff timeout for keeper operations during insert", 0) \
    M(Float, insert_keeper_fault_injection_probability, 0.0f, "Approximate probability of failure for a keeper request during insert. Valid value is in interval [0.0f, 1.0f]", 0) \
    M(UInt64, insert_keeper_fault_injection_seed, 0, "0 - random seed, otherwise the setting value", 0) \
    M(Bool, force_aggregation_in_order, false, "The setting is used by the server itself to support distributed queries. Do not change it manually, because it will break normal operations. (Forces use of aggregation in order on remote nodes during distributed aggregation).", IMPORTANT) \
    M(UInt64, http_max_request_param_data_size, 10_MiB, "Limit on size of request data used as a query parameter in predefined HTTP requests.", 0) \
    M(Bool, function_json_value_return_type_allow_nullable, false, "Allow function JSON_VALUE to return nullable type.", 0) \
    M(Bool, function_json_value_return_type_allow_complex, false, "Allow function JSON_VALUE to return complex type, such as: struct, array, map.", 0) \
    M(Bool, use_with_fill_by_sorting_prefix, true, "Columns preceding WITH FILL columns in ORDER BY clause form sorting prefix. Rows with different values in sorting prefix are filled independently", 0) \
    M(Bool, optimize_uniq_to_count, true, "Rewrite uniq and its variants(except uniqUpTo) to count if subquery has distinct or group by clause.", 0) \
    M(Bool, use_variant_as_common_type, false, "Use Variant as a result type for if/multiIf in case when there is no common type for arguments", 0) \
    M(Bool, enable_order_by_all, true, "Enable sorting expression ORDER BY ALL.", 0) \
    M(Float, ignore_drop_queries_probability, 0, "If enabled, server will ignore all DROP table queries with specified probability (for Memory and JOIN engines it will replcase DROP to TRUNCATE). Used for testing purposes", 0) \
    M(Bool, traverse_shadow_remote_data_paths, false, "Traverse shadow directory when query system.remote_data_paths", 0) \
    M(Bool, geo_distance_returns_float64_on_float64_arguments, true, "If all four arguments to `geoDistance`, `greatCircleDistance`, `greatCircleAngle` functions are Float64, return Float64 and use double precision for internal calculations. In previous ClickHouse versions, the functions always returned Float32.", 0) \
    M(Bool, allow_get_client_http_header, false, "Allow to use the function `getClientHTTPHeader` which lets to obtain a value of an the current HTTP request's header. It is not enabled by default for security reasons, because some headers, such as `Cookie`, could contain sensitive info. Note that the `X-ClickHouse-*` and `Authentication` headers are always restricted and cannot be obtained with this function.", 0) \
    M(Bool, cast_string_to_dynamic_use_inference, false, "Use types inference during String to Dynamic conversion", 0) \
    M(Bool, enable_blob_storage_log, true, "Write information about blob storage operations to system.blob_storage_log table", 0) \
    \
    /** Experimental functions */ \
    M(Bool, allow_experimental_materialized_postgresql_table, false, "Allows to use the MaterializedPostgreSQL table engine. Disabled by default, because this feature is experimental", 0) \
    M(Bool, allow_experimental_funnel_functions, false, "Enable experimental functions for funnel analysis.", 0) \
    M(Bool, allow_experimental_nlp_functions, false, "Enable experimental functions for natural language processing.", 0) \
    M(Bool, allow_experimental_hash_functions, false, "Enable experimental hash functions", 0) \
    M(Bool, allow_experimental_object_type, false, "Allow Object and JSON data types", 0) \
    M(Bool, allow_experimental_variant_type, false, "Allow Variant data type", 0) \
    M(Bool, allow_experimental_dynamic_type, false, "Allow Dynamic data type", 0) \
    M(Bool, allow_experimental_annoy_index, false, "Allows to use Annoy index. Disabled by default because this feature is experimental", 0) \
    M(Bool, allow_experimental_usearch_index, false, "Allows to use USearch index. Disabled by default because this feature is experimental", 0) \
    M(UInt64, max_limit_for_ann_queries, 1'000'000, "SELECT queries with LIMIT bigger than this setting cannot use ANN indexes. Helps to prevent memory overflows in ANN search indexes.", 0) \
    M(UInt64, max_threads_for_annoy_index_creation, 4, "Number of threads used to build Annoy indexes (0 means all cores, not recommended)", 0) \
    M(Int64, annoy_index_search_k_nodes, -1, "SELECT queries search up to this many nodes in Annoy indexes.", 0) \
    M(Bool, throw_on_unsupported_query_inside_transaction, true, "Throw exception if unsupported query is used inside transaction", 0) \
    M(TransactionsWaitCSNMode, wait_changes_become_visible_after_commit_mode, TransactionsWaitCSNMode::WAIT_UNKNOWN, "Wait for committed changes to become actually visible in the latest snapshot", 0) \
    M(Bool, implicit_transaction, false, "If enabled and not already inside a transaction, wraps the query inside a full transaction (begin + commit or rollback)", 0) \
    M(UInt64, grace_hash_join_initial_buckets, 1, "Initial number of grace hash join buckets", 0) \
    M(UInt64, grace_hash_join_max_buckets, 1024, "Limit on the number of grace hash join buckets", 0) \
    M(Bool, optimize_distinct_in_order, true, "Enable DISTINCT optimization if some columns in DISTINCT form a prefix of sorting. For example, prefix of sorting key in merge tree or ORDER BY statement", 0) \
    M(Bool, keeper_map_strict_mode, false, "Enforce additional checks during operations on KeeperMap. E.g. throw an exception on an insert for already existing key", 0) \
    M(UInt64, extract_key_value_pairs_max_pairs_per_row, 1000, "Max number of pairs that can be produced by the `extractKeyValuePairs` function. Used as a safeguard against consuming too much memory.", 0) ALIAS(extract_kvp_max_pairs_per_row) \
    M(Timezone, session_timezone, "", "This setting can be removed in the future due to potential caveats. It is experimental and is not suitable for production usage. The default timezone for current session or query. The server default timezone if empty.", 0) \
    M(Bool, allow_create_index_without_type, false, "Allow CREATE INDEX query without TYPE. Query will be ignored. Made for SQL compatibility tests.", 0) \
    M(Bool, create_index_ignore_unique, false, "Ignore UNIQUE keyword in CREATE UNIQUE INDEX. Made for SQL compatibility tests.", 0) \
    M(Bool, print_pretty_type_names, true, "Print pretty type names in DESCRIBE query and toTypeName() function", 0) \
    M(Bool, create_table_empty_primary_key_by_default, false, "Allow to create *MergeTree tables with empty primary key when ORDER BY and PRIMARY KEY not specified", 0) \
    M(Bool, allow_named_collection_override_by_default, true, "Allow named collections' fields override by default.", 0)\
    M(SQLSecurityType, default_normal_view_sql_security, SQLSecurityType::INVOKER, "Allows to set a default value for SQL SECURITY option when creating a normal view.", 0) \
    M(SQLSecurityType, default_materialized_view_sql_security, SQLSecurityType::DEFINER, "Allows to set a default value for SQL SECURITY option when creating a materialized view.", 0) \
    M(String, default_view_definer, "CURRENT_USER", "Allows to set a default value for DEFINER option when creating view.", 0) \
    M(UInt64, cache_warmer_threads, 4, "Only available in ClickHouse Cloud. Number of background threads for speculatively downloading new data parts into file cache, when cache_populated_by_fetch is enabled. Zero to disable.", 0) \
    M(Int64, ignore_cold_parts_seconds, 0, "Only available in ClickHouse Cloud. Exclude new data parts from SELECT queries until they're either pre-warmed (see cache_populated_by_fetch) or this many seconds old. Only for Replicated-/SharedMergeTree.", 0) \
    M(Int64, prefer_warmed_unmerged_parts_seconds, 0, "Only available in ClickHouse Cloud. If a merged part is less than this many seconds old and is not pre-warmed (see cache_populated_by_fetch), but all its source parts are available and pre-warmed, SELECT queries will read from those parts instead. Only for ReplicatedMergeTree. Note that this only checks whether CacheWarmer processed the part; if the part was fetched into cache by something else, it'll still be considered cold until CacheWarmer gets to it; if it was warmed, then evicted from cache, it'll still be considered warm.", 0) \
    M(Bool, iceberg_engine_ignore_schema_evolution, false, "Ignore schema evolution in Iceberg table engine and read all data using latest schema saved on table creation. Note that it can lead to incorrect result", 0) \
    M(Bool, allow_deprecated_error_prone_window_functions, false, "Allow usage of deprecated error prone window functions (neighbor, runningAccumulate, runningDifferenceStartingWithFirstValue, runningDifference)", 0) \
    M(Bool, allow_deprecated_snowflake_conversion_functions, false, "Enables deprecated functions snowflakeToDateTime[64] and dateTime[64]ToSnowflake.", 0) \

// End of COMMON_SETTINGS
// Please add settings related to formats into the FORMAT_FACTORY_SETTINGS, move obsolete settings to OBSOLETE_SETTINGS and obsolete format settings to OBSOLETE_FORMAT_SETTINGS.

#define MAKE_OBSOLETE(M, TYPE, NAME, DEFAULT) \
    M(TYPE, NAME, DEFAULT, "Obsolete setting, does nothing.", BaseSettingsHelpers::Flags::OBSOLETE)

/// NOTE: ServerSettings::loadSettingsFromConfig() should be updated to include this settings
#define MAKE_DEPRECATED_BY_SERVER_CONFIG(M, TYPE, NAME, DEFAULT) \
    M(TYPE, NAME, DEFAULT, "User-level setting is deprecated, and it must be defined in the server configuration instead.", BaseSettingsHelpers::Flags::OBSOLETE)

#define OBSOLETE_SETTINGS(M, ALIAS) \
    /** Obsolete settings that do nothing but left for compatibility reasons. Remove each one after half a year of obsolescence. */ \
    MAKE_OBSOLETE(M, UInt64, max_memory_usage_for_all_queries, 0) \
    MAKE_OBSOLETE(M, UInt64, multiple_joins_rewriter_version, 0) \
    MAKE_OBSOLETE(M, Bool, enable_debug_queries, false) \
    MAKE_OBSOLETE(M, Bool, allow_experimental_database_atomic, true) \
    MAKE_OBSOLETE(M, Bool, allow_experimental_bigint_types, true) \
    MAKE_OBSOLETE(M, Bool, allow_experimental_window_functions, true) \
    MAKE_OBSOLETE(M, Bool, allow_experimental_geo_types, true) \
    MAKE_OBSOLETE(M, Bool, allow_experimental_query_cache, true) \
    MAKE_OBSOLETE(M, Bool, allow_experimental_alter_materialized_view_structure, true) \
    MAKE_OBSOLETE(M, Bool, allow_experimental_shared_merge_tree, true) \
    MAKE_OBSOLETE(M, Bool, allow_experimental_database_replicated, true) \
    \
    MAKE_OBSOLETE(M, Milliseconds, async_insert_stale_timeout_ms, 0) \
    MAKE_OBSOLETE(M, StreamingHandleErrorMode, handle_kafka_error_mode, StreamingHandleErrorMode::DEFAULT) \
    MAKE_OBSOLETE(M, Bool, database_replicated_ddl_output, true) \
    MAKE_OBSOLETE(M, UInt64, replication_alter_columns_timeout, 60) \
    MAKE_OBSOLETE(M, UInt64, odbc_max_field_size, 0) \
    MAKE_OBSOLETE(M, Bool, allow_experimental_map_type, true) \
    MAKE_OBSOLETE(M, UInt64, merge_tree_clear_old_temporary_directories_interval_seconds, 60) \
    MAKE_OBSOLETE(M, UInt64, merge_tree_clear_old_parts_interval_seconds, 1) \
    MAKE_OBSOLETE(M, UInt64, partial_merge_join_optimizations, 0) \
    MAKE_OBSOLETE(M, MaxThreads, max_alter_threads, 0) \
    MAKE_OBSOLETE(M, Bool, use_mysql_types_in_show_columns, false) \
    MAKE_OBSOLETE(M, Bool, s3queue_allow_experimental_sharded_mode, false) \
    /* moved to config.xml: see also src/Core/ServerSettings.h */ \
    MAKE_DEPRECATED_BY_SERVER_CONFIG(M, UInt64, background_buffer_flush_schedule_pool_size, 16) \
    MAKE_DEPRECATED_BY_SERVER_CONFIG(M, UInt64, background_pool_size, 16) \
    MAKE_DEPRECATED_BY_SERVER_CONFIG(M, Float, background_merges_mutations_concurrency_ratio, 2) \
    MAKE_DEPRECATED_BY_SERVER_CONFIG(M, UInt64, background_move_pool_size, 8) \
    MAKE_DEPRECATED_BY_SERVER_CONFIG(M, UInt64, background_fetches_pool_size, 8) \
    MAKE_DEPRECATED_BY_SERVER_CONFIG(M, UInt64, background_common_pool_size, 8) \
    MAKE_DEPRECATED_BY_SERVER_CONFIG(M, UInt64, background_schedule_pool_size, 128) \
    MAKE_DEPRECATED_BY_SERVER_CONFIG(M, UInt64, background_message_broker_schedule_pool_size, 16) \
    MAKE_DEPRECATED_BY_SERVER_CONFIG(M, UInt64, background_distributed_schedule_pool_size, 16) \
    MAKE_DEPRECATED_BY_SERVER_CONFIG(M, UInt64, max_remote_read_network_bandwidth_for_server, 0) \
    MAKE_DEPRECATED_BY_SERVER_CONFIG(M, UInt64, max_remote_write_network_bandwidth_for_server, 0) \
    MAKE_DEPRECATED_BY_SERVER_CONFIG(M, UInt64, async_insert_threads, 16) \
    MAKE_DEPRECATED_BY_SERVER_CONFIG(M, UInt64, max_replicated_fetches_network_bandwidth_for_server, 0) \
    MAKE_DEPRECATED_BY_SERVER_CONFIG(M, UInt64, max_replicated_sends_network_bandwidth_for_server, 0) \
    /* ---- */ \
    MAKE_OBSOLETE(M, DefaultDatabaseEngine, default_database_engine, DefaultDatabaseEngine::Atomic) \
    MAKE_OBSOLETE(M, UInt64, max_pipeline_depth, 0) \
    MAKE_OBSOLETE(M, Seconds, temporary_live_view_timeout, 1) \
    MAKE_OBSOLETE(M, Milliseconds, async_insert_cleanup_timeout_ms, 1000) \
    MAKE_OBSOLETE(M, Bool, optimize_fuse_sum_count_avg, 0) \
    MAKE_OBSOLETE(M, Seconds, drain_timeout, 3) \
    MAKE_OBSOLETE(M, UInt64, backup_threads, 16) \
    MAKE_OBSOLETE(M, UInt64, restore_threads, 16) \
    MAKE_OBSOLETE(M, Bool, optimize_duplicate_order_by_and_distinct, false) \
    MAKE_OBSOLETE(M, UInt64, parallel_replicas_min_number_of_granules_to_enable, 0) \
    MAKE_OBSOLETE(M, Bool, query_plan_optimize_projection, true) \
    MAKE_OBSOLETE(M, Bool, query_cache_store_results_of_queries_with_nondeterministic_functions, false) \
    MAKE_OBSOLETE(M, Bool, optimize_move_functions_out_of_any, false) \
    MAKE_OBSOLETE(M, Bool, allow_experimental_undrop_table_query, true) \
    MAKE_OBSOLETE(M, Bool, allow_experimental_s3queue, true) \
    MAKE_OBSOLETE(M, Bool, query_plan_optimize_primary_key, true) \
    MAKE_OBSOLETE(M, Bool, optimize_monotonous_functions_in_order_by, false) \
    MAKE_OBSOLETE(M, UInt64, http_max_chunk_size, 100_GiB) \

    /** The section above is for obsolete settings. Do not add anything there. */


#define FORMAT_FACTORY_SETTINGS(M, ALIAS) \
    M(Char, format_csv_delimiter, ',', "The character to be considered as a delimiter in CSV data. If setting with a string, a string has to have a length of 1.", 0) \
    M(Bool, format_csv_allow_single_quotes, false, "If it is set to true, allow strings in single quotes.", 0) \
    M(Bool, format_csv_allow_double_quotes, true, "If it is set to true, allow strings in double quotes.", 0) \
    M(Bool, output_format_csv_serialize_tuple_into_separate_columns, true, "If it set to true, then Tuples in CSV format are serialized as separate columns (that is, their nesting in the tuple is lost)", 0) \
    M(Bool, input_format_csv_deserialize_separate_columns_into_tuple, true, "If it set to true, then separate columns written in CSV format can be deserialized to Tuple column.", 0) \
    M(Bool, output_format_csv_crlf_end_of_line, false, "If it is set true, end of line in CSV format will be \\r\\n instead of \\n.", 0) \
    M(Bool, input_format_csv_allow_cr_end_of_line, false, "If it is set true, \\r will be allowed at end of line not followed by \\n", 0) \
    M(Bool, input_format_csv_enum_as_number, false, "Treat inserted enum values in CSV formats as enum indices", 0) \
    M(Bool, input_format_csv_arrays_as_nested_csv, false, R"(When reading Array from CSV, expect that its elements were serialized in nested CSV and then put into string. Example: "[""Hello"", ""world"", ""42"""" TV""]". Braces around array can be omitted.)", 0) \
    M(Bool, input_format_skip_unknown_fields, true, "Skip columns with unknown names from input data (it works for JSONEachRow, -WithNames, -WithNamesAndTypes and TSKV formats).", 0) \
    M(Bool, input_format_with_names_use_header, true, "For -WithNames input formats this controls whether format parser is to assume that column data appear in the input exactly as they are specified in the header.", 0) \
    M(Bool, input_format_with_types_use_header, true, "For -WithNamesAndTypes input formats this controls whether format parser should check if data types from the input match data types from the header.", 0) \
    M(Bool, input_format_import_nested_json, false, "Map nested JSON data to nested tables (it works for JSONEachRow format).", 0) \
    M(Bool, input_format_defaults_for_omitted_fields, true, "For input data calculate default expressions for omitted fields (it works for JSONEachRow, -WithNames, -WithNamesAndTypes formats).", IMPORTANT) \
    M(Bool, input_format_csv_empty_as_default, true, "Treat empty fields in CSV input as default values.", 0) \
    M(Bool, input_format_tsv_empty_as_default, false, "Treat empty fields in TSV input as default values.", 0) \
    M(Bool, input_format_tsv_enum_as_number, false, "Treat inserted enum values in TSV formats as enum indices.", 0) \
    M(Bool, input_format_null_as_default, true, "Initialize null fields with default values if the data type of this field is not nullable and it is supported by the input format", 0) \
    M(Bool, input_format_force_null_for_omitted_fields, false, "Force initialize omitted fields with null values", 0) \
    M(Bool, input_format_arrow_case_insensitive_column_matching, false, "Ignore case when matching Arrow columns with CH columns.", 0) \
    M(Int64, input_format_orc_row_batch_size, 100'000, "Batch size when reading ORC stripes.", 0) \
    M(Bool, input_format_orc_case_insensitive_column_matching, false, "Ignore case when matching ORC columns with CH columns.", 0) \
    M(Bool, input_format_parquet_case_insensitive_column_matching, false, "Ignore case when matching Parquet columns with CH columns.", 0) \
    M(Bool, input_format_parquet_preserve_order, false, "Avoid reordering rows when reading from Parquet files. Usually makes it much slower.", 0) \
    M(Bool, input_format_parquet_filter_push_down, true, "When reading Parquet files, skip whole row groups based on the WHERE/PREWHERE expressions and min/max statistics in the Parquet metadata.", 0) \
    M(Bool, input_format_parquet_use_native_reader, false, "When reading Parquet files, to use native reader instead of arrow reader.", 0) \
    M(Bool, input_format_allow_seeks, true, "Allow seeks while reading in ORC/Parquet/Arrow input formats", 0) \
    M(Bool, input_format_orc_allow_missing_columns, true, "Allow missing columns while reading ORC input formats", 0) \
    M(Bool, input_format_orc_use_fast_decoder, true, "Use a faster ORC decoder implementation.", 0) \
    M(Bool, input_format_orc_filter_push_down, true, "When reading ORC files, skip whole stripes or row groups based on the WHERE/PREWHERE expressions, min/max statistics or bloom filter in the ORC metadata.", 0) \
    M(Bool, input_format_parquet_allow_missing_columns, true, "Allow missing columns while reading Parquet input formats", 0) \
    M(UInt64, input_format_parquet_local_file_min_bytes_for_seek, 8192, "Min bytes required for local read (file) to do seek, instead of read with ignore in Parquet input format", 0) \
    M(Bool, input_format_arrow_allow_missing_columns, true, "Allow missing columns while reading Arrow input formats", 0) \
    M(Char, input_format_hive_text_fields_delimiter, '\x01', "Delimiter between fields in Hive Text File", 0) \
    M(Char, input_format_hive_text_collection_items_delimiter, '\x02', "Delimiter between collection(array or map) items in Hive Text File", 0) \
    M(Char, input_format_hive_text_map_keys_delimiter, '\x03', "Delimiter between a pair of map key/values in Hive Text File", 0) \
    M(Bool, input_format_hive_text_allow_variable_number_of_columns, true, "Ignore extra columns in Hive Text input (if file has more columns than expected) and treat missing fields in Hive Text input as default values", 0) \
    M(UInt64, input_format_msgpack_number_of_columns, 0, "The number of columns in inserted MsgPack data. Used for automatic schema inference from data.", 0) \
    M(MsgPackUUIDRepresentation, output_format_msgpack_uuid_representation, FormatSettings::MsgPackUUIDRepresentation::EXT, "The way how to output UUID in MsgPack format.", 0) \
    M(UInt64, input_format_max_rows_to_read_for_schema_inference, 25000, "The maximum rows of data to read for automatic schema inference", 0) \
    M(UInt64, input_format_max_bytes_to_read_for_schema_inference, 32 * 1024 * 1024, "The maximum bytes of data to read for automatic schema inference", 0) \
    M(Bool, input_format_csv_use_best_effort_in_schema_inference, true, "Use some tweaks and heuristics to infer schema in CSV format", 0) \
    M(Bool, input_format_csv_try_infer_numbers_from_strings, false, "Try to infer numbers from string fields while schema inference in CSV format", 0) \
    M(Bool, input_format_csv_try_infer_strings_from_quoted_tuples, true, "Interpret quoted tuples in the input data as a value of type String.", 0) \
    M(Bool, input_format_tsv_use_best_effort_in_schema_inference, true, "Use some tweaks and heuristics to infer schema in TSV format", 0) \
    M(Bool, input_format_csv_detect_header, true, "Automatically detect header with names and types in CSV format", 0) \
    M(Bool, input_format_csv_allow_whitespace_or_tab_as_delimiter, false, "Allow to use spaces and tabs(\\t) as field delimiter in the CSV strings", 0) \
    M(Bool, input_format_csv_trim_whitespaces, true, "Trims spaces and tabs (\\t) characters at the beginning and end in CSV strings", 0) \
    M(Bool, input_format_csv_use_default_on_bad_values, false, "Allow to set default value to column when CSV field deserialization failed on bad value", 0) \
    M(Bool, input_format_csv_allow_variable_number_of_columns, false, "Ignore extra columns in CSV input (if file has more columns than expected) and treat missing fields in CSV input as default values", 0) \
    M(Bool, input_format_tsv_allow_variable_number_of_columns, false, "Ignore extra columns in TSV input (if file has more columns than expected) and treat missing fields in TSV input as default values", 0) \
    M(Bool, input_format_custom_allow_variable_number_of_columns, false, "Ignore extra columns in CustomSeparated input (if file has more columns than expected) and treat missing fields in CustomSeparated input as default values", 0) \
    M(Bool, input_format_json_compact_allow_variable_number_of_columns, false, "Ignore extra columns in JSONCompact(EachRow) input (if file has more columns than expected) and treat missing fields in JSONCompact(EachRow) input as default values", 0) \
    M(Bool, input_format_tsv_detect_header, true, "Automatically detect header with names and types in TSV format", 0) \
    M(Bool, input_format_custom_detect_header, true, "Automatically detect header with names and types in CustomSeparated format", 0) \
    M(Bool, input_format_parquet_skip_columns_with_unsupported_types_in_schema_inference, false, "Skip columns with unsupported types while schema inference for format Parquet", 0) \
    M(UInt64, input_format_parquet_max_block_size, DEFAULT_BLOCK_SIZE, "Max block size for parquet reader.", 0) \
    M(UInt64, input_format_parquet_prefer_block_bytes, DEFAULT_BLOCK_SIZE * 256, "Average block bytes output by parquet reader", 0) \
    M(Bool, input_format_protobuf_skip_fields_with_unsupported_types_in_schema_inference, false, "Skip fields with unsupported types while schema inference for format Protobuf", 0) \
    M(Bool, input_format_capn_proto_skip_fields_with_unsupported_types_in_schema_inference, false, "Skip columns with unsupported types while schema inference for format CapnProto", 0) \
    M(Bool, input_format_orc_skip_columns_with_unsupported_types_in_schema_inference, false, "Skip columns with unsupported types while schema inference for format ORC", 0) \
    M(Bool, input_format_arrow_skip_columns_with_unsupported_types_in_schema_inference, false, "Skip columns with unsupported types while schema inference for format Arrow", 0) \
    M(String, column_names_for_schema_inference, "", "The list of column names to use in schema inference for formats without column names. The format: 'column1,column2,column3,...'", 0) \
    M(String, schema_inference_hints, "", "The list of column names and types to use in schema inference for formats without column names. The format: 'column_name1 column_type1, column_name2 column_type2, ...'", 0) \
    M(SchemaInferenceMode, schema_inference_mode, "default", "Mode of schema inference. 'default' - assume that all files have the same schema and schema can be inferred from any file, 'union' - files can have different schemas and the resulting schema should be the a union of schemas of all files", 0) \
    M(Bool, schema_inference_make_columns_nullable, true, "If set to true, all inferred types will be Nullable in schema inference for formats without information about nullability.", 0) \
    M(Bool, input_format_json_read_bools_as_numbers, true, "Allow to parse bools as numbers in JSON input formats", 0) \
    M(Bool, input_format_json_read_bools_as_strings, true, "Allow to parse bools as strings in JSON input formats", 0) \
    M(Bool, input_format_json_try_infer_numbers_from_strings, false, "Try to infer numbers from string fields while schema inference", 0) \
    M(Bool, input_format_json_validate_types_from_metadata, true, "For JSON/JSONCompact/JSONColumnsWithMetadata input formats this controls whether format parser should check if data types from input metadata match data types of the corresponding columns from the table", 0) \
    M(Bool, input_format_json_read_numbers_as_strings, true, "Allow to parse numbers as strings in JSON input formats", 0) \
    M(Bool, input_format_json_read_objects_as_strings, true, "Allow to parse JSON objects as strings in JSON input formats", 0) \
    M(Bool, input_format_json_read_arrays_as_strings, true, "Allow to parse JSON arrays as strings in JSON input formats", 0) \
    M(Bool, input_format_json_try_infer_named_tuples_from_objects, true, "Try to infer named tuples from JSON objects in JSON input formats", 0) \
    M(Bool, input_format_json_use_string_type_for_ambiguous_paths_in_named_tuples_inference_from_objects, false, "Use String type instead of an exception in case of ambiguous paths in JSON objects during named tuples inference", 0) \
    M(Bool, input_format_json_infer_incomplete_types_as_strings, true, "Use type String for keys that contains only Nulls or empty objects/arrays during schema inference in JSON input formats", 0) \
    M(Bool, input_format_json_named_tuples_as_objects, true, "Deserialize named tuple columns as JSON objects", 0) \
    M(Bool, input_format_json_ignore_unknown_keys_in_named_tuple, true, "Ignore unknown keys in json object for named tuples", 0) \
    M(Bool, input_format_json_defaults_for_missing_elements_in_named_tuple, true, "Insert default value in named tuple element if it's missing in json object", 0) \
    M(Bool, input_format_json_throw_on_bad_escape_sequence, true, "Throw an exception if JSON string contains bad escape sequence in JSON input formats. If disabled, bad escape sequences will remain as is in the data", 0) \
    M(Bool, input_format_json_ignore_unnecessary_fields, true, "Ignore unnecessary fields and not parse them. Enabling this may not throw exceptions on json strings of invalid format or with duplicated fields", 0) \
<<<<<<< HEAD
    M(Bool, input_format_try_infer_variants, false, "Try to infer the Variant type in text formats when there is more than one possible type for column/array elements", 0) \
=======
    M(Bool, input_format_json_ignore_key_case, false, "Ignore json key case while read json field from string", 0) \
>>>>>>> e3beff45
    M(Bool, input_format_try_infer_integers, true, "Try to infer integers instead of floats while schema inference in text formats", 0) \
    M(Bool, input_format_try_infer_dates, true, "Try to infer dates from string fields while schema inference in text formats", 0) \
    M(Bool, input_format_try_infer_datetimes, true, "Try to infer datetimes from string fields while schema inference in text formats", 0) \
    M(Bool, input_format_try_infer_exponent_floats, false, "Try to infer floats in exponential notation while schema inference in text formats (except JSON, where exponent numbers are always inferred)", 0) \
    M(Bool, output_format_markdown_escape_special_characters, false, "Escape special characters in Markdown", 0) \
    M(Bool, input_format_protobuf_flatten_google_wrappers, false, "Enable Google wrappers for regular non-nested columns, e.g. google.protobuf.StringValue 'str' for String column 'str'. For Nullable columns empty wrappers are recognized as defaults, and missing as nulls", 0) \
    M(Bool, output_format_protobuf_nullables_with_google_wrappers, false, "When serializing Nullable columns with Google wrappers, serialize default values as empty wrappers. If turned off, default and null values are not serialized", 0) \
    M(UInt64, input_format_csv_skip_first_lines, 0, "Skip specified number of lines at the beginning of data in CSV format", 0) \
    M(UInt64, input_format_tsv_skip_first_lines, 0, "Skip specified number of lines at the beginning of data in TSV format", 0) \
    M(Bool, input_format_csv_skip_trailing_empty_lines, false, "Skip trailing empty lines in CSV format", 0) \
    M(Bool, input_format_tsv_skip_trailing_empty_lines, false, "Skip trailing empty lines in TSV format", 0) \
    M(Bool, input_format_custom_skip_trailing_empty_lines, false, "Skip trailing empty lines in CustomSeparated format", 0) \
    M(Bool, input_format_tsv_crlf_end_of_line, false, "If it is set true, file function will read TSV format with \\r\\n instead of \\n.", 0) \
    \
    M(Bool, input_format_native_allow_types_conversion, true, "Allow data types conversion in Native input format", 0) \
    \
    M(DateTimeInputFormat, date_time_input_format, FormatSettings::DateTimeInputFormat::Basic, "Method to read DateTime from text input formats. Possible values: 'basic', 'best_effort' and 'best_effort_us'.", 0) \
    M(DateTimeOutputFormat, date_time_output_format, FormatSettings::DateTimeOutputFormat::Simple, "Method to write DateTime to text output. Possible values: 'simple', 'iso', 'unix_timestamp'.", 0) \
    M(IntervalOutputFormat, interval_output_format, FormatSettings::IntervalOutputFormat::Numeric, "Textual representation of Interval. Possible values: 'kusto', 'numeric'.", 0) \
    \
    M(Bool, input_format_ipv4_default_on_conversion_error, false, "Deserialization of IPv4 will use default values instead of throwing exception on conversion error.", 0) \
    M(Bool, input_format_ipv6_default_on_conversion_error, false, "Deserialization of IPV6 will use default values instead of throwing exception on conversion error.", 0) \
    M(String, bool_true_representation, "true", "Text to represent bool value in TSV/CSV formats.", 0) \
    M(String, bool_false_representation, "false", "Text to represent bool value in TSV/CSV formats.", 0) \
    \
    M(Bool, input_format_values_interpret_expressions, true, "For Values format: if the field could not be parsed by streaming parser, run SQL parser and try to interpret it as SQL expression.", 0) \
    M(Bool, input_format_values_deduce_templates_of_expressions, true, "For Values format: if the field could not be parsed by streaming parser, run SQL parser, deduce template of the SQL expression, try to parse all rows using template and then interpret expression for all rows.", 0) \
    M(Bool, input_format_values_accurate_types_of_literals, true, "For Values format: when parsing and interpreting expressions using template, check actual type of literal to avoid possible overflow and precision issues.", 0) \
    M(Bool, input_format_values_allow_data_after_semicolon, false, "For Values format: allow extra data after semicolon (used by client to interpret comments).", 0) \
    M(Bool, input_format_avro_allow_missing_fields, false, "For Avro/AvroConfluent format: when field is not found in schema use default value instead of error", 0) \
    /** This setting is obsolete and do nothing, left for compatibility reasons. */ \
    M(Bool, input_format_avro_null_as_default, false, "For Avro/AvroConfluent format: insert default in case of null and non Nullable column", 0) \
    M(UInt64, format_binary_max_string_size, 1_GiB, "The maximum allowed size for String in RowBinary format. It prevents allocating large amount of memory in case of corrupted data. 0 means there is no limit", 0) \
    M(UInt64, format_binary_max_array_size, 1_GiB, "The maximum allowed size for Array in RowBinary format. It prevents allocating large amount of memory in case of corrupted data. 0 means there is no limit", 0) \
    M(URI, format_avro_schema_registry_url, "", "For AvroConfluent format: Confluent Schema Registry URL.", 0) \
    \
    M(Bool, output_format_json_quote_64bit_integers, true, "Controls quoting of 64-bit integers in JSON output format.", 0) \
    M(Bool, output_format_json_quote_denormals, false, "Enables '+nan', '-nan', '+inf', '-inf' outputs in JSON output format.", 0) \
    M(Bool, output_format_json_quote_decimals, false, "Controls quoting of decimals in JSON output format.", 0) \
    M(Bool, output_format_json_quote_64bit_floats, false, "Controls quoting of 64-bit float numbers in JSON output format.", 0) \
    \
    M(Bool, output_format_json_escape_forward_slashes, true, "Controls escaping forward slashes for string outputs in JSON output format. This is intended for compatibility with JavaScript. Don't confuse with backslashes that are always escaped.", 0) \
    M(Bool, output_format_json_named_tuples_as_objects, true, "Serialize named tuple columns as JSON objects.", 0) \
    M(Bool, output_format_json_skip_null_value_in_named_tuples, false, "Skip key value pairs with null value when serialize named tuple columns as JSON objects. It is only valid when output_format_json_named_tuples_as_objects is true.", 0) \
    M(Bool, output_format_json_array_of_rows, false, "Output a JSON array of all rows in JSONEachRow(Compact) format.", 0) \
    M(Bool, output_format_json_validate_utf8, false, "Validate UTF-8 sequences in JSON output formats, doesn't impact formats JSON/JSONCompact/JSONColumnsWithMetadata, they always validate utf8", 0) \
    \
    M(String, format_json_object_each_row_column_for_object_name, "", "The name of column that will be used as object names in JSONObjectEachRow format. Column type should be String", 0) \
    \
    M(UInt64, output_format_pretty_max_rows, 10000, "Rows limit for Pretty formats.", 0) \
    M(UInt64, output_format_pretty_max_column_pad_width, 250, "Maximum width to pad all values in a column in Pretty formats.", 0) \
    M(UInt64, output_format_pretty_max_value_width, 10000, "Maximum width of value to display in Pretty formats. If greater - it will be cut.", 0) \
    M(UInt64, output_format_pretty_max_value_width_apply_for_single_value, false, "Only cut values (see the `output_format_pretty_max_value_width` setting) when it is not a single value in a block. Otherwise output it entirely, which is useful for the `SHOW CREATE TABLE` query.", 0) \
    M(UInt64Auto, output_format_pretty_color, "auto", "Use ANSI escape sequences in Pretty formats. 0 - disabled, 1 - enabled, 'auto' - enabled if a terminal.", 0) \
    M(String, output_format_pretty_grid_charset, "UTF-8", "Charset for printing grid borders. Available charsets: ASCII, UTF-8 (default one).", 0)                    \
    M(UInt64, output_format_pretty_display_footer_column_names, true, "Display column names in the footer if there are 999 or more rows.", 0)                    \
    M(UInt64, output_format_pretty_display_footer_column_names_min_rows, 50, "Sets the minimum threshold value of rows for which to enable displaying column names in the footer. 50 (default)", 0)                    \
    M(UInt64, output_format_parquet_row_group_size, 1000000, "Target row group size in rows.", 0) \
    M(UInt64, output_format_parquet_row_group_size_bytes, 512 * 1024 * 1024, "Target row group size in bytes, before compression.", 0) \
    M(Bool, output_format_parquet_string_as_string, true, "Use Parquet String type instead of Binary for String columns.", 0) \
    M(Bool, output_format_parquet_fixed_string_as_fixed_byte_array, true, "Use Parquet FIXED_LENGTH_BYTE_ARRAY type instead of Binary for FixedString columns.", 0) \
    M(ParquetVersion, output_format_parquet_version, "2.latest", "Parquet format version for output format. Supported versions: 1.0, 2.4, 2.6 and 2.latest (default)", 0) \
    M(ParquetCompression, output_format_parquet_compression_method, "zstd", "Compression method for Parquet output format. Supported codecs: snappy, lz4, brotli, zstd, gzip, none (uncompressed)", 0) \
    M(Bool, output_format_parquet_compliant_nested_types, true, "In parquet file schema, use name 'element' instead of 'item' for list elements. This is a historical artifact of Arrow library implementation. Generally increases compatibility, except perhaps with some old versions of Arrow.", 0) \
    M(Bool, output_format_parquet_use_custom_encoder, true, "Use a faster Parquet encoder implementation.", 0) \
    M(Bool, output_format_parquet_parallel_encoding, true, "Do Parquet encoding in multiple threads. Requires output_format_parquet_use_custom_encoder.", 0) \
    M(UInt64, output_format_parquet_data_page_size, 1024 * 1024, "Target page size in bytes, before compression.", 0) \
    M(UInt64, output_format_parquet_batch_size, 1024, "Check page size every this many rows. Consider decreasing if you have columns with average values size above a few KBs.", 0) \
    M(Bool, output_format_parquet_write_page_index, true, "Add a possibility to write page index into parquet files.", 0) \
    M(String, output_format_avro_codec, "", "Compression codec used for output. Possible values: 'null', 'deflate', 'snappy', 'zstd'.", 0) \
    M(UInt64, output_format_avro_sync_interval, 16 * 1024, "Sync interval in bytes.", 0) \
    M(String, output_format_avro_string_column_pattern, "", "For Avro format: regexp of String columns to select as AVRO string.", 0) \
    M(UInt64, output_format_avro_rows_in_file, 1, "Max rows in a file (if permitted by storage)", 0) \
    M(Bool, output_format_tsv_crlf_end_of_line, false, "If it is set true, end of line in TSV format will be \\r\\n instead of \\n.", 0) \
    M(String, format_csv_null_representation, "\\N", "Custom NULL representation in CSV format", 0) \
    M(String, format_tsv_null_representation, "\\N", "Custom NULL representation in TSV format", 0) \
    M(Bool, output_format_decimal_trailing_zeros, false, "Output trailing zeros when printing Decimal values. E.g. 1.230000 instead of 1.23.", 0) \
    \
    M(UInt64, input_format_allow_errors_num, 0, "Maximum absolute amount of errors while reading text formats (like CSV, TSV). In case of error, if at least absolute or relative amount of errors is lower than corresponding value, will skip until next line and continue.", 0) \
    M(Float, input_format_allow_errors_ratio, 0, "Maximum relative amount of errors while reading text formats (like CSV, TSV). In case of error, if at least absolute or relative amount of errors is lower than corresponding value, will skip until next line and continue.", 0) \
    M(String, input_format_record_errors_file_path, "", "Path of the file used to record errors while reading text formats (CSV, TSV).", 0) \
    M(String, errors_output_format, "CSV", "Method to write Errors to text output.", 0) \
    \
    M(String, format_schema, "", "Schema identifier (used by schema-based formats)", 0) \
    M(String, format_template_resultset, "", "Path to file which contains format string for result set (for Template format)", 0) \
    M(String, format_template_row, "", "Path to file which contains format string for rows (for Template format)", 0) \
    M(String, format_template_row_format, "", "Format string for rows (for Template format)", 0) \
    M(String, format_template_resultset_format, "", "Format string for result set (for Template format)", 0) \
    M(String, format_template_rows_between_delimiter, "\n", "Delimiter between rows (for Template format)", 0) \
    \
    M(EscapingRule, format_custom_escaping_rule, "Escaped", "Field escaping rule (for CustomSeparated format)", 0) \
    M(String, format_custom_field_delimiter, "\t", "Delimiter between fields (for CustomSeparated format)", 0) \
    M(String, format_custom_row_before_delimiter, "", "Delimiter before field of the first column (for CustomSeparated format)", 0) \
    M(String, format_custom_row_after_delimiter, "\n", "Delimiter after field of the last column (for CustomSeparated format)", 0) \
    M(String, format_custom_row_between_delimiter, "", "Delimiter between rows (for CustomSeparated format)", 0) \
    M(String, format_custom_result_before_delimiter, "", "Prefix before result set (for CustomSeparated format)", 0) \
    M(String, format_custom_result_after_delimiter, "", "Suffix after result set (for CustomSeparated format)", 0) \
    \
    M(String, format_regexp, "", "Regular expression (for Regexp format)", 0) \
    M(EscapingRule, format_regexp_escaping_rule, "Raw", "Field escaping rule (for Regexp format)", 0) \
    M(Bool, format_regexp_skip_unmatched, false, "Skip lines unmatched by regular expression (for Regexp format)", 0) \
    \
    M(Bool, output_format_enable_streaming, false, "Enable streaming in output formats that support it.", 0) \
    M(Bool, output_format_write_statistics, true, "Write statistics about read rows, bytes, time elapsed in suitable output formats.", 0) \
    M(Bool, output_format_pretty_row_numbers, true, "Add row numbers before each row for pretty output format", 0) \
    M(Bool, output_format_pretty_highlight_digit_groups, true, "If enabled and if output is a terminal, highlight every digit corresponding to the number of thousands, millions, etc. with underline.", 0) \
    M(UInt64, output_format_pretty_single_large_number_tip_threshold, 1'000'000, "Print a readable number tip on the right side of the table if the block consists of a single number which exceeds this value (except 0)", 0) \
    M(Bool, insert_distributed_one_random_shard, false, "If setting is enabled, inserting into distributed table will choose a random shard to write when there is no sharding key", 0) \
    \
    M(Bool, exact_rows_before_limit, false, "When enabled, ClickHouse will provide exact value for rows_before_limit_at_least statistic, but with the cost that the data before limit will have to be read completely", 0) \
    M(UInt64, cross_to_inner_join_rewrite, 1, "Use inner join instead of comma/cross join if there are joining expressions in the WHERE section. Values: 0 - no rewrite, 1 - apply if possible for comma/cross, 2 - force rewrite all comma joins, cross - if possible", 0) \
    \
    M(Bool, output_format_arrow_low_cardinality_as_dictionary, false, "Enable output LowCardinality type as Dictionary Arrow type", 0) \
    M(Bool, output_format_arrow_use_signed_indexes_for_dictionary, true, "Use signed integers for dictionary indexes in Arrow format", 0) \
    M(Bool, output_format_arrow_use_64_bit_indexes_for_dictionary, false, "Always use 64 bit integers for dictionary indexes in Arrow format", 0) \
    M(Bool, output_format_arrow_string_as_string, true, "Use Arrow String type instead of Binary for String columns", 0) \
    M(Bool, output_format_arrow_fixed_string_as_fixed_byte_array, true, "Use Arrow FIXED_SIZE_BINARY type instead of Binary for FixedString columns.", 0) \
    M(ArrowCompression, output_format_arrow_compression_method, "lz4_frame", "Compression method for Arrow output format. Supported codecs: lz4_frame, zstd, none (uncompressed)", 0) \
    \
    M(Bool, output_format_orc_string_as_string, true, "Use ORC String type instead of Binary for String columns", 0) \
    M(ORCCompression, output_format_orc_compression_method, "zstd", "Compression method for ORC output format. Supported codecs: lz4, snappy, zlib, zstd, none (uncompressed)", 0) \
    M(UInt64, output_format_orc_row_index_stride, 10'000, "Target row index stride in ORC output format", 0) \
    \
    M(CapnProtoEnumComparingMode, format_capn_proto_enum_comparising_mode, FormatSettings::CapnProtoEnumComparingMode::BY_VALUES, "How to map ClickHouse Enum and CapnProto Enum", 0) \
    \
    M(Bool, format_capn_proto_use_autogenerated_schema, true, "Use autogenerated CapnProto schema when format_schema is not set", 0) \
    M(Bool, format_protobuf_use_autogenerated_schema, true, "Use autogenerated Protobuf when format_schema is not set", 0) \
    M(String, output_format_schema, "", "The path to the file where the automatically generated schema will be saved", 0) \
    \
    M(String, input_format_mysql_dump_table_name, "", "Name of the table in MySQL dump from which to read data", 0) \
    M(Bool, input_format_mysql_dump_map_column_names, true, "Match columns from table in MySQL dump and columns from ClickHouse table by names", 0) \
    \
    M(UInt64, output_format_sql_insert_max_batch_size, DEFAULT_BLOCK_SIZE, "The maximum number  of rows in one INSERT statement.", 0) \
    M(String, output_format_sql_insert_table_name, "table", "The name of table in the output INSERT query", 0) \
    M(Bool, output_format_sql_insert_include_column_names, true, "Include column names in INSERT query", 0) \
    M(Bool, output_format_sql_insert_use_replace, false, "Use REPLACE statement instead of INSERT", 0) \
    M(Bool, output_format_sql_insert_quote_names, true, "Quote column names with '`' characters", 0) \
    \
    M(Bool, output_format_values_escape_quote_with_quote, false, "If true escape ' with '', otherwise quoted with \\'", 0) \
    \
    M(Bool, output_format_bson_string_as_string, false, "Use BSON String type instead of Binary for String columns.", 0) \
    M(Bool, input_format_bson_skip_fields_with_unsupported_types_in_schema_inference, false, "Skip fields with unsupported types while schema inference for format BSON.", 0) \
    \
    M(Bool, format_display_secrets_in_show_and_select, false, "Do not hide secrets in SHOW and SELECT queries.", IMPORTANT) \
    M(Bool, regexp_dict_allow_hyperscan, true, "Allow regexp_tree dictionary using Hyperscan library.", 0) \
    M(Bool, regexp_dict_flag_case_insensitive, false, "Use case-insensitive matching for a regexp_tree dictionary. Can be overridden in individual expressions with (?i) and (?-i).", 0) \
    M(Bool, regexp_dict_flag_dotall, false, "Allow '.' to match newline characters for a regexp_tree dictionary.", 0) \
    \
    M(Bool, dictionary_use_async_executor, false, "Execute a pipeline for reading dictionary source in several threads. It's supported only by dictionaries with local CLICKHOUSE source.", 0) \
    M(Bool, precise_float_parsing, false, "Prefer more precise (but slower) float parsing algorithm", 0) \
    M(DateTimeOverflowBehavior, date_time_overflow_behavior, "ignore", "Overflow mode for Date, Date32, DateTime, DateTime64 types. Possible values: 'ignore', 'throw', 'saturate'.", 0) \
    M(Bool, validate_experimental_and_suspicious_types_inside_nested_types, true, "Validate usage of experimental and suspicious types inside nested types like Array/Map/Tuple", 0) \


// End of FORMAT_FACTORY_SETTINGS
// Please add settings non-related to formats into the COMMON_SETTINGS above.

#define OBSOLETE_FORMAT_SETTINGS(M, ALIAS) \
    /** Obsolete format settings that do nothing but left for compatibility reasons. Remove each one after half a year of obsolescence. */ \
    MAKE_OBSOLETE(M, Bool, input_format_arrow_import_nested, false) \
    MAKE_OBSOLETE(M, Bool, input_format_parquet_import_nested, false) \
    MAKE_OBSOLETE(M, Bool, input_format_orc_import_nested, false) \

#define LIST_OF_SETTINGS(M, ALIAS)     \
    COMMON_SETTINGS(M, ALIAS)          \
    OBSOLETE_SETTINGS(M, ALIAS)        \
    FORMAT_FACTORY_SETTINGS(M, ALIAS)  \
    OBSOLETE_FORMAT_SETTINGS(M, ALIAS) \

DECLARE_SETTINGS_TRAITS_ALLOW_CUSTOM_SETTINGS(SettingsTraits, LIST_OF_SETTINGS)


/** Settings of query execution.
  * These settings go to users.xml.
  */
struct Settings : public BaseSettings<SettingsTraits>, public IHints<2>
{
    Settings() = default;

    /** Set multiple settings from "profile" (in server configuration file (users.xml), profiles contain groups of multiple settings).
     * The profile can also be set using the `set` functions, like the profile setting.
     */
    void setProfile(const String & profile_name, const Poco::Util::AbstractConfiguration & config);

    /// Load settings from configuration file, at "path" prefix in configuration.
    void loadSettingsFromConfig(const String & path, const Poco::Util::AbstractConfiguration & config);

    /// Dumps profile events to column of type Map(String, String)
    void dumpToMapColumn(IColumn * column, bool changed_only = true);

    /// Check that there is no user-level settings at the top level in config.
    /// This is a common source of mistake (user don't know where to write user-level setting).
    static void checkNoSettingNamesAtTopLevel(const Poco::Util::AbstractConfiguration & config, const String & config_path);

    std::vector<String> getAllRegisteredNames() const override;

    void set(std::string_view name, const Field & value) override;

    void setDefaultValue(const String & name) { resetToDefault(name); }

private:
    void applyCompatibilitySetting(const String & compatibility);

    std::unordered_set<std::string_view> settings_changed_by_compatibility_setting;
};

#define LIST_OF_ALL_FORMAT_SETTINGS(M, ALIAS) \
    FORMAT_FACTORY_SETTINGS(M, ALIAS)         \
    OBSOLETE_FORMAT_SETTINGS(M, ALIAS)        \

/*
 * User-specified file format settings for File and URL engines.
 */
DECLARE_SETTINGS_TRAITS(FormatFactorySettingsTraits, LIST_OF_ALL_FORMAT_SETTINGS)

struct FormatFactorySettings : public BaseSettings<FormatFactorySettingsTraits>
{
};

}<|MERGE_RESOLUTION|>--- conflicted
+++ resolved
@@ -1092,11 +1092,8 @@
     M(Bool, input_format_json_defaults_for_missing_elements_in_named_tuple, true, "Insert default value in named tuple element if it's missing in json object", 0) \
     M(Bool, input_format_json_throw_on_bad_escape_sequence, true, "Throw an exception if JSON string contains bad escape sequence in JSON input formats. If disabled, bad escape sequences will remain as is in the data", 0) \
     M(Bool, input_format_json_ignore_unnecessary_fields, true, "Ignore unnecessary fields and not parse them. Enabling this may not throw exceptions on json strings of invalid format or with duplicated fields", 0) \
-<<<<<<< HEAD
     M(Bool, input_format_try_infer_variants, false, "Try to infer the Variant type in text formats when there is more than one possible type for column/array elements", 0) \
-=======
     M(Bool, input_format_json_ignore_key_case, false, "Ignore json key case while read json field from string", 0) \
->>>>>>> e3beff45
     M(Bool, input_format_try_infer_integers, true, "Try to infer integers instead of floats while schema inference in text formats", 0) \
     M(Bool, input_format_try_infer_dates, true, "Try to infer dates from string fields while schema inference in text formats", 0) \
     M(Bool, input_format_try_infer_datetimes, true, "Try to infer datetimes from string fields while schema inference in text formats", 0) \
