#pragma once

#include <Common/NamePrompter.h>
#include <Core/BaseSettings.h>
#include <Core/SettingsEnums.h>
#include <Core/Defines.h>
#include <IO/ReadSettings.h>
#include <IO/S3Defines.h>
#include <base/unit.h>


namespace Poco::Util
{
    class AbstractConfiguration;
}

namespace DB
{
class IColumn;

/** List of settings: type, name, default value, description, flags
  *
  * This looks rather inconvenient. It is done that way to avoid repeating settings in different places.
  * Note: as an alternative, we could implement settings to be completely dynamic in form of map: String -> Field,
  *  but we are not going to do it, because settings is used everywhere as static struct fields.
  *
  * `flags` can be either 0 or IMPORTANT.
  * A setting is "IMPORTANT" if it affects the results of queries and can't be ignored by older versions.
  *
  * When adding new or changing existing settings add them to settings changes history in SettingsChangesHistory.h
  * for tracking settings changes in different versions and for special `compatibility` setting to work correctly.
  */

// clang-format off
#define COMMON_SETTINGS(M, ALIAS) \
    M(Dialect, dialect, Dialect::clickhouse, "Which dialect will be used to parse query", 0)\
    M(UInt64, min_compress_block_size, 65536, "The actual size of the block to compress, if the uncompressed data less than max_compress_block_size is no less than this value and no less than the volume of data for one mark.", 0) \
    M(UInt64, max_compress_block_size, 1048576, "The maximum size of blocks of uncompressed data before compressing for writing to a table.", 0) \
    M(UInt64, max_block_size, DEFAULT_BLOCK_SIZE, "Maximum block size in rows for reading", 0) \
    M(UInt64, max_insert_block_size, DEFAULT_INSERT_BLOCK_SIZE, "The maximum block size for insertion, if we control the creation of blocks for insertion.", 0) \
    M(UInt64, min_insert_block_size_rows, DEFAULT_INSERT_BLOCK_SIZE, "Squash blocks passed to INSERT query to specified size in rows, if blocks are not big enough.", 0) \
    M(UInt64, min_insert_block_size_bytes, (DEFAULT_INSERT_BLOCK_SIZE * 256), "Squash blocks passed to INSERT query to specified size in bytes, if blocks are not big enough.", 0) \
    M(UInt64, min_insert_block_size_rows_for_materialized_views, 0, "Like min_insert_block_size_rows, but applied only during pushing to MATERIALIZED VIEW (default: min_insert_block_size_rows)", 0) \
    M(UInt64, min_insert_block_size_bytes_for_materialized_views, 0, "Like min_insert_block_size_bytes, but applied only during pushing to MATERIALIZED VIEW (default: min_insert_block_size_bytes)", 0) \
    M(UInt64, min_external_table_block_size_rows, DEFAULT_INSERT_BLOCK_SIZE, "Squash blocks passed to external table to specified size in rows, if blocks are not big enough.", 0) \
    M(UInt64, min_external_table_block_size_bytes, (DEFAULT_INSERT_BLOCK_SIZE * 256), "Squash blocks passed to external table to specified size in bytes, if blocks are not big enough.", 0) \
    M(UInt64, max_joined_block_size_rows, DEFAULT_BLOCK_SIZE, "Maximum block size for JOIN result (if join algorithm supports it). 0 means unlimited.", 0) \
    M(UInt64, max_insert_threads, 0, "The maximum number of threads to execute the INSERT SELECT query. Values 0 or 1 means that INSERT SELECT is not run in parallel. Higher values will lead to higher memory usage. Parallel INSERT SELECT has effect only if the SELECT part is run on parallel, see 'max_threads' setting.", 0) \
    M(UInt64, max_insert_delayed_streams_for_parallel_write, 0, "The maximum number of streams (columns) to delay final part flush. Default - auto (1000 in case of underlying storage supports parallel write, for example S3 and disabled otherwise)", 0) \
    M(MaxThreads, max_final_threads, 0, "The maximum number of threads to read from table with FINAL.", 0) \
    M(UInt64, max_threads_for_indexes, 0, "The maximum number of threads process indices.", 0) \
    M(MaxThreads, max_threads, 0, "The maximum number of threads to execute the request. By default, it is determined automatically.", 0) \
    M(Bool, use_concurrency_control, true, "Respect the server's concurrency control (see the `concurrent_threads_soft_limit_num` and `concurrent_threads_soft_limit_ratio_to_cores` global server settings). If disabled, it allows using a larger number of threads even if the server is overloaded (not recommended for normal usage, and needed mostly for tests).", 0) \
    M(MaxThreads, max_download_threads, 4, "The maximum number of threads to download data (e.g. for URL engine).", 0) \
    M(MaxThreads, max_parsing_threads, 0, "The maximum number of threads to parse data in input formats that support parallel parsing. By default, it is determined automatically", 0) \
    M(UInt64, max_download_buffer_size, 10*1024*1024, "The maximal size of buffer for parallel downloading (e.g. for URL engine) per each thread.", 0) \
    M(UInt64, max_read_buffer_size, DBMS_DEFAULT_BUFFER_SIZE, "The maximum size of the buffer to read from the filesystem.", 0) \
    M(UInt64, max_read_buffer_size_local_fs, 128*1024, "The maximum size of the buffer to read from local filesystem. If set to 0 then max_read_buffer_size will be used.", 0) \
    M(UInt64, max_read_buffer_size_remote_fs, 0, "The maximum size of the buffer to read from remote filesystem. If set to 0 then max_read_buffer_size will be used.", 0) \
    M(UInt64, max_distributed_connections, 1024, "The maximum number of connections for distributed processing of one query (should be greater than max_threads).", 0) \
    M(UInt64, max_query_size, DBMS_DEFAULT_MAX_QUERY_SIZE, "The maximum number of bytes of a query string parsed by the SQL parser. Data in the VALUES clause of INSERT queries is processed by a separate stream parser (that consumes O(1) RAM) and not affected by this restriction.", 0) \
    M(UInt64, interactive_delay, 100000, "The interval in microseconds to check if the request is cancelled, and to send progress info.", 0) \
    M(Seconds, connect_timeout, DBMS_DEFAULT_CONNECT_TIMEOUT_SEC, "Connection timeout if there are no replicas.", 0) \
    M(Milliseconds, handshake_timeout_ms, 10000, "Timeout for receiving HELLO packet from replicas.", 0) \
    M(Milliseconds, connect_timeout_with_failover_ms, 1000, "Connection timeout for selecting first healthy replica.", 0) \
    M(Milliseconds, connect_timeout_with_failover_secure_ms, 1000, "Connection timeout for selecting first healthy replica (for secure connections).", 0) \
    M(Seconds, receive_timeout, DBMS_DEFAULT_RECEIVE_TIMEOUT_SEC, "Timeout for receiving data from network, in seconds. If no bytes were received in this interval, exception is thrown. If you set this setting on client, the 'send_timeout' for the socket will be also set on the corresponding connection end on the server.", 0) \
    M(Seconds, send_timeout, DBMS_DEFAULT_SEND_TIMEOUT_SEC, "Timeout for sending data to network, in seconds. If client needs to sent some data, but it did not able to send any bytes in this interval, exception is thrown. If you set this setting on client, the 'receive_timeout' for the socket will be also set on the corresponding connection end on the server.", 0) \
    M(Seconds, tcp_keep_alive_timeout, DEFAULT_TCP_KEEP_ALIVE_TIMEOUT /* less than DBMS_DEFAULT_RECEIVE_TIMEOUT_SEC */, "The time in seconds the connection needs to remain idle before TCP starts sending keepalive probes", 0) \
    M(Milliseconds, hedged_connection_timeout_ms, 50, "Connection timeout for establishing connection with replica for Hedged requests", 0) \
    M(Milliseconds, receive_data_timeout_ms, 2000, "Connection timeout for receiving first packet of data or packet with positive progress from replica", 0) \
    M(Bool, use_hedged_requests, true, "Use hedged requests for distributed queries", 0) \
    M(Bool, allow_changing_replica_until_first_data_packet, false, "Allow HedgedConnections to change replica until receiving first data packet", 0) \
    M(Milliseconds, queue_max_wait_ms, 0, "The wait time in the request queue, if the number of concurrent requests exceeds the maximum.", 0) \
    M(Milliseconds, connection_pool_max_wait_ms, 0, "The wait time when the connection pool is full.", 0) \
    M(Milliseconds, replace_running_query_max_wait_ms, 5000, "The wait time for running query with the same query_id to finish when setting 'replace_running_query' is active.", 0) \
    M(Milliseconds, kafka_max_wait_ms, 5000, "The wait time for reading from Kafka before retry.", 0) \
    M(Milliseconds, rabbitmq_max_wait_ms, 5000, "The wait time for reading from RabbitMQ before retry.", 0) \
    M(UInt64, poll_interval, DBMS_DEFAULT_POLL_INTERVAL, "Block at the query wait loop on the server for the specified number of seconds.", 0) \
    M(UInt64, idle_connection_timeout, 3600, "Close idle TCP connections after specified number of seconds.", 0) \
    M(UInt64, distributed_connections_pool_size, 1024, "Maximum number of connections with one remote server in the pool.", 0) \
    M(UInt64, connections_with_failover_max_tries, 3, "The maximum number of attempts to connect to replicas.", 0) \
    M(UInt64, s3_strict_upload_part_size, S3::DEFAULT_STRICT_UPLOAD_PART_SIZE, "The exact size of part to upload during multipart upload to S3 (some implementations does not supports variable size parts).", 0) \
    M(UInt64, azure_strict_upload_part_size, 0, "The exact size of part to upload during multipart upload to Azure blob storage.", 0) \
    M(UInt64, azure_max_blocks_in_multipart_upload, 50000, "Maximum number of blocks in multipart upload for Azure.", 0) \
    M(UInt64, s3_min_upload_part_size, S3::DEFAULT_MIN_UPLOAD_PART_SIZE, "The minimum size of part to upload during multipart upload to S3.", 0) \
    M(UInt64, s3_max_upload_part_size, S3::DEFAULT_MAX_UPLOAD_PART_SIZE, "The maximum size of part to upload during multipart upload to S3.", 0) \
    M(UInt64, azure_min_upload_part_size, 16*1024*1024, "The minimum size of part to upload during multipart upload to Azure blob storage.", 0) \
    M(UInt64, azure_max_upload_part_size, 5ull*1024*1024*1024, "The maximum size of part to upload during multipart upload to Azure blob storage.", 0) \
    M(UInt64, s3_upload_part_size_multiply_factor, S3::DEFAULT_UPLOAD_PART_SIZE_MULTIPLY_FACTOR, "Multiply s3_min_upload_part_size by this factor each time s3_multiply_parts_count_threshold parts were uploaded from a single write to S3.", 0) \
    M(UInt64, s3_upload_part_size_multiply_parts_count_threshold, S3::DEFAULT_UPLOAD_PART_SIZE_MULTIPLY_PARTS_COUNT_THRESHOLD, "Each time this number of parts was uploaded to S3, s3_min_upload_part_size is multiplied by s3_upload_part_size_multiply_factor.", 0) \
    M(UInt64, s3_max_part_number, S3::DEFAULT_MAX_PART_NUMBER, "Maximum part number number for s3 upload part.", 0) \
    M(UInt64, s3_max_single_operation_copy_size, S3::DEFAULT_MAX_SINGLE_OPERATION_COPY_SIZE, "Maximum size for a single copy operation in s3", 0) \
    M(UInt64, azure_upload_part_size_multiply_factor, 2, "Multiply azure_min_upload_part_size by this factor each time azure_multiply_parts_count_threshold parts were uploaded from a single write to Azure blob storage.", 0) \
    M(UInt64, azure_upload_part_size_multiply_parts_count_threshold, 500, "Each time this number of parts was uploaded to Azure blob storage, azure_min_upload_part_size is multiplied by azure_upload_part_size_multiply_factor.", 0) \
    M(UInt64, s3_max_inflight_parts_for_one_file, S3::DEFAULT_MAX_INFLIGHT_PARTS_FOR_ONE_FILE, "The maximum number of a concurrent loaded parts in multipart upload request. 0 means unlimited.", 0) \
    M(UInt64, azure_max_inflight_parts_for_one_file, 20, "The maximum number of a concurrent loaded parts in multipart upload request. 0 means unlimited.", 0) \
    M(UInt64, s3_max_single_part_upload_size, S3::DEFAULT_MAX_SINGLE_PART_UPLOAD_SIZE, "The maximum size of object to upload using singlepart upload to S3.", 0) \
    M(UInt64, azure_max_single_part_upload_size, 100*1024*1024, "The maximum size of object to upload using singlepart upload to Azure blob storage.", 0)                                                                             \
    M(UInt64, azure_max_single_part_copy_size, 256*1024*1024, "The maximum size of object to copy using single part copy to Azure blob storage.", 0) \
    M(UInt64, s3_max_single_read_retries, S3::DEFAULT_MAX_SINGLE_READ_TRIES, "The maximum number of retries during single S3 read.", 0) \
    M(UInt64, azure_max_single_read_retries, 4, "The maximum number of retries during single Azure blob storage read.", 0) \
    M(UInt64, azure_max_unexpected_write_error_retries, 4, "The maximum number of retries in case of unexpected errors during Azure blob storage write", 0) \
    M(UInt64, s3_max_unexpected_write_error_retries, S3::DEFAULT_MAX_UNEXPECTED_WRITE_ERROR_RETRIES, "The maximum number of retries in case of unexpected errors during S3 write.", 0) \
    M(UInt64, s3_max_redirects, S3::DEFAULT_MAX_REDIRECTS, "Max number of S3 redirects hops allowed.", 0) \
    M(UInt64, s3_max_connections, S3::DEFAULT_MAX_CONNECTIONS, "The maximum number of connections per server.", 0) \
    M(UInt64, s3_max_get_rps, 0, "Limit on S3 GET request per second rate before throttling. Zero means unlimited.", 0) \
    M(UInt64, s3_max_get_burst, 0, "Max number of requests that can be issued simultaneously before hitting request per second limit. By default (0) equals to `s3_max_get_rps`", 0) \
    M(UInt64, s3_max_put_rps, 0, "Limit on S3 PUT request per second rate before throttling. Zero means unlimited.", 0) \
    M(UInt64, s3_max_put_burst, 0, "Max number of requests that can be issued simultaneously before hitting request per second limit. By default (0) equals to `s3_max_put_rps`", 0) \
    M(UInt64, s3_list_object_keys_size, S3::DEFAULT_LIST_OBJECT_KEYS_SIZE, "Maximum number of files that could be returned in batch by ListObject request", 0) \
    M(Bool, s3_use_adaptive_timeouts, S3::DEFAULT_USE_ADAPTIVE_TIMEOUTS, "When adaptive timeouts are enabled first two attempts are made with low receive and send timeout", 0) \
    M(UInt64, azure_list_object_keys_size, 1000, "Maximum number of files that could be returned in batch by ListObject request", 0) \
    M(Bool, s3_truncate_on_insert, false, "Enables or disables truncate before insert in s3 engine tables.", 0) \
    M(Bool, azure_truncate_on_insert, false, "Enables or disables truncate before insert in azure engine tables.", 0) \
    M(Bool, s3_create_new_file_on_insert, false, "Enables or disables creating a new file on each insert in s3 engine tables", 0) \
    M(Bool, s3_skip_empty_files, false, "Allow to skip empty files in s3 table engine", 0) \
    M(Bool, azure_create_new_file_on_insert, false, "Enables or disables creating a new file on each insert in azure engine tables", 0) \
    M(Bool, s3_check_objects_after_upload, false, "Check each uploaded object to s3 with head request to be sure that upload was successful", 0) \
    M(Bool, s3_allow_parallel_part_upload, true, "Use multiple threads for s3 multipart upload. It may lead to slightly higher memory usage", 0) \
    M(Bool, azure_allow_parallel_part_upload, true, "Use multiple threads for azure multipart upload.", 0) \
    M(Bool, s3_throw_on_zero_files_match, false, "Throw an error, when ListObjects request cannot match any files", 0) \
    M(Bool, hdfs_throw_on_zero_files_match, false, "Throw an error, when ListObjects request cannot match any files", 0) \
    M(Bool, azure_throw_on_zero_files_match, false, "Throw an error, when ListObjects request cannot match any files", 0) \
    M(Bool, s3_ignore_file_doesnt_exist, false, "Return 0 rows when the requested files don't exist, instead of throwing an exception in S3 table engine", 0) \
    M(Bool, hdfs_ignore_file_doesnt_exist, false, "Return 0 rows when the requested files don't exist, instead of throwing an exception in HDFS table engine", 0) \
    M(Bool, azure_ignore_file_doesnt_exist, false, "Return 0 rows when the requested files don't exist, instead of throwing an exception in AzureBlobStorage table engine", 0) \
    M(UInt64, azure_sdk_max_retries, 10, "Maximum number of retries in azure sdk", 0) \
    M(UInt64, azure_sdk_retry_initial_backoff_ms, 10, "Minimal backoff between retries in azure sdk", 0) \
    M(UInt64, azure_sdk_retry_max_backoff_ms, 1000, "Maximal backoff between retries in azure sdk", 0) \
    M(Bool, s3_validate_request_settings, true, "Validate S3 request settings", 0) \
    M(Bool, s3_disable_checksum, S3::DEFAULT_DISABLE_CHECKSUM, "Do not calculate a checksum when sending a file to S3. This speeds up writes by avoiding excessive processing passes on a file. It is mostly safe as the data of MergeTree tables is checksummed by ClickHouse anyway, and when S3 is accessed with HTTPS, the TLS layer already provides integrity while transferring through the network. While additional checksums on S3 give defense in depth.", 0) \
    M(UInt64, s3_retry_attempts, S3::DEFAULT_RETRY_ATTEMPTS, "Setting for Aws::Client::RetryStrategy, Aws::Client does retries itself, 0 means no retries", 0) \
    M(UInt64, s3_request_timeout_ms, S3::DEFAULT_REQUEST_TIMEOUT_MS, "Idleness timeout for sending and receiving data to/from S3. Fail if a single TCP read or write call blocks for this long.", 0) \
    M(UInt64, s3_connect_timeout_ms, S3::DEFAULT_CONNECT_TIMEOUT_MS, "Connection timeout for host from s3 disks.", 0) \
    M(Bool, enable_s3_requests_logging, false, "Enable very explicit logging of S3 requests. Makes sense for debug only.", 0) \
    M(String, s3queue_default_zookeeper_path, "/clickhouse/s3queue/", "Default zookeeper path prefix for S3Queue engine", 0) \
    M(Bool, s3queue_enable_logging_to_s3queue_log, false, "Enable writing to system.s3queue_log. The value can be overwritten per table with table settings", 0) \
    M(UInt64, hdfs_replication, 0, "The actual number of replications can be specified when the hdfs file is created.", 0) \
    M(Bool, hdfs_truncate_on_insert, false, "Enables or disables truncate before insert in s3 engine tables", 0) \
    M(Bool, hdfs_create_new_file_on_insert, false, "Enables or disables creating a new file on each insert in hdfs engine tables", 0) \
    M(Bool, hdfs_skip_empty_files, false, "Allow to skip empty files in hdfs table engine", 0) \
    M(Bool, azure_skip_empty_files, false, "Allow to skip empty files in azure table engine", 0) \
    M(UInt64, hsts_max_age, 0, "Expired time for hsts. 0 means disable HSTS.", 0) \
    M(Bool, extremes, false, "Calculate minimums and maximums of the result columns. They can be output in JSON-formats.", IMPORTANT) \
    M(Bool, use_uncompressed_cache, false, "Whether to use the cache of uncompressed blocks.", 0) \
    M(Bool, replace_running_query, false, "Whether the running request should be canceled with the same id as the new one.", 0) \
    M(UInt64, max_remote_read_network_bandwidth, 0, "The maximum speed of data exchange over the network in bytes per second for read.", 0) \
    M(UInt64, max_remote_write_network_bandwidth, 0, "The maximum speed of data exchange over the network in bytes per second for write.", 0) \
    M(UInt64, max_local_read_bandwidth, 0, "The maximum speed of local reads in bytes per second.", 0) \
    M(UInt64, max_local_write_bandwidth, 0, "The maximum speed of local writes in bytes per second.", 0) \
    M(Bool, stream_like_engine_allow_direct_select, false, "Allow direct SELECT query for Kafka, RabbitMQ, FileLog, Redis Streams, and NATS engines. In case there are attached materialized views, SELECT query is not allowed even if this setting is enabled.", 0) \
    M(String, stream_like_engine_insert_queue, "", "When stream like engine reads from multiple queues, user will need to select one queue to insert into when writing. Used by Redis Streams and NATS.", 0) \
    M(Bool, dictionary_validate_primary_key_type, false, "Validate primary key type for dictionaries. By default id type for simple layouts will be implicitly converted to UInt64.", 0) \
    M(Bool, distributed_insert_skip_read_only_replicas, false, "If true, INSERT into Distributed will skip read-only replicas.", 0) \
    M(Bool, distributed_foreground_insert, false, "If setting is enabled, insert query into distributed waits until data are sent to all nodes in a cluster. \n\nEnables or disables synchronous data insertion into a `Distributed` table.\n\nBy default, when inserting data into a Distributed table, the ClickHouse server sends data to cluster nodes in the background. When `distributed_foreground_insert` = 1, the data is processed synchronously, and the `INSERT` operation succeeds only after all the data is saved on all shards (at least one replica for each shard if `internal_replication` is true).", 0) ALIAS(insert_distributed_sync) \
    M(UInt64, distributed_background_insert_timeout, 0, "Timeout for insert query into distributed. Setting is used only with insert_distributed_sync enabled. Zero value means no timeout.", 0) ALIAS(insert_distributed_timeout) \
    M(Milliseconds, distributed_background_insert_sleep_time_ms, 100, "Sleep time for background INSERTs into Distributed, in case of any errors delay grows exponentially.", 0) ALIAS(distributed_directory_monitor_sleep_time_ms) \
    M(Milliseconds, distributed_background_insert_max_sleep_time_ms, 30000, "Maximum sleep time for background INSERTs into Distributed, it limits exponential growth too.", 0) ALIAS(distributed_directory_monitor_max_sleep_time_ms) \
    \
    M(Bool, distributed_background_insert_batch, false, "Should background INSERTs into Distributed be batched into bigger blocks.", 0) ALIAS(distributed_directory_monitor_batch_inserts) \
    M(Bool, distributed_background_insert_split_batch_on_failure, false, "Should batches of the background INSERT into Distributed be split into smaller batches in case of failures.", 0) ALIAS(distributed_directory_monitor_split_batch_on_failure) \
    \
    M(Bool, optimize_move_to_prewhere, true, "Allows disabling WHERE to PREWHERE optimization in SELECT queries from MergeTree.", 0) \
    M(Bool, optimize_move_to_prewhere_if_final, false, "If query has `FINAL`, the optimization `move_to_prewhere` is not always correct and it is enabled only if both settings `optimize_move_to_prewhere` and `optimize_move_to_prewhere_if_final` are turned on", 0) \
    M(Bool, move_all_conditions_to_prewhere, true, "Move all viable conditions from WHERE to PREWHERE", 0) \
    M(Bool, enable_multiple_prewhere_read_steps, true, "Move more conditions from WHERE to PREWHERE and do reads from disk and filtering in multiple steps if there are multiple conditions combined with AND", 0) \
    M(Bool, move_primary_key_columns_to_end_of_prewhere, true, "Move PREWHERE conditions containing primary key columns to the end of AND chain. It is likely that these conditions are taken into account during primary key analysis and thus will not contribute a lot to PREWHERE filtering.", 0) \
    \
    M(UInt64, alter_sync, 1, "Wait for actions to manipulate the partitions. 0 - do not wait, 1 - wait for execution only of itself, 2 - wait for everyone.", 0) ALIAS(replication_alter_partitions_sync) \
    M(Int64, replication_wait_for_inactive_replica_timeout, 120, "Wait for inactive replica to execute ALTER/OPTIMIZE. Time in seconds, 0 - do not wait, negative - wait for unlimited time.", 0) \
    M(Bool, alter_move_to_space_execute_async, false, "Execute ALTER TABLE MOVE ... TO [DISK|VOLUME] asynchronously", 0) \
    \
    M(LoadBalancing, load_balancing, LoadBalancing::RANDOM, "Which replicas (among healthy replicas) to preferably send a query to (on the first attempt) for distributed processing.", 0) \
    M(UInt64, load_balancing_first_offset, 0, "Which replica to preferably send a query when FIRST_OR_RANDOM load balancing strategy is used.", 0) \
    \
    M(TotalsMode, totals_mode, TotalsMode::AFTER_HAVING_EXCLUSIVE, "How to calculate TOTALS when HAVING is present, as well as when max_rows_to_group_by and group_by_overflow_mode = ‘any’ are present.", IMPORTANT) \
    M(Float, totals_auto_threshold, 0.5, "The threshold for totals_mode = 'auto'.", 0) \
    \
    M(Bool, allow_suspicious_low_cardinality_types, false, "In CREATE TABLE statement allows specifying LowCardinality modifier for types of small fixed size (8 or less). Enabling this may increase merge times and memory consumption.", 0) \
    M(Bool, allow_suspicious_fixed_string_types, false, "In CREATE TABLE statement allows creating columns of type FixedString(n) with n > 256. FixedString with length >= 256 is suspicious and most likely indicates misuse", 0) \
    M(Bool, allow_suspicious_indices, false, "Reject primary/secondary indexes and sorting keys with identical expressions", 0) \
    M(Bool, allow_suspicious_ttl_expressions, false, "Reject TTL expressions that don't depend on any of table's columns. It indicates a user error most of the time.", 0) \
    M(Bool, allow_suspicious_variant_types, false, "In CREATE TABLE statement allows specifying Variant type with similar variant types (for example, with different numeric or date types). Enabling this setting may introduce some ambiguity when working with values with similar types.", 0) \
    M(Bool, allow_suspicious_primary_key, false, "Forbid suspicious PRIMARY KEY/ORDER BY for MergeTree (i.e. SimpleAggregateFunction)", 0) \
    M(Bool, compile_expressions, false, "Compile some scalar functions and operators to native code.", 0) \
    M(UInt64, min_count_to_compile_expression, 3, "The number of identical expressions before they are JIT-compiled", 0) \
    M(Bool, compile_aggregate_expressions, true, "Compile aggregate functions to native code.", 0) \
    M(UInt64, min_count_to_compile_aggregate_expression, 3, "The number of identical aggregate expressions before they are JIT-compiled", 0) \
    M(Bool, compile_sort_description, true, "Compile sort description to native code.", 0) \
    M(UInt64, min_count_to_compile_sort_description, 3, "The number of identical sort descriptions before they are JIT-compiled", 0) \
    M(UInt64, group_by_two_level_threshold, 100000, "From what number of keys, a two-level aggregation starts. 0 - the threshold is not set.", 0) \
    M(UInt64, group_by_two_level_threshold_bytes, 50000000, "From what size of the aggregation state in bytes, a two-level aggregation begins to be used. 0 - the threshold is not set. Two-level aggregation is used when at least one of the thresholds is triggered.", 0) \
    M(Bool, distributed_aggregation_memory_efficient, true, "Is the memory-saving mode of distributed aggregation enabled.", 0) \
    M(UInt64, aggregation_memory_efficient_merge_threads, 0, "Number of threads to use for merge intermediate aggregation results in memory efficient mode. When bigger, then more memory is consumed. 0 means - same as 'max_threads'.", 0) \
    M(Bool, enable_memory_bound_merging_of_aggregation_results, true, "Enable memory bound merging strategy for aggregation.", 0) \
    M(Bool, enable_positional_arguments, true, "Enable positional arguments in ORDER BY, GROUP BY and LIMIT BY", 0) \
    M(Bool, enable_extended_results_for_datetime_functions, false, "Enable date functions like toLastDayOfMonth return Date32 results (instead of Date results) for Date32/DateTime64 arguments.", 0) \
    M(Bool, allow_nonconst_timezone_arguments, false, "Allow non-const timezone arguments in certain time-related functions like toTimeZone(), fromUnixTimestamp*(), snowflakeToDateTime*()", 0) \
    M(Bool, function_locate_has_mysql_compatible_argument_order, true, "Function locate() has arguments (needle, haystack[, start_pos]) like in MySQL instead of (haystack, needle[, start_pos]) like function position()", 0) \
    \
    M(Bool, group_by_use_nulls, false, "Treat columns mentioned in ROLLUP, CUBE or GROUPING SETS as Nullable", 0) \
    \
    M(NonZeroUInt64, max_parallel_replicas, 1, "The maximum number of replicas of each shard used when the query is executed. For consistency (to get different parts of the same partition), this option only works for the specified sampling key. The lag of the replicas is not controlled. Should be always greater than 0", 0) \
    \
    M(Bool, skip_unavailable_shards, false, "If true, ClickHouse silently skips unavailable shards. Shard is marked as unavailable when: 1) The shard cannot be reached due to a connection failure. 2) Shard is unresolvable through DNS. 3) Table does not exist on the shard.", 0) \
    \
    M(UInt64, parallel_distributed_insert_select, 0, "Process distributed INSERT SELECT query in the same cluster on local tables on every shard; if set to 1 - SELECT is executed on each shard; if set to 2 - SELECT and INSERT are executed on each shard", 0) \
    M(UInt64, distributed_group_by_no_merge, 0, "If 1, Do not merge aggregation states from different servers for distributed queries (shards will process query up to the Complete stage, initiator just proxies the data from the shards). If 2 the initiator will apply ORDER BY and LIMIT stages (it is not in case when shard process query up to the Complete stage)", 0) \
    M(UInt64, distributed_push_down_limit, 1, "If 1, LIMIT will be applied on each shard separately. Usually you don't need to use it, since this will be done automatically if it is possible, i.e. for simple query SELECT FROM LIMIT.", 0) \
    M(Bool, optimize_distributed_group_by_sharding_key, true, "Optimize GROUP BY sharding_key queries (by avoiding costly aggregation on the initiator server).", 0) \
    M(UInt64, optimize_skip_unused_shards_limit, 1000, "Limit for number of sharding key values, turns off optimize_skip_unused_shards if the limit is reached", 0) \
    M(Bool, optimize_skip_unused_shards, false, "Assumes that data is distributed by sharding_key. Optimization to skip unused shards if SELECT query filters by sharding_key.", 0) \
    M(Bool, optimize_skip_unused_shards_rewrite_in, true, "Rewrite IN in query for remote shards to exclude values that does not belong to the shard (requires optimize_skip_unused_shards)", 0) \
    M(Bool, allow_nondeterministic_optimize_skip_unused_shards, false, "Allow non-deterministic functions (includes dictGet) in sharding_key for optimize_skip_unused_shards", 0) \
    M(UInt64, force_optimize_skip_unused_shards, 0, "Throw an exception if unused shards cannot be skipped (1 - throw only if the table has the sharding key, 2 - always throw.", 0) \
    M(UInt64, optimize_skip_unused_shards_nesting, 0, "Same as optimize_skip_unused_shards, but accept nesting level until which it will work.", 0) \
    M(UInt64, force_optimize_skip_unused_shards_nesting, 0, "Same as force_optimize_skip_unused_shards, but accept nesting level until which it will work.", 0) \
    \
    M(Bool, input_format_parallel_parsing, true, "Enable parallel parsing for some data formats.", 0) \
    M(UInt64, min_chunk_bytes_for_parallel_parsing, (10 * 1024 * 1024), "The minimum chunk size in bytes, which each thread will parse in parallel.", 0) \
    M(Bool, output_format_parallel_formatting, true, "Enable parallel formatting for some data formats.", 0) \
    M(UInt64, output_format_compression_level, 3, "Default compression level if query output is compressed. The setting is applied when `SELECT` query has `INTO OUTFILE` or when inserting to table function `file`, `url`, `hdfs`, `s3`, and `azureBlobStorage`.", 0) \
    M(UInt64, output_format_compression_zstd_window_log, 0, "Can be used when the output compression method is `zstd`. If greater than `0`, this setting explicitly sets compression window size (power of `2`) and enables a long-range mode for zstd compression.", 0) \
    \
    M(UInt64, merge_tree_min_rows_for_concurrent_read, (20 * 8192), "If at least as many lines are read from one file, the reading can be parallelized.", 0) \
    M(UInt64, merge_tree_min_bytes_for_concurrent_read, (24 * 10 * 1024 * 1024), "If at least as many bytes are read from one file, the reading can be parallelized.", 0) \
    M(UInt64, merge_tree_min_rows_for_seek, 0, "You can skip reading more than that number of rows at the price of one seek per file.", 0) \
    M(UInt64, merge_tree_min_bytes_for_seek, 0, "You can skip reading more than that number of bytes at the price of one seek per file.", 0) \
    M(UInt64, merge_tree_coarse_index_granularity, 8, "If the index segment can contain the required keys, divide it into as many parts and recursively check them.", 0) \
    M(UInt64, merge_tree_max_rows_to_use_cache, (128 * 8192), "The maximum number of rows per request, to use the cache of uncompressed data. If the request is large, the cache is not used. (For large queries not to flush out the cache.)", 0) \
    M(UInt64, merge_tree_max_bytes_to_use_cache, (192 * 10 * 1024 * 1024), "The maximum number of bytes per request, to use the cache of uncompressed data. If the request is large, the cache is not used. (For large queries not to flush out the cache.)", 0) \
    M(Bool, do_not_merge_across_partitions_select_final, false, "Merge parts only in one partition in select final", 0) \
    M(Bool, split_parts_ranges_into_intersecting_and_non_intersecting_final, true, "Split parts ranges into intersecting and non intersecting during FINAL optimization", 0) \
    M(Bool, split_intersecting_parts_ranges_into_layers_final, true, "Split intersecting parts ranges into layers during FINAL optimization", 0) \
    \
    M(UInt64, mysql_max_rows_to_insert, 65536, "The maximum number of rows in MySQL batch insertion of the MySQL storage engine", 0) \
    M(Bool, mysql_map_string_to_text_in_show_columns, true, "If enabled, String type will be mapped to TEXT in SHOW [FULL] COLUMNS, BLOB otherwise. Has an effect only when the connection is made through the MySQL wire protocol.", 0) \
    M(Bool, mysql_map_fixed_string_to_text_in_show_columns, true, "If enabled, FixedString type will be mapped to TEXT in SHOW [FULL] COLUMNS, BLOB otherwise. Has an effect only when the connection is made through the MySQL wire protocol.", 0) \
    \
    M(UInt64, optimize_min_equality_disjunction_chain_length, 3, "The minimum length of the expression `expr = x1 OR ... expr = xN` for optimization ", 0) \
    M(UInt64, optimize_min_inequality_conjunction_chain_length, 3, "The minimum length of the expression `expr <> x1 AND ... expr <> xN` for optimization ", 0) \
    \
    M(UInt64, min_bytes_to_use_direct_io, 0, "The minimum number of bytes for reading the data with O_DIRECT option during SELECT queries execution. 0 - disabled.", 0) \
    M(UInt64, min_bytes_to_use_mmap_io, 0, "The minimum number of bytes for reading the data with mmap option during SELECT queries execution. 0 - disabled.", 0) \
    M(Bool, checksum_on_read, true, "Validate checksums on reading. It is enabled by default and should be always enabled in production. Please do not expect any benefits in disabling this setting. It may only be used for experiments and benchmarks. The setting only applicable for tables of MergeTree family. Checksums are always validated for other table engines and when receiving data over network.", 0) \
    \
    M(Bool, force_index_by_date, false, "Throw an exception if there is a partition key in a table, and it is not used.", 0) \
    M(Bool, force_primary_key, false, "Throw an exception if there is primary key in a table, and it is not used.", 0) \
    M(Bool, use_skip_indexes, true, "Use data skipping indexes during query execution.", 0) \
    M(Bool, use_skip_indexes_if_final, false, "If query has FINAL, then skipping data based on indexes may produce incorrect result, hence disabled by default.", 0) \
    M(Bool, materialize_skip_indexes_on_insert, true, "If true skip indexes are calculated on inserts, otherwise skip indexes will be calculated only during merges", 0) \
    M(Bool, materialize_statistics_on_insert, true, "If true statistics are calculated on inserts, otherwise statistics will be calculated only during merges", 0) \
    M(String, ignore_data_skipping_indices, "", "Comma separated list of strings or literals with the name of the data skipping indices that should be excluded during query execution.", 0) \
    \
    M(String, force_data_skipping_indices, "", "Comma separated list of strings or literals with the name of the data skipping indices that should be used during query execution, otherwise an exception will be thrown.", 0) \
    \
    M(Float, max_streams_to_max_threads_ratio, 1, "Allows you to use more sources than the number of threads - to more evenly distribute work across threads. It is assumed that this is a temporary solution, since it will be possible in the future to make the number of sources equal to the number of threads, but for each source to dynamically select available work for itself.", 0) \
    M(Float, max_streams_multiplier_for_merge_tables, 5, "Ask more streams when reading from Merge table. Streams will be spread across tables that Merge table will use. This allows more even distribution of work across threads and especially helpful when merged tables differ in size.", 0) \
    \
    M(String, network_compression_method, "LZ4", "Allows you to select the method of data compression when writing.", 0) \
    \
    M(Int64, network_zstd_compression_level, 1, "Allows you to select the level of ZSTD compression.", 0) \
    \
    M(Int64, zstd_window_log_max, 0, "Allows you to select the max window log of ZSTD (it will not be used for MergeTree family)", 0) \
    \
    M(UInt64, priority, 0, "Priority of the query. 1 - the highest, higher value - lower priority; 0 - do not use priorities.", 0) \
    M(Int64, os_thread_priority, 0, "If non zero - set corresponding 'nice' value for query processing threads. Can be used to adjust query priority for OS scheduler.", 0) \
    \
    M(Bool, log_queries, true, "Log requests and write the log to the system table.", 0) \
    M(Bool, log_formatted_queries, false, "Log formatted queries and write the log to the system table.", 0) \
    M(LogQueriesType, log_queries_min_type, QueryLogElementType::QUERY_START, "Minimal type in query_log to log, possible values (from low to high): QUERY_START, QUERY_FINISH, EXCEPTION_BEFORE_START, EXCEPTION_WHILE_PROCESSING.", 0) \
    M(Milliseconds, log_queries_min_query_duration_ms, 0, "Minimal time for the query to run, to get to the query_log/query_thread_log/query_views_log.", 0) \
    M(UInt64, log_queries_cut_to_length, 100000, "If query length is greater than specified threshold (in bytes), then cut query when writing to query log. Also limit length of printed query in ordinary text log.", 0) \
    M(Float, log_queries_probability, 1., "Log queries with the specified probability.", 0) \
    \
    M(Bool, log_processors_profiles, true, "Log Processors profile events.", 0) \
    M(DistributedProductMode, distributed_product_mode, DistributedProductMode::DENY, "How are distributed subqueries performed inside IN or JOIN sections?", IMPORTANT) \
    \
    M(UInt64, max_concurrent_queries_for_all_users, 0, "The maximum number of concurrent requests for all users.", 0) \
    M(UInt64, max_concurrent_queries_for_user, 0, "The maximum number of concurrent requests per user.", 0) \
    \
    M(Bool, insert_deduplicate, true, "For INSERT queries in the replicated table, specifies that deduplication of inserting blocks should be performed", 0) \
    M(Bool, async_insert_deduplicate, false, "For async INSERT queries in the replicated table, specifies that deduplication of inserting blocks should be performed", 0) \
    \
    M(UInt64Auto, insert_quorum, 0, "For INSERT queries in the replicated table, wait writing for the specified number of replicas and linearize the addition of the data. 0 - disabled, 'auto' - use majority", 0) \
    M(Milliseconds, insert_quorum_timeout, 600000, "If the quorum of replicas did not meet in specified time (in milliseconds), exception will be thrown and insertion is aborted.", 0) \
    M(Bool, insert_quorum_parallel, true, "For quorum INSERT queries - enable to make parallel inserts without linearizability", 0) \
    M(UInt64, select_sequential_consistency, 0, "For SELECT queries from the replicated table, throw an exception if the replica does not have a chunk written with the quorum; do not read the parts that have not yet been written with the quorum.", 0) \
    M(UInt64, table_function_remote_max_addresses, 1000, "The maximum number of different shards and the maximum number of replicas of one shard in the `remote` function.", 0) \
    M(Milliseconds, read_backoff_min_latency_ms, 1000, "Setting to reduce the number of threads in case of slow reads. Pay attention only to reads that took at least that much time.", 0) \
    M(UInt64, read_backoff_max_throughput, 1048576, "Settings to reduce the number of threads in case of slow reads. Count events when the read bandwidth is less than that many bytes per second.", 0) \
    M(Milliseconds, read_backoff_min_interval_between_events_ms, 1000, "Settings to reduce the number of threads in case of slow reads. Do not pay attention to the event, if the previous one has passed less than a certain amount of time.", 0) \
    M(UInt64, read_backoff_min_events, 2, "Settings to reduce the number of threads in case of slow reads. The number of events after which the number of threads will be reduced.", 0) \
    \
    M(UInt64, read_backoff_min_concurrency, 1, "Settings to try keeping the minimal number of threads in case of slow reads.", 0) \
    \
    M(Float, memory_tracker_fault_probability, 0., "For testing of `exception safety` - throw an exception every time you allocate memory with the specified probability.", 0) \
    M(Float, merge_tree_read_split_ranges_into_intersecting_and_non_intersecting_injection_probability, 0.0, "For testing of `PartsSplitter` - split read ranges into intersecting and non intersecting every time you read from MergeTree with the specified probability.", 0) \
    \
    M(Bool, enable_http_compression, false, "Compress the result if the client over HTTP said that it understands data compressed by gzip, deflate, zstd, br, lz4, bz2, xz.", 0) \
    M(Int64, http_zlib_compression_level, 3, "Compression level - used if the client on HTTP said that it understands data compressed by gzip or deflate.", 0) \
    \
    M(Bool, http_native_compression_disable_checksumming_on_decompress, false, "If you uncompress the POST data from the client compressed by the native format, do not check the checksum.", 0) \
    \
    M(String, count_distinct_implementation, "uniqExact", "What aggregate function to use for implementation of count(DISTINCT ...)", 0) \
    \
    M(Bool, add_http_cors_header, false, "Write add http CORS header.", 0) \
    \
    M(UInt64, max_http_get_redirects, 0, "Max number of http GET redirects hops allowed. Ensures additional security measures are in place to prevent a malicious server to redirect your requests to unexpected services.\n\nIt is the case when an external server redirects to another address, but that address appears to be internal to the company's infrastructure, and by sending an HTTP request to an internal server, you could request an internal API from the internal network, bypassing the auth, or even query other services, such as Redis or Memcached. When you don't have an internal infrastructure (including something running on your localhost), or you trust the server, it is safe to allow redirects. Although keep in mind, that if the URL uses HTTP instead of HTTPS, and you will have to trust not only the remote server but also your ISP and every network in the middle.", 0) \
    \
    M(Bool, use_client_time_zone, false, "Use client timezone for interpreting DateTime string values, instead of adopting server timezone.", 0) \
    \
    M(Bool, send_progress_in_http_headers, false, "Send progress notifications using X-ClickHouse-Progress headers. Some clients do not support high amount of HTTP headers (Python requests in particular), so it is disabled by default.", 0) \
    \
    M(UInt64, http_headers_progress_interval_ms, 100, "Do not send HTTP headers X-ClickHouse-Progress more frequently than at each specified interval.", 0) \
    M(Bool, http_wait_end_of_query, false, "Enable HTTP response buffering on the server-side.", 0) \
    M(Bool, http_write_exception_in_output_format, true, "Write exception in output format to produce valid output. Works with JSON and XML formats.", 0) \
    M(UInt64, http_response_buffer_size, 0, "The number of bytes to buffer in the server memory before sending a HTTP response to the client or flushing to disk (when http_wait_end_of_query is enabled).", 0) \
    \
    M(Bool, fsync_metadata, true, "Do fsync after changing metadata for tables and databases (.sql files). Could be disabled in case of poor latency on server with high load of DDL queries and high load of disk subsystem.", 0)    \
    \
    M(Bool, join_use_nulls, false, "Use NULLs for non-joined rows of outer JOINs for types that can be inside Nullable. If false, use default value of corresponding columns data type.", IMPORTANT) \
    \
    M(JoinStrictness, join_default_strictness, JoinStrictness::All, "Set default strictness in JOIN query. Possible values: empty string, 'ANY', 'ALL'. If empty, query without strictness will throw exception.", 0) \
    M(Bool, any_join_distinct_right_table_keys, false, "Enable old ANY JOIN logic with many-to-one left-to-right table keys mapping for all ANY JOINs. It leads to confusing not equal results for 't1 ANY LEFT JOIN t2' and 't2 ANY RIGHT JOIN t1'. ANY RIGHT JOIN needs one-to-many keys mapping to be consistent with LEFT one.", IMPORTANT) \
    M(Bool, single_join_prefer_left_table, true, "For single JOIN in case of identifier ambiguity prefer left table", IMPORTANT) \
    \
    M(UInt64, preferred_block_size_bytes, 1000000, "This setting adjusts the data block size for query processing and represents additional fine tune to the more rough 'max_block_size' setting. If the columns are large and with 'max_block_size' rows the block size is likely to be larger than the specified amount of bytes, its size will be lowered for better CPU cache locality.", 0) \
    \
    M(UInt64, max_replica_delay_for_distributed_queries, 300, "If set, distributed queries of Replicated tables will choose servers with replication delay in seconds less than the specified value (not inclusive). Zero means do not take delay into account.", 0) \
    M(Bool, fallback_to_stale_replicas_for_distributed_queries, true, "Suppose max_replica_delay_for_distributed_queries is set and all replicas for the queried table are stale. If this setting is enabled, the query will be performed anyway, otherwise the error will be reported.", 0) \
    M(UInt64, preferred_max_column_in_block_size_bytes, 0, "Limit on max column size in block while reading. Helps to decrease cache misses count. Should be close to L2 cache size.", 0) \
    \
    M(UInt64, parts_to_delay_insert, 0, "If the destination table contains at least that many active parts in a single partition, artificially slow down insert into table.", 0) \
    M(UInt64, parts_to_throw_insert, 0, "If more than this number active parts in a single partition of the destination table, throw 'Too many parts ...' exception.", 0) \
    M(UInt64, number_of_mutations_to_delay, 0, "If the mutated table contains at least that many unfinished mutations, artificially slow down mutations of table. 0 - disabled", 0) \
    M(UInt64, number_of_mutations_to_throw, 0, "If the mutated table contains at least that many unfinished mutations, throw 'Too many mutations ...' exception. 0 - disabled", 0) \
    M(Int64, distributed_ddl_task_timeout, 180, "Timeout for DDL query responses from all hosts in cluster. If a ddl request has not been performed on all hosts, a response will contain a timeout error and a request will be executed in an async mode. Negative value means infinite. Zero means async mode.", 0) \
    M(Milliseconds, stream_flush_interval_ms, 7500, "Timeout for flushing data from streaming storages.", 0) \
    M(Milliseconds, stream_poll_timeout_ms, 500, "Timeout for polling data from/to streaming storages.", 0) \
    \
    M(Bool, final, false, "Query with the FINAL modifier by default. If the engine does not support final, it does not have any effect. On queries with multiple tables final is applied only on those that support it. It also works on distributed tables", 0) \
    \
    M(Bool, partial_result_on_first_cancel, false, "Allows query to return a partial result after cancel.", 0) \
    \
    M(Bool, ignore_on_cluster_for_replicated_udf_queries, false, "Ignore ON CLUSTER clause for replicated UDF management queries.", 0) \
    M(Bool, ignore_on_cluster_for_replicated_access_entities_queries, false, "Ignore ON CLUSTER clause for replicated access entities management queries.", 0) \
    M(Bool, ignore_on_cluster_for_replicated_named_collections_queries, false, "Ignore ON CLUSTER clause for replicated named collections management queries.", 0) \
    /** Settings for testing hedged requests */ \
    M(Milliseconds, sleep_in_send_tables_status_ms, 0, "Time to sleep in sending tables status response in TCPHandler", 0) \
    M(Milliseconds, sleep_in_send_data_ms, 0, "Time to sleep in sending data in TCPHandler", 0) \
    M(Milliseconds, sleep_after_receiving_query_ms, 0, "Time to sleep after receiving query in TCPHandler", 0) \
    M(UInt64, unknown_packet_in_send_data, 0, "Send unknown packet instead of data Nth data packet", 0) \
    \
    M(Bool, insert_allow_materialized_columns, false, "If setting is enabled, Allow materialized columns in INSERT.", 0) \
    M(Seconds, http_connection_timeout, DEFAULT_HTTP_READ_BUFFER_CONNECTION_TIMEOUT, "HTTP connection timeout.", 0) \
    M(Seconds, http_send_timeout, DEFAULT_HTTP_READ_BUFFER_TIMEOUT, "HTTP send timeout", 0) \
    M(Seconds, http_receive_timeout, DEFAULT_HTTP_READ_BUFFER_TIMEOUT, "HTTP receive timeout", 0) \
    M(UInt64, http_max_uri_size, 1048576, "Maximum URI length of HTTP request", 0) \
    M(UInt64, http_max_fields, 1000000, "Maximum number of fields in HTTP header", 0) \
    M(UInt64, http_max_field_name_size, 128 * 1024, "Maximum length of field name in HTTP header", 0) \
    M(UInt64, http_max_field_value_size, 128 * 1024, "Maximum length of field value in HTTP header", 0) \
    M(Bool, http_skip_not_found_url_for_globs, true, "Skip URLs for globs with HTTP_NOT_FOUND error", 0) \
    M(Bool, http_make_head_request, true, "Allows the execution of a `HEAD` request while reading data from HTTP to retrieve information about the file to be read, such as its size", 0) \
    M(Bool, optimize_throw_if_noop, false, "If setting is enabled and OPTIMIZE query didn't actually assign a merge then an explanatory exception is thrown", 0) \
    M(Bool, use_index_for_in_with_subqueries, true, "Try using an index if there is a subquery or a table expression on the right side of the IN operator.", 0) \
    M(UInt64, use_index_for_in_with_subqueries_max_values, 0, "The maximum size of set in the right hand side of the IN operator to use table index for filtering. It allows to avoid performance degradation and higher memory usage due to preparation of additional data structures for large queries. Zero means no limit.", 0) \
    M(Bool, analyze_index_with_space_filling_curves, true, "If a table has a space-filling curve in its index, e.g. `ORDER BY mortonEncode(x, y)`, and the query has conditions on its arguments, e.g. `x >= 10 AND x <= 20 AND y >= 20 AND y <= 30`, use the space-filling curve for index analysis.", 0) \
    M(Bool, joined_subquery_requires_alias, true, "Force joined subqueries and table functions to have aliases for correct name qualification.", 0) \
    M(Bool, empty_result_for_aggregation_by_empty_set, false, "Return empty result when aggregating without keys on empty set.", 0) \
    M(Bool, empty_result_for_aggregation_by_constant_keys_on_empty_set, true, "Return empty result when aggregating by constant keys on empty set.", 0) \
    M(Bool, allow_distributed_ddl, true, "If it is set to true, then a user is allowed to executed distributed DDL queries.", 0) \
    M(Bool, allow_suspicious_codecs, false, "If it is set to true, allow to specify meaningless compression codecs.", 0) \
    M(Bool, enable_deflate_qpl_codec, false, "Enable/disable the DEFLATE_QPL codec.", 0) \
    M(Bool, enable_zstd_qat_codec, false, "Enable/disable the ZSTD_QAT codec.", 0) \
    M(UInt64, query_profiler_real_time_period_ns, QUERY_PROFILER_DEFAULT_SAMPLE_RATE_NS, "Period for real clock timer of query profiler (in nanoseconds). Set 0 value to turn off the real clock query profiler. Recommended value is at least 10000000 (100 times a second) for single queries or 1000000000 (once a second) for cluster-wide profiling.", 0) \
    M(UInt64, query_profiler_cpu_time_period_ns, QUERY_PROFILER_DEFAULT_SAMPLE_RATE_NS, "Period for CPU clock timer of query profiler (in nanoseconds). Set 0 value to turn off the CPU clock query profiler. Recommended value is at least 10000000 (100 times a second) for single queries or 1000000000 (once a second) for cluster-wide profiling.", 0) \
    M(Bool, metrics_perf_events_enabled, false, "If enabled, some of the perf events will be measured throughout queries' execution.", 0) \
    M(String, metrics_perf_events_list, "", "Comma separated list of perf metrics that will be measured throughout queries' execution. Empty means all events. See PerfEventInfo in sources for the available events.", 0) \
    M(Float, opentelemetry_start_trace_probability, 0., "Probability to start an OpenTelemetry trace for an incoming query.", 0) \
    M(Bool, opentelemetry_trace_processors, false, "Collect OpenTelemetry spans for processors.", 0) \
    M(Bool, prefer_column_name_to_alias, false, "Prefer using column names instead of aliases if possible.", 0) \
    \
    M(Bool, prefer_global_in_and_join, false, "If enabled, all IN/JOIN operators will be rewritten as GLOBAL IN/JOIN. It's useful when the to-be-joined tables are only available on the initiator and we need to always scatter their data on-the-fly during distributed processing with the GLOBAL keyword. It's also useful to reduce the need to access the external sources joining external tables.", 0) \
    M(Bool, enable_vertical_final, true, "If enable, remove duplicated rows during FINAL by marking rows as deleted and filtering them later instead of merging rows", 0) \
    \
    \
    /** Limits during query execution are part of the settings. \
      * Used to provide a more safe execution of queries from the user interface. \
      * Basically, limits are checked for each block (not every row). That is, the limits can be slightly violated. \
      * Almost all limits apply only to SELECTs. \
      * Almost all limits apply to each stream individually. \
      */ \
    \
    M(UInt64, max_rows_to_read, 0, "Limit on read rows from the most 'deep' sources. That is, only in the deepest subquery. When reading from a remote server, it is only checked on a remote server.", 0) \
    M(UInt64, max_bytes_to_read, 0, "Limit on read bytes (after decompression) from the most 'deep' sources. That is, only in the deepest subquery. When reading from a remote server, it is only checked on a remote server.", 0) \
    M(OverflowMode, read_overflow_mode, OverflowMode::THROW, "What to do when the limit is exceeded.", 0) \
    \
    M(UInt64, max_rows_to_read_leaf, 0, "Limit on read rows on the leaf nodes for distributed queries. Limit is applied for local reads only, excluding the final merge stage on the root node. Note, the setting is unstable with prefer_localhost_replica=1.", 0) \
    M(UInt64, max_bytes_to_read_leaf, 0, "Limit on read bytes (after decompression) on the leaf nodes for distributed queries. Limit is applied for local reads only, excluding the final merge stage on the root node. Note, the setting is unstable with prefer_localhost_replica=1.", 0) \
    M(OverflowMode, read_overflow_mode_leaf, OverflowMode::THROW, "What to do when the leaf limit is exceeded.", 0) \
    \
    M(UInt64, max_rows_to_group_by, 0, "If aggregation during GROUP BY is generating more than the specified number of rows (unique GROUP BY keys), the behavior will be determined by the 'group_by_overflow_mode' which by default is - throw an exception, but can be also switched to an approximate GROUP BY mode.", 0) \
    M(OverflowModeGroupBy, group_by_overflow_mode, OverflowMode::THROW, "What to do when the limit is exceeded.", 0) \
    M(UInt64, max_bytes_before_external_group_by, 0, "If memory usage during GROUP BY operation is exceeding this threshold in bytes, activate the 'external aggregation' mode (spill data to disk). Recommended value is half of available system memory.", 0) \
    \
    M(UInt64, max_rows_to_sort, 0, "If more than the specified amount of records have to be processed for ORDER BY operation, the behavior will be determined by the 'sort_overflow_mode' which by default is - throw an exception", 0) \
    M(UInt64, max_bytes_to_sort, 0, "If more than the specified amount of (uncompressed) bytes have to be processed for ORDER BY operation, the behavior will be determined by the 'sort_overflow_mode' which by default is - throw an exception", 0) \
    M(OverflowMode, sort_overflow_mode, OverflowMode::THROW, "What to do when the limit is exceeded.", 0) \
    M(UInt64, prefer_external_sort_block_bytes, DEFAULT_BLOCK_SIZE * 256, "Prefer maximum block bytes for external sort, reduce the memory usage during merging.", 0) \
    M(UInt64, max_bytes_before_external_sort, 0, "If memory usage during ORDER BY operation is exceeding this threshold in bytes, activate the 'external sorting' mode (spill data to disk). Recommended value is half of available system memory.", 0) \
    M(UInt64, max_bytes_before_remerge_sort, 1000000000, "In case of ORDER BY with LIMIT, when memory usage is higher than specified threshold, perform additional steps of merging blocks before final merge to keep just top LIMIT rows.", 0) \
    M(Float, remerge_sort_lowered_memory_bytes_ratio, 2., "If memory usage after remerge does not reduced by this ratio, remerge will be disabled.", 0) \
    \
    M(UInt64, max_result_rows, 0, "Limit on result size in rows. The query will stop after processing a block of data if the threshold is met, but it will not cut the last block of the result, therefore the result size can be larger than the threshold.", 0) \
    M(UInt64, max_result_bytes, 0, "Limit on result size in bytes (uncompressed).  The query will stop after processing a block of data if the threshold is met, but it will not cut the last block of the result, therefore the result size can be larger than the threshold. Caveats: the result size in memory is taken into account for this threshold. Even if the result size is small, it can reference larger data structures in memory, representing dictionaries of LowCardinality columns, and Arenas of AggregateFunction columns, so the threshold can be exceeded despite the small result size. The setting is fairly low level and should be used with caution.", 0) \
    M(OverflowMode, result_overflow_mode, OverflowMode::THROW, "What to do when the limit is exceeded.", 0) \
    \
    /* TODO: Check also when merging and finalizing aggregate functions. */ \
    M(Seconds, max_execution_time, 0, "If query runtime exceeds the specified number of seconds, the behavior will be determined by the 'timeout_overflow_mode', which by default is - throw an exception. Note that the timeout is checked and query can stop only in designated places during data processing. It currently cannot stop during merging of aggregation states or during query analysis, and the actual run time will be higher than the value of this setting.", 0) \
    M(OverflowMode, timeout_overflow_mode, OverflowMode::THROW, "What to do when the limit is exceeded.", 0) \
    M(Seconds, max_execution_time_leaf, 0, "Similar semantic to max_execution_time but only apply on leaf node for distributed queries, the time out behavior will be determined by 'timeout_overflow_mode_leaf' which by default is - throw an exception", 0) \
    M(OverflowMode, timeout_overflow_mode_leaf, OverflowMode::THROW, "What to do when the leaf limit is exceeded.", 0) \
    \
    M(UInt64, min_execution_speed, 0, "Minimum number of execution rows per second.", 0) \
    M(UInt64, max_execution_speed, 0, "Maximum number of execution rows per second.", 0) \
    M(UInt64, min_execution_speed_bytes, 0, "Minimum number of execution bytes per second.", 0) \
    M(UInt64, max_execution_speed_bytes, 0, "Maximum number of execution bytes per second.", 0) \
    M(Seconds, timeout_before_checking_execution_speed, 10, "Check that the speed is not too low after the specified time has elapsed.", 0) \
    M(Seconds, max_estimated_execution_time, 0, "Maximum query estimate execution time in seconds.", 0) \
    \
    M(UInt64, max_columns_to_read, 0, "If a query requires reading more than specified number of columns, exception is thrown. Zero value means unlimited. This setting is useful to prevent too complex queries.", 0) \
    M(UInt64, max_temporary_columns, 0, "If a query generates more than the specified number of temporary columns in memory as a result of intermediate calculation, exception is thrown. Zero value means unlimited. This setting is useful to prevent too complex queries.", 0) \
    M(UInt64, max_temporary_non_const_columns, 0, "Similar to the 'max_temporary_columns' setting but applies only to non-constant columns. This makes sense, because constant columns are cheap and it is reasonable to allow more of them.", 0) \
    \
    M(UInt64, max_sessions_for_user, 0, "Maximum number of simultaneous sessions for a user.", 0) \
    \
    M(UInt64, max_subquery_depth, 100, "If a query has more than the specified number of nested subqueries, throw an exception. This allows you to have a sanity check to protect the users of your cluster from going insane with their queries.", 0) \
    M(UInt64, max_analyze_depth, 5000, "Maximum number of analyses performed by interpreter.", 0) \
    M(UInt64, max_ast_depth, 1000, "Maximum depth of query syntax tree. Checked after parsing.", 0) \
    M(UInt64, max_ast_elements, 50000, "Maximum size of query syntax tree in number of nodes. Checked after parsing.", 0) \
    M(UInt64, max_expanded_ast_elements, 500000, "Maximum size of query syntax tree in number of nodes after expansion of aliases and the asterisk.", 0) \
    \
    M(UInt64, readonly, 0, "0 - no read-only restrictions. 1 - only read requests, as well as changing explicitly allowed settings. 2 - only read requests, as well as changing settings, except for the 'readonly' setting.", 0) \
    \
    M(UInt64, max_rows_in_set, 0, "Maximum size of the set (in number of elements) resulting from the execution of the IN section.", 0) \
    M(UInt64, max_bytes_in_set, 0, "Maximum size of the set (in bytes in memory) resulting from the execution of the IN section.", 0) \
    M(OverflowMode, set_overflow_mode, OverflowMode::THROW, "What to do when the limit is exceeded.", 0) \
    \
    M(UInt64, max_rows_in_join, 0, "Maximum size of the hash table for JOIN (in number of rows).", 0) \
    M(UInt64, max_bytes_in_join, 0, "Maximum size of the hash table for JOIN (in number of bytes in memory).", 0) \
    M(OverflowMode, join_overflow_mode, OverflowMode::THROW, "What to do when the limit is exceeded.", 0) \
    M(Bool, join_any_take_last_row, false, "When disabled (default) ANY JOIN will take the first found row for a key. When enabled, it will take the last row seen if there are multiple rows for the same key. Can be applied only to hash join and storage join.", IMPORTANT) \
    M(JoinAlgorithm, join_algorithm, JoinAlgorithm::DEFAULT, "Specify join algorithm.", 0) \
    M(UInt64, cross_join_min_rows_to_compress, 10000000, "Minimal count of rows to compress block in CROSS JOIN. Zero value means - disable this threshold. This block is compressed when any of the two thresholds (by rows or by bytes) are reached.", 0) \
    M(UInt64, cross_join_min_bytes_to_compress, 1_GiB, "Minimal size of block to compress in CROSS JOIN. Zero value means - disable this threshold. This block is compressed when any of the two thresholds (by rows or by bytes) are reached.", 0) \
    M(UInt64, default_max_bytes_in_join, 1000000000, "Maximum size of right-side table if limit is required but max_bytes_in_join is not set.", 0) \
    M(UInt64, partial_merge_join_left_table_buffer_bytes, 0, "If not 0 group left table blocks in bigger ones for left-side table in partial merge join. It uses up to 2x of specified memory per joining thread.", 0) \
    M(UInt64, partial_merge_join_rows_in_right_blocks, 65536, "Split right-hand joining data in blocks of specified size. It's a portion of data indexed by min-max values and possibly unloaded on disk.", 0) \
    M(UInt64, join_on_disk_max_files_to_merge, 64, "For MergeJoin on disk set how much files it's allowed to sort simultaneously. Then this value bigger then more memory used and then less disk I/O needed. Minimum is 2.", 0) \
    M(UInt64, max_rows_in_set_to_optimize_join, 0, "Maximal size of the set to filter joined tables by each other row sets before joining. 0 - disable.", 0) \
    \
    M(Bool, compatibility_ignore_collation_in_create_table, true, "Compatibility ignore collation in create table", 0) \
    \
    M(String, temporary_files_codec, "LZ4", "Set compression codec for temporary files produced by (JOINs, external GROUP BY, external ORDER BY). I.e. LZ4, NONE.", 0) \
    \
    M(UInt64, max_rows_to_transfer, 0, "Maximum size (in rows) of the transmitted external table obtained when the GLOBAL IN/JOIN section is executed.", 0) \
    M(UInt64, max_bytes_to_transfer, 0, "Maximum size (in uncompressed bytes) of the transmitted external table obtained when the GLOBAL IN/JOIN section is executed.", 0) \
    M(OverflowMode, transfer_overflow_mode, OverflowMode::THROW, "What to do when the limit is exceeded.", 0) \
    \
    M(UInt64, max_rows_in_distinct, 0, "Maximum number of elements during execution of DISTINCT.", 0) \
    M(UInt64, max_bytes_in_distinct, 0, "Maximum total size of state (in uncompressed bytes) in memory for the execution of DISTINCT.", 0) \
    M(OverflowMode, distinct_overflow_mode, OverflowMode::THROW, "What to do when the limit is exceeded.", 0) \
    \
    M(UInt64, max_memory_usage, 0, "Maximum memory usage for processing of single query. Zero means unlimited.", 0) \
    M(UInt64, memory_overcommit_ratio_denominator, 1_GiB, "It represents soft memory limit on the user level. This value is used to compute query overcommit ratio.", 0) \
    M(UInt64, max_memory_usage_for_user, 0, "Maximum memory usage for processing all concurrently running queries for the user. Zero means unlimited.", 0) \
    M(UInt64, memory_overcommit_ratio_denominator_for_user, 1_GiB, "It represents soft memory limit on the global level. This value is used to compute query overcommit ratio.", 0) \
    M(UInt64, max_untracked_memory, (4 * 1024 * 1024), "Small allocations and deallocations are grouped in thread local variable and tracked or profiled only when amount (in absolute value) becomes larger than specified value. If the value is higher than 'memory_profiler_step' it will be effectively lowered to 'memory_profiler_step'.", 0) \
    M(UInt64, memory_profiler_step, (4 * 1024 * 1024), "Whenever query memory usage becomes larger than every next step in number of bytes the memory profiler will collect the allocating stack trace. Zero means disabled memory profiler. Values lower than a few megabytes will slow down query processing.", 0) \
    M(Float, memory_profiler_sample_probability, 0., "Collect random allocations and deallocations and write them into system.trace_log with 'MemorySample' trace_type. The probability is for every alloc/free regardless to the size of the allocation (can be changed with `memory_profiler_sample_min_allocation_size` and `memory_profiler_sample_max_allocation_size`). Note that sampling happens only when the amount of untracked memory exceeds 'max_untracked_memory'. You may want to set 'max_untracked_memory' to 0 for extra fine grained sampling.", 0) \
    M(UInt64, memory_profiler_sample_min_allocation_size, 0, "Collect random allocations of size greater or equal than specified value with probability equal to `memory_profiler_sample_probability`. 0 means disabled. You may want to set 'max_untracked_memory' to 0 to make this threshold to work as expected.", 0) \
    M(UInt64, memory_profiler_sample_max_allocation_size, 0, "Collect random allocations of size less or equal than specified value with probability equal to `memory_profiler_sample_probability`. 0 means disabled. You may want to set 'max_untracked_memory' to 0 to make this threshold to work as expected.", 0) \
    M(Bool, trace_profile_events, false, "Send to system.trace_log profile event and value of increment on each increment with 'ProfileEvent' trace_type", 0) \
    \
    M(UInt64, memory_usage_overcommit_max_wait_microseconds, 5'000'000, "Maximum time thread will wait for memory to be freed in the case of memory overcommit. If timeout is reached and memory is not freed, exception is thrown.", 0) \
    \
    M(UInt64, max_network_bandwidth, 0, "The maximum speed of data exchange over the network in bytes per second for a query. Zero means unlimited.", 0) \
    M(UInt64, max_network_bytes, 0, "The maximum number of bytes (compressed) to receive or transmit over the network for execution of the query.", 0) \
    M(UInt64, max_network_bandwidth_for_user, 0, "The maximum speed of data exchange over the network in bytes per second for all concurrently running user queries. Zero means unlimited.", 0)\
    M(UInt64, max_network_bandwidth_for_all_users, 0, "The maximum speed of data exchange over the network in bytes per second for all concurrently running queries. Zero means unlimited.", 0) \
    \
    M(UInt64, max_temporary_data_on_disk_size_for_user, 0, "The maximum amount of data consumed by temporary files on disk in bytes for all concurrently running user queries. Zero means unlimited.", 0)\
    M(UInt64, max_temporary_data_on_disk_size_for_query, 0, "The maximum amount of data consumed by temporary files on disk in bytes for all concurrently running queries. Zero means unlimited.", 0)\
    \
    M(UInt64, backup_restore_keeper_max_retries, 20, "Max retries for keeper operations during backup or restore", 0) \
    M(UInt64, backup_restore_keeper_retry_initial_backoff_ms, 100, "Initial backoff timeout for [Zoo]Keeper operations during backup or restore", 0) \
    M(UInt64, backup_restore_keeper_retry_max_backoff_ms, 5000, "Max backoff timeout for [Zoo]Keeper operations during backup or restore", 0) \
    M(Float,  backup_restore_keeper_fault_injection_probability, 0.0f, "Approximate probability of failure for a keeper request during backup or restore. Valid value is in interval [0.0f, 1.0f]", 0) \
    M(UInt64, backup_restore_keeper_fault_injection_seed, 0, "0 - random seed, otherwise the setting value", 0) \
    M(UInt64, backup_restore_keeper_value_max_size, 1048576, "Maximum size of data of a [Zoo]Keeper's node during backup", 0) \
    M(UInt64, backup_restore_batch_size_for_keeper_multiread, 10000, "Maximum size of batch for multiread request to [Zoo]Keeper during backup or restore", 0) \
    M(UInt64, backup_restore_batch_size_for_keeper_multi, 1000, "Maximum size of batch for multi request to [Zoo]Keeper during backup or restore", 0) \
    M(UInt64, backup_restore_s3_retry_attempts, 1000, "Setting for Aws::Client::RetryStrategy, Aws::Client does retries itself, 0 means no retries. It takes place only for backup/restore.", 0) \
    M(UInt64, max_backup_bandwidth, 0, "The maximum read speed in bytes per second for particular backup on server. Zero means unlimited.", 0) \
    \
    M(Bool, log_profile_events, true, "Log query performance statistics into the query_log, query_thread_log and query_views_log.", 0) \
    M(Bool, log_query_settings, true, "Log query settings into the query_log.", 0) \
    M(Bool, log_query_threads, false, "Log query threads into system.query_thread_log table. This setting have effect only when 'log_queries' is true.", 0) \
    M(Bool, log_query_views, true, "Log query dependent views into system.query_views_log table. This setting have effect only when 'log_queries' is true.", 0) \
    M(String, log_comment, "", "Log comment into system.query_log table and server log. It can be set to arbitrary string no longer than max_query_size.", 0) \
    M(LogsLevel, send_logs_level, LogsLevel::fatal, "Send server text logs with specified minimum level to client. Valid values: 'trace', 'debug', 'information', 'warning', 'error', 'fatal', 'none'", 0) \
    M(String, send_logs_source_regexp, "", "Send server text logs with specified regexp to match log source name. Empty means all sources.", 0) \
    M(Bool, enable_optimize_predicate_expression, true, "If it is set to true, optimize predicates to subqueries.", 0) \
    M(Bool, enable_optimize_predicate_expression_to_final_subquery, true, "Allow push predicate to final subquery.", 0) \
    M(Bool, allow_push_predicate_when_subquery_contains_with, true, "Allows push predicate when subquery contains WITH clause", 0) \
    \
    M(UInt64, low_cardinality_max_dictionary_size, 8192, "Maximum size (in rows) of shared global dictionary for LowCardinality type.", 0) \
    M(Bool, low_cardinality_use_single_dictionary_for_part, false, "LowCardinality type serialization setting. If is true, than will use additional keys when global dictionary overflows. Otherwise, will create several shared dictionaries.", 0) \
    M(Bool, decimal_check_overflow, true, "Check overflow of decimal arithmetic/comparison operations", 0) \
    M(Bool, allow_custom_error_code_in_throwif, false, "Enable custom error code in function throwIf(). If true, thrown exceptions may have unexpected error codes.", 0) \
    \
    M(Bool, prefer_localhost_replica, true, "If it's true then queries will be always sent to local replica (if it exists). If it's false then replica to send a query will be chosen between local and remote ones according to load_balancing", 0) \
    M(UInt64, max_fetch_partition_retries_count, 5, "Amount of retries while fetching partition from another host.", 0) \
    M(UInt64, http_max_multipart_form_data_size, 1024 * 1024 * 1024, "Limit on size of multipart/form-data content. This setting cannot be parsed from URL parameters and should be set in user profile. Note that content is parsed and external tables are created in memory before start of query execution. And this is the only limit that has effect on that stage (limits on max memory usage and max execution time have no effect while reading HTTP form data).", 0) \
    M(Bool, calculate_text_stack_trace, true, "Calculate text stack trace in case of exceptions during query execution. This is the default. It requires symbol lookups that may slow down fuzzing tests when huge amount of wrong queries are executed. In normal cases you should not disable this option.", 0) \
    M(Bool, enable_job_stack_trace, false, "Output stack trace of a job creator when job results in exception", 0) \
    M(Bool, allow_ddl, true, "If it is set to true, then a user is allowed to executed DDL queries.", 0) \
    M(Bool, parallel_view_processing, false, "Enables pushing to attached views concurrently instead of sequentially.", 0) \
    M(Bool, enable_unaligned_array_join, false, "Allow ARRAY JOIN with multiple arrays that have different sizes. When this settings is enabled, arrays will be resized to the longest one.", 0) \
    M(Bool, optimize_read_in_order, true, "Enable ORDER BY optimization for reading data in corresponding order in MergeTree tables.", 0) \
    M(Bool, optimize_read_in_window_order, true, "Enable ORDER BY optimization in window clause for reading data in corresponding order in MergeTree tables.", 0) \
    M(Bool, optimize_aggregation_in_order, false, "Enable GROUP BY optimization for aggregating data in corresponding order in MergeTree tables.", 0) \
    M(Bool, read_in_order_use_buffering, true, "Use buffering before merging while reading in order of primary key. It increases the parallelism of query execution", 0) \
    M(UInt64, aggregation_in_order_max_block_bytes, 50000000, "Maximal size of block in bytes accumulated during aggregation in order of primary key. Lower block size allows to parallelize more final merge stage of aggregation.", 0) \
    M(UInt64, read_in_order_two_level_merge_threshold, 100, "Minimal number of parts to read to run preliminary merge step during multithread reading in order of primary key.", 0) \
    M(Bool, low_cardinality_allow_in_native_format, true, "Use LowCardinality type in Native format. Otherwise, convert LowCardinality columns to ordinary for select query, and convert ordinary columns to required LowCardinality for insert query.", 0) \
    M(Bool, cancel_http_readonly_queries_on_client_close, false, "Cancel HTTP readonly queries when a client closes the connection without waiting for response.", 0) \
    M(Bool, external_table_functions_use_nulls, true, "If it is set to true, external table functions will implicitly use Nullable type if needed. Otherwise NULLs will be substituted with default values. Currently supported only by 'mysql', 'postgresql' and 'odbc' table functions.", 0) \
    M(Bool, external_table_strict_query, false, "If it is set to true, transforming expression to local filter is forbidden for queries to external tables.", 0) \
    \
    M(Bool, allow_hyperscan, true, "Allow functions that use Hyperscan library. Disable to avoid potentially long compilation times and excessive resource usage.", 0) \
    M(UInt64, max_hyperscan_regexp_length, 0, "Max length of regexp than can be used in hyperscan multi-match functions. Zero means unlimited.", 0) \
    M(UInt64, max_hyperscan_regexp_total_length, 0, "Max total length of all regexps than can be used in hyperscan multi-match functions (per every function). Zero means unlimited.", 0) \
    M(Bool, reject_expensive_hyperscan_regexps, true, "Reject patterns which will likely be expensive to evaluate with hyperscan (due to NFA state explosion)", 0) \
    M(Bool, allow_simdjson, true, "Allow using simdjson library in 'JSON*' functions if AVX2 instructions are available. If disabled rapidjson will be used.", 0) \
    M(Bool, allow_introspection_functions, false, "Allow functions for introspection of ELF and DWARF for query profiling. These functions are slow and may impose security considerations.", 0) \
    M(Bool, splitby_max_substrings_includes_remaining_string, false, "Functions 'splitBy*()' with 'max_substrings' argument > 0 include the remaining string as last element in the result", 0) \
    \
    M(Bool, allow_execute_multiif_columnar, true, "Allow execute multiIf function columnar", 0) \
    M(Bool, formatdatetime_f_prints_single_zero, false, "Formatter '%f' in function 'formatDateTime()' prints a single zero instead of six zeros if the formatted value has no fractional seconds.", 0) \
    M(Bool, formatdatetime_parsedatetime_m_is_month_name, true, "Formatter '%M' in functions 'formatDateTime()' and 'parseDateTime()' print/parse the month name instead of minutes.", 0) \
    M(Bool, parsedatetime_parse_without_leading_zeros, true, "Formatters '%c', '%l' and '%k' in function 'parseDateTime()' parse months and hours without leading zeros.", 0) \
    M(Bool, formatdatetime_format_without_leading_zeros, false, "Formatters '%c', '%l' and '%k' in function 'formatDateTime()' print months and hours without leading zeros.", 0) \
    \
    M(UInt64, max_partitions_per_insert_block, 100, "Limit maximum number of partitions in single INSERTed block. Zero means unlimited. Throw exception if the block contains too many partitions. This setting is a safety threshold, because using large number of partitions is a common misconception.", 0) \
    M(Bool, throw_on_max_partitions_per_insert_block, true, "Used with max_partitions_per_insert_block. If true (default), an exception will be thrown when max_partitions_per_insert_block is reached. If false, details of the insert query reaching this limit with the number of partitions will be logged. This can be useful if you're trying to understand the impact on users when changing max_partitions_per_insert_block.", 0) \
    M(Int64, max_partitions_to_read, -1, "Limit the max number of partitions that can be accessed in one query. <= 0 means unlimited.", 0) \
    M(Bool, check_query_single_value_result, true, "Return check query result as single 1/0 value", 0) \
    M(Bool, allow_drop_detached, false, "Allow ALTER TABLE ... DROP DETACHED PART[ITION] ... queries", 0) \
    M(UInt64, max_table_size_to_drop, 50000000000lu, "If size of a table is greater than this value (in bytes) than table could not be dropped with any DROP query.", 0) \
    M(UInt64, max_partition_size_to_drop, 50000000000lu, "Same as max_table_size_to_drop, but for the partitions.", 0) \
    \
    M(UInt64, postgresql_connection_pool_size, 16, "Connection pool size for PostgreSQL table engine and database engine.", 0) \
    M(UInt64, postgresql_connection_attempt_timeout, 2, "Connection timeout to PostgreSQL table engine and database engine in seconds.", 0) \
    M(UInt64, postgresql_connection_pool_wait_timeout, 5000, "Connection pool push/pop timeout on empty pool for PostgreSQL table engine and database engine. By default it will block on empty pool.", 0) \
    M(UInt64, postgresql_connection_pool_retries, 2, "Connection pool push/pop retries number for PostgreSQL table engine and database engine.", 0) \
    M(Bool, postgresql_connection_pool_auto_close_connection, false, "Close connection before returning connection to the pool.", 0) \
    M(UInt64, glob_expansion_max_elements, 1000, "Maximum number of allowed addresses (For external storages, table functions, etc).", 0) \
    M(UInt64, odbc_bridge_connection_pool_size, 16, "Connection pool size for each connection settings string in ODBC bridge.", 0) \
    M(Bool, odbc_bridge_use_connection_pooling, true, "Use connection pooling in ODBC bridge. If set to false, a new connection is created every time", 0) \
    \
    M(Seconds, distributed_replica_error_half_life, DBMS_CONNECTION_POOL_WITH_FAILOVER_DEFAULT_DECREASE_ERROR_PERIOD, "Time period reduces replica error counter by 2 times.", 0) \
    M(UInt64, distributed_replica_error_cap, DBMS_CONNECTION_POOL_WITH_FAILOVER_MAX_ERROR_COUNT, "Max number of errors per replica, prevents piling up an incredible amount of errors if replica was offline for some time and allows it to be reconsidered in a shorter amount of time.", 0) \
    M(UInt64, distributed_replica_max_ignored_errors, 0, "Number of errors that will be ignored while choosing replicas", 0) \
    \
    M(UInt64, min_free_disk_space_for_temporary_data, 0, "The minimum disk space to keep while writing temporary data used in external sorting and aggregation.", 0) \
    \
    M(DefaultTableEngine, default_temporary_table_engine, DefaultTableEngine::Memory, "Default table engine used when ENGINE is not set in CREATE TEMPORARY statement.",0) \
    M(DefaultTableEngine, default_table_engine, DefaultTableEngine::MergeTree, "Default table engine used when ENGINE is not set in CREATE statement.",0) \
    M(Bool, show_table_uuid_in_table_create_query_if_not_nil, false, "For tables in databases with Engine=Atomic show UUID of the table in its CREATE query.", 0) \
    M(Bool, database_atomic_wait_for_drop_and_detach_synchronously, false, "When executing DROP or DETACH TABLE in Atomic database, wait for table data to be finally dropped or detached.", 0) \
    M(Bool, enable_scalar_subquery_optimization, true, "If it is set to true, prevent scalar subqueries from (de)serializing large scalar values and possibly avoid running the same subquery more than once.", 0) \
    M(Bool, optimize_trivial_count_query, true, "Process trivial 'SELECT count() FROM table' query from metadata.", 0) \
    M(Bool, optimize_trivial_approximate_count_query, false, "Use an approximate value for trivial count optimization of storages that support such estimations.", 0) \
    M(Bool, optimize_count_from_files, true, "Optimize counting rows from files in supported input formats", 0) \
    M(Bool, use_cache_for_count_from_files, true, "Use cache to count the number of rows in files", 0) \
    M(Bool, optimize_respect_aliases, true, "If it is set to true, it will respect aliases in WHERE/GROUP BY/ORDER BY, that will help with partition pruning/secondary indexes/optimize_aggregation_in_order/optimize_read_in_order/optimize_trivial_count", 0) \
    M(UInt64, mutations_sync, 0, "Wait for synchronous execution of ALTER TABLE UPDATE/DELETE queries (mutations). 0 - execute asynchronously. 1 - wait current server. 2 - wait all replicas if they exist.", 0) \
    M(Bool, enable_lightweight_delete, true, "Enable lightweight DELETE mutations for mergetree tables.", 0) ALIAS(allow_experimental_lightweight_delete) \
    M(UInt64, lightweight_deletes_sync, 2, "The same as 'mutation_sync', but controls only execution of lightweight deletes", 0) \
    M(LightweightMutationProjectionMode, lightweight_mutation_projection_mode, LightweightMutationProjectionMode::THROW, "When lightweight delete happens on a table with projection(s), the possible operations include throw the exception as projection exists, or drop all projection related to this table then do lightweight delete.", 0) \
    M(Bool, apply_deleted_mask, true, "Enables filtering out rows deleted with lightweight DELETE. If disabled, a query will be able to read those rows. This is useful for debugging and \"undelete\" scenarios", 0) \
    M(Bool, optimize_normalize_count_variants, true, "Rewrite aggregate functions that semantically equals to count() as count().", 0) \
    M(Bool, optimize_injective_functions_inside_uniq, true, "Delete injective functions of one argument inside uniq*() functions.", 0) \
    M(Bool, rewrite_count_distinct_if_with_count_distinct_implementation, false, "Rewrite countDistinctIf with count_distinct_implementation configuration", 0) \
    M(Bool, convert_query_to_cnf, false, "Convert SELECT query to CNF", 0) \
    M(Bool, optimize_or_like_chain, false, "Optimize multiple OR LIKE into multiMatchAny. This optimization should not be enabled by default, because it defies index analysis in some cases.", 0) \
    M(Bool, optimize_arithmetic_operations_in_aggregate_functions, true, "Move arithmetic operations out of aggregation functions", 0) \
    M(Bool, optimize_redundant_functions_in_order_by, true, "Remove functions from ORDER BY if its argument is also in ORDER BY", 0) \
    M(Bool, optimize_if_chain_to_multiif, false, "Replace if(cond1, then1, if(cond2, ...)) chains to multiIf. Currently it's not beneficial for numeric types.", 0) \
    M(Bool, optimize_multiif_to_if, true, "Replace 'multiIf' with only one condition to 'if'.", 0) \
    M(Bool, optimize_if_transform_strings_to_enum, false, "Replaces string-type arguments in If and Transform to enum. Disabled by default cause it could make inconsistent change in distributed query that would lead to its fail.", 0) \
    M(Bool, optimize_functions_to_subcolumns, true, "Transform functions to subcolumns, if possible, to reduce amount of read data. E.g. 'length(arr)' -> 'arr.size0', 'col IS NULL' -> 'col.null' ", 0) \
    M(Bool, optimize_using_constraints, false, "Use constraints for query optimization", 0)                                                                                                                                           \
    M(Bool, optimize_substitute_columns, false, "Use constraints for column substitution", 0)                                                                                                                                         \
    M(Bool, optimize_append_index, false, "Use constraints in order to append index condition (indexHint)", 0) \
    M(Bool, optimize_time_filter_with_preimage, true, "Optimize Date and DateTime predicates by converting functions into equivalent comparisons without conversions (e.g. toYear(col) = 2023 -> col >= '2023-01-01' AND col <= '2023-12-31')", 0) \
    M(Bool, normalize_function_names, true, "Normalize function names to their canonical names", 0) \
    M(Bool, enable_early_constant_folding, true, "Enable query optimization where we analyze function and subqueries results and rewrite query if there are constants there", 0) \
    M(Bool, deduplicate_blocks_in_dependent_materialized_views, false, "Should deduplicate blocks for materialized views. Use true to always deduplicate in dependent tables.", 0) \
    M(Bool, throw_if_deduplication_in_dependent_materialized_views_enabled_with_async_insert, true, "Throw exception on INSERT query when the setting `deduplicate_blocks_in_dependent_materialized_views` is enabled along with `async_insert`. It guarantees correctness, because these features can't work together.", 0) \
    M(Bool, materialized_views_ignore_errors, false, "Allows to ignore errors for MATERIALIZED VIEW, and deliver original block to the table regardless of MVs", 0) \
    M(Bool, ignore_materialized_views_with_dropped_target_table, false, "Ignore MVs with dropped target table during pushing to views", 0) \
<<<<<<< HEAD
    M(Bool, allow_materialized_view_with_bad_select, false, "Allow CREATE MATERIALIZED VIEW with SELECT query that references nonexistent tables or columns. It must still be syntactically valid. Doesn't apply to refreshable MVs. Doesn't apply if the MV schema needs to be inferred from the SELECT query (i.e. if the CREATE has no column list and no TO table). Can be used for creating MV before its source table.", 0) \
    M(Bool, allow_experimental_refreshable_materialized_view, false, "Allow refreshable materialized views (CREATE MATERIALIZED VIEW <name> REFRESH ...).", 0) \
    M(Bool, stop_refreshable_materialized_views_on_startup, false, "On server startup, prevent scheduling of refreshable materialized views, as if with SYSTEM STOP VIEWS. You can manually start them with SYSTEM START VIEWS or SYSTEM START VIEW <name> afterwards. Also applies to newly created views. Has no effect on non-refreshable materialized views.", 0) \
=======
>>>>>>> 0a3ca7e9
    M(Bool, use_compact_format_in_distributed_parts_names, true, "Changes format of directories names for distributed table insert parts.", 0) \
    M(Bool, validate_polygons, true, "Throw exception if polygon is invalid in function pointInPolygon (e.g. self-tangent, self-intersecting). If the setting is false, the function will accept invalid polygons but may silently return wrong result.", 0) \
    M(UInt64, max_parser_depth, DBMS_DEFAULT_MAX_PARSER_DEPTH, "Maximum parser depth (recursion depth of recursive descend parser).", 0) \
    M(UInt64, max_parser_backtracks, DBMS_DEFAULT_MAX_PARSER_BACKTRACKS, "Maximum parser backtracking (how many times it tries different alternatives in the recursive descend parsing process).", 0) \
    M(UInt64, max_recursive_cte_evaluation_depth, DBMS_RECURSIVE_CTE_MAX_EVALUATION_DEPTH, "Maximum limit on recursive CTE evaluation depth", 0) \
    M(Bool, allow_settings_after_format_in_insert, false, "Allow SETTINGS after FORMAT, but note, that this is not always safe (note: this is a compatibility setting).", 0) \
    M(Seconds, periodic_live_view_refresh, 60, "Interval after which periodically refreshed live view is forced to refresh.", 0) \
    M(Bool, transform_null_in, false, "If enabled, NULL values will be matched with 'IN' operator as if they are considered equal.", 0) \
    M(Bool, allow_nondeterministic_mutations, false, "Allow non-deterministic functions in ALTER UPDATE/ALTER DELETE statements", 0) \
    M(Seconds, lock_acquire_timeout, DBMS_DEFAULT_LOCK_ACQUIRE_TIMEOUT_SEC, "How long locking request should wait before failing", 0) \
    M(Bool, materialize_ttl_after_modify, true, "Apply TTL for old data, after ALTER MODIFY TTL query", 0) \
    M(String, function_implementation, "", "Choose function implementation for specific target or variant (experimental). If empty enable all of them.", 0) \
    M(Bool, data_type_default_nullable, false, "Data types without NULL or NOT NULL will make Nullable", 0) \
    M(Bool, cast_keep_nullable, false, "CAST operator keep Nullable for result data type", 0) \
    M(Bool, cast_ipv4_ipv6_default_on_conversion_error, false, "CAST operator into IPv4, CAST operator into IPV6 type, toIPv4, toIPv6 functions will return default value instead of throwing exception on conversion error.", 0) \
    M(Bool, alter_partition_verbose_result, false, "Output information about affected parts. Currently works only for FREEZE and ATTACH commands.", 0) \
    M(Bool, system_events_show_zero_values, false, "When querying system.events or system.metrics tables, include all metrics, even with zero values.", 0) \
    M(MySQLDataTypesSupport, mysql_datatypes_support_level, MySQLDataTypesSupportList{}, "Defines how MySQL types are converted to corresponding ClickHouse types. A comma separated list in any combination of 'decimal', 'datetime64', 'date2Date32' or 'date2String'. decimal: convert NUMERIC and DECIMAL types to Decimal when precision allows it. datetime64: convert DATETIME and TIMESTAMP types to DateTime64 instead of DateTime when precision is not 0. date2Date32: convert DATE to Date32 instead of Date. Takes precedence over date2String. date2String: convert DATE to String instead of Date. Overridden by datetime64.", 0) \
    M(Bool, optimize_trivial_insert_select, false, "Optimize trivial 'INSERT INTO table SELECT ... FROM TABLES' query", 0) \
    M(Bool, allow_non_metadata_alters, true, "Allow to execute alters which affects not only tables metadata, but also data on disk", 0) \
    M(Bool, enable_global_with_statement, true, "Propagate WITH statements to UNION queries and all subqueries", 0) \
    M(Bool, aggregate_functions_null_for_empty, false, "Rewrite all aggregate functions in a query, adding -OrNull suffix to them", 0) \
    M(Bool, optimize_syntax_fuse_functions, false, "Allow apply fuse aggregating function. Available only with `allow_experimental_analyzer`", 0) \
    M(Bool, flatten_nested, true, "If true, columns of type Nested will be flatten to separate array columns instead of one array of tuples", 0) \
    M(Bool, asterisk_include_materialized_columns, false, "Include MATERIALIZED columns for wildcard query", 0) \
    M(Bool, asterisk_include_alias_columns, false, "Include ALIAS columns for wildcard query", 0) \
    M(Bool, optimize_skip_merged_partitions, false, "Skip partitions with one part with level > 0 in optimize final", 0) \
    M(Bool, optimize_on_insert, true, "Do the same transformation for inserted block of data as if merge was done on this block.", 0) \
    M(Bool, optimize_use_projections, true, "Automatically choose projections to perform SELECT query", 0) ALIAS(allow_experimental_projection_optimization) \
    M(Bool, optimize_use_implicit_projections, true, "Automatically choose implicit projections to perform SELECT query", 0) \
    M(Bool, force_optimize_projection, false, "If projection optimization is enabled, SELECT queries need to use projection", 0) \
    M(String, force_optimize_projection_name, "", "If it is set to a non-empty string, check that this projection is used in the query at least once.", 0) \
    M(String, preferred_optimize_projection_name, "", "If it is set to a non-empty string, ClickHouse tries to apply specified projection", 0) \
    M(Bool, async_socket_for_remote, true, "Asynchronously read from socket executing remote query", 0) \
    M(Bool, async_query_sending_for_remote, true, "Asynchronously create connections and send query to shards in remote query", 0) \
    M(Bool, insert_null_as_default, true, "Insert DEFAULT values instead of NULL in INSERT SELECT (UNION ALL)", 0) \
    M(Bool, describe_extend_object_types, false, "Deduce concrete type of columns of type Object in DESCRIBE query", 0) \
    M(Bool, describe_include_subcolumns, false, "If true, subcolumns of all table columns will be included into result of DESCRIBE query", 0) \
    M(Bool, describe_include_virtual_columns, false, "If true, virtual columns of table will be included into result of DESCRIBE query", 0) \
    M(Bool, describe_compact_output, false, "If true, include only column names and types into result of DESCRIBE query", 0) \
    M(Bool, apply_mutations_on_fly, false, "Only available in ClickHouse Cloud", 0) \
    M(Bool, mutations_execute_nondeterministic_on_initiator, false, "If true nondeterministic function are executed on initiator and replaced to literals in UPDATE and DELETE queries", 0) \
    M(Bool, mutations_execute_subqueries_on_initiator, false, "If true scalar subqueries are executed on initiator and replaced to literals in UPDATE and DELETE queries", 0) \
    M(UInt64, mutations_max_literal_size_to_replace, 16384, "The maximum size of serialized literal in bytes to replace in UPDATE and DELETE queries", 0) \
    \
    M(Float, create_replicated_merge_tree_fault_injection_probability, 0.0f, "The probability of a fault injection during table creation after creating metadata in ZooKeeper", 0) \
    \
    M(Bool, use_query_cache, false, "Enable the query cache", 0) \
    M(Bool, enable_writes_to_query_cache, true, "Enable storing results of SELECT queries in the query cache", 0) \
    M(Bool, enable_reads_from_query_cache, true, "Enable reading results of SELECT queries from the query cache", 0) \
    M(QueryCacheNondeterministicFunctionHandling, query_cache_nondeterministic_function_handling, QueryCacheNondeterministicFunctionHandling::Throw, "How the query cache handles queries with non-deterministic functions, e.g. now()", 0) \
    M(QueryCacheSystemTableHandling, query_cache_system_table_handling, QueryCacheSystemTableHandling::Throw, "How the query cache handles queries against system tables, i.e. tables in databases 'system.*' and 'information_schema.*'", 0) \
    M(UInt64, query_cache_max_size_in_bytes, 0, "The maximum amount of memory (in bytes) the current user may allocate in the query cache. 0 means unlimited. ", 0) \
    M(UInt64, query_cache_max_entries, 0, "The maximum number of query results the current user may store in the query cache. 0 means unlimited.", 0) \
    M(UInt64, query_cache_min_query_runs, 0, "Minimum number a SELECT query must run before its result is stored in the query cache", 0) \
    M(Milliseconds, query_cache_min_query_duration, 0, "Minimum time in milliseconds for a query to run for its result to be stored in the query cache.", 0) \
    M(Bool, query_cache_compress_entries, true, "Compress cache entries.", 0) \
    M(Bool, query_cache_squash_partial_results, true, "Squash partial result blocks to blocks of size 'max_block_size'. Reduces performance of inserts into the query cache but improves the compressability of cache entries.", 0) \
    M(Seconds, query_cache_ttl, 60, "After this time in seconds entries in the query cache become stale", 0) \
    M(Bool, query_cache_share_between_users, false, "Allow other users to read entry in the query cache", 0) \
    M(Bool, enable_sharing_sets_for_mutations, true, "Allow sharing set objects build for IN subqueries between different tasks of the same mutation. This reduces memory usage and CPU consumption", 0) \
    \
    M(Bool, optimize_rewrite_sum_if_to_count_if, true, "Rewrite sumIf() and sum(if()) function countIf() function when logically equivalent", 0) \
    M(Bool, optimize_rewrite_aggregate_function_with_if, true, "Rewrite aggregate functions with if expression as argument when logically equivalent. For example, avg(if(cond, col, null)) can be rewritten to avgIf(cond, col)", 0) \
    M(Bool, optimize_rewrite_array_exists_to_has, false, "Rewrite arrayExists() functions to has() when logically equivalent. For example, arrayExists(x -> x = 1, arr) can be rewritten to has(arr, 1)", 0) \
    M(UInt64, insert_shard_id, 0, "If non zero, when insert into a distributed table, the data will be inserted into the shard `insert_shard_id` synchronously. Possible values range from 1 to `shards_number` of corresponding distributed table", 0) \
    \
    M(Bool, collect_hash_table_stats_during_aggregation, true, "Enable collecting hash table statistics to optimize memory allocation", 0) \
    M(UInt64, max_size_to_preallocate_for_aggregation, 100'000'000, "For how many elements it is allowed to preallocate space in all hash tables in total before aggregation", 0) \
    \
    M(Bool, collect_hash_table_stats_during_joins, true, "Enable collecting hash table statistics to optimize memory allocation", 0) \
    M(UInt64, max_size_to_preallocate_for_joins, 100'000'000, "For how many elements it is allowed to preallocate space in all hash tables in total before join", 0) \
    \
    M(Bool, kafka_disable_num_consumers_limit, false, "Disable limit on kafka_num_consumers that depends on the number of available CPU cores", 0) \
    M(Bool, enable_software_prefetch_in_aggregation, true, "Enable use of software prefetch in aggregation", 0) \
    M(Bool, allow_aggregate_partitions_independently, false, "Enable independent aggregation of partitions on separate threads when partition key suits group by key. Beneficial when number of partitions close to number of cores and partitions have roughly the same size", 0) \
    M(Bool, force_aggregate_partitions_independently, false, "Force the use of optimization when it is applicable, but heuristics decided not to use it", 0) \
    M(UInt64, max_number_of_partitions_for_independent_aggregation, 128, "Maximal number of partitions in table to apply optimization", 0) \
    M(Float, min_hit_rate_to_use_consecutive_keys_optimization, 0.5, "Minimal hit rate of a cache which is used for consecutive keys optimization in aggregation to keep it enabled", 0) \
    \
    M(Bool, engine_file_empty_if_not_exists, false, "Allows to select data from a file engine table without file", 0) \
    M(Bool, engine_file_truncate_on_insert, false, "Enables or disables truncate before insert in file engine tables", 0) \
    M(Bool, engine_file_allow_create_multiple_files, false, "Enables or disables creating a new file on each insert in file engine tables if format has suffix.", 0) \
    M(Bool, engine_file_skip_empty_files, false, "Allows to skip empty files in file table engine", 0) \
    M(Bool, engine_url_skip_empty_files, false, "Allows to skip empty files in the URL table engine", 0) \
    M(Bool, enable_url_encoding, true, " Allows to enable/disable decoding/encoding path in URI in the URL table engine", 0) \
    M(UInt64, database_replicated_initial_query_timeout_sec, 300, "How long initial DDL query should wait for Replicated database to precess previous DDL queue entries", 0) \
    M(Bool, database_replicated_enforce_synchronous_settings, false, "Enforces synchronous waiting for some queries (see also database_atomic_wait_for_drop_and_detach_synchronously, mutation_sync, alter_sync). Not recommended to enable these settings.", 0) \
    M(UInt64, max_distributed_depth, 5, "Maximum distributed query depth", 0) \
    M(Bool, database_replicated_always_detach_permanently, false, "Execute DETACH TABLE as DETACH TABLE PERMANENTLY if database engine is Replicated", 0) \
    M(Bool, database_replicated_allow_only_replicated_engine, false, "Allow to create only Replicated tables in database with engine Replicated", 0) \
    M(Bool, database_replicated_allow_replicated_engine_arguments, true, "Allow to create only Replicated tables in database with engine Replicated with explicit arguments", 0) \
    M(Bool, database_replicated_allow_heavy_create, false, "Allow long-running DDL queries (CREATE AS SELECT and POPULATE) in Replicated database engine. Note that it can block DDL queue for a long time.", 0) \
    M(Bool, cloud_mode, false, "Only available in ClickHouse Cloud", 0) \
    M(UInt64, cloud_mode_engine, 1, "Only available in ClickHouse Cloud", 0) \
    M(DistributedDDLOutputMode, distributed_ddl_output_mode, DistributedDDLOutputMode::THROW, "Format of distributed DDL query result, one of: 'none', 'throw', 'null_status_on_timeout', 'never_throw', 'none_only_active', 'throw_only_active', 'null_status_on_timeout_only_active'", 0) \
    M(UInt64, distributed_ddl_entry_format_version, 5, "Compatibility version of distributed DDL (ON CLUSTER) queries", 0) \
    \
    M(UInt64, external_storage_max_read_rows, 0, "Limit maximum number of rows when table with external engine should flush history data. Now supported only for MySQL table engine, database engine, dictionary and MaterializedMySQL. If equal to 0, this setting is disabled", 0) \
    M(UInt64, external_storage_max_read_bytes, 0, "Limit maximum number of bytes when table with external engine should flush history data. Now supported only for MySQL table engine, database engine, dictionary and MaterializedMySQL. If equal to 0, this setting is disabled", 0)  \
    M(UInt64, external_storage_connect_timeout_sec, DBMS_DEFAULT_CONNECT_TIMEOUT_SEC, "Connect timeout in seconds. Now supported only for MySQL", 0)  \
    M(UInt64, external_storage_rw_timeout_sec, DBMS_DEFAULT_RECEIVE_TIMEOUT_SEC, "Read/write timeout in seconds. Now supported only for MySQL", 0)  \
    \
    M(SetOperationMode, union_default_mode, SetOperationMode::Unspecified, "Set default mode in UNION query. Possible values: empty string, 'ALL', 'DISTINCT'. If empty, query without mode will throw exception.", 0) \
    M(SetOperationMode, intersect_default_mode, SetOperationMode::ALL, "Set default mode in INTERSECT query. Possible values: empty string, 'ALL', 'DISTINCT'. If empty, query without mode will throw exception.", 0) \
    M(SetOperationMode, except_default_mode, SetOperationMode::ALL, "Set default mode in EXCEPT query. Possible values: empty string, 'ALL', 'DISTINCT'. If empty, query without mode will throw exception.", 0) \
    M(Bool, optimize_aggregators_of_group_by_keys, true, "Eliminates min/max/any/anyLast aggregators of GROUP BY keys in SELECT section", 0) \
    M(Bool, optimize_injective_functions_in_group_by, true, "Replaces injective functions by it's arguments in GROUP BY section", 0) \
    M(Bool, optimize_group_by_function_keys, true, "Eliminates functions of other keys in GROUP BY section", 0) \
    M(Bool, optimize_group_by_constant_keys, true, "Optimize GROUP BY when all keys in block are constant", 0) \
    M(Bool, legacy_column_name_of_tuple_literal, false, "List all names of element of large tuple literals in their column names instead of hash. This settings exists only for compatibility reasons. It makes sense to set to 'true', while doing rolling update of cluster from version lower than 21.7 to higher.", 0) \
    M(Bool, enable_named_columns_in_function_tuple, true, "Generate named tuples in function tuple() when all names are unique and can be treated as unquoted identifiers.", 0) \
    \
    M(Bool, query_plan_enable_optimizations, true, "Globally enable/disable query optimization at the query plan level", 0) \
    M(UInt64, query_plan_max_optimizations_to_apply, 10000, "Limit the total number of optimizations applied to query plan. If zero, ignored. If limit reached, throw exception", 0) \
    M(Bool, query_plan_lift_up_array_join, true, "Allow to move array joins up in the query plan", 0) \
    M(Bool, query_plan_push_down_limit, true, "Allow to move LIMITs down in the query plan", 0) \
    M(Bool, query_plan_split_filter, true, "Allow to split filters in the query plan", 0) \
    M(Bool, query_plan_merge_expressions, true, "Allow to merge expressions in the query plan", 0) \
    M(Bool, query_plan_merge_filters, false, "Allow to merge filters in the query plan", 0) \
    M(Bool, query_plan_filter_push_down, true, "Allow to push down filter by predicate query plan step", 0) \
    M(Bool, query_plan_convert_outer_join_to_inner_join, true, "Allow to convert OUTER JOIN to INNER JOIN if filter after JOIN always filters default values", 0) \
    M(Bool, query_plan_optimize_prewhere, true, "Allow to push down filter to PREWHERE expression for supported storages", 0) \
    M(Bool, query_plan_execute_functions_after_sorting, true, "Allow to re-order functions after sorting", 0) \
    M(Bool, query_plan_reuse_storage_ordering_for_window_functions, true, "Allow to use the storage sorting for window functions", 0) \
    M(Bool, query_plan_lift_up_union, true, "Allow to move UNIONs up so that more parts of the query plan can be optimized", 0) \
    M(Bool, query_plan_read_in_order, true, "Use query plan for read-in-order optimization", 0) \
    M(Bool, query_plan_aggregation_in_order, true, "Use query plan for aggregation-in-order optimization", 0) \
    M(Bool, query_plan_remove_redundant_sorting, true, "Remove redundant sorting in query plan. For example, sorting steps related to ORDER BY clauses in subqueries", 0) \
    M(Bool, query_plan_remove_redundant_distinct, true, "Remove redundant Distinct step in query plan", 0) \
    M(Bool, query_plan_enable_multithreading_after_window_functions, true, "Enable multithreading after evaluating window functions to allow parallel stream processing", 0) \
    M(UInt64, regexp_max_matches_per_row, 1000, "Max matches of any single regexp per row, used to safeguard 'extractAllGroupsHorizontal' against consuming too much memory with greedy RE.", 0) \
    \
    M(UInt64, limit, 0, "Limit on read rows from the most 'end' result for select query, default 0 means no limit length", 0) \
    M(UInt64, offset, 0, "Offset on read rows from the most 'end' result for select query", 0) \
    \
    M(UInt64, function_range_max_elements_in_block, 500000000, "Maximum number of values generated by function `range` per block of data (sum of array sizes for every row in a block, see also 'max_block_size' and 'min_insert_block_size_rows'). It is a safety threshold.", 0) \
    M(UInt64, function_sleep_max_microseconds_per_block, 3000000, "Maximum number of microseconds the function `sleep` is allowed to sleep for each block. If a user called it with a larger value, it throws an exception. It is a safety threshold.", 0) \
    M(UInt64, function_visible_width_behavior, 1, "The version of `visibleWidth` behavior. 0 - only count the number of code points; 1 - correctly count zero-width and combining characters, count full-width characters as two, estimate the tab width, count delete characters.", 0) \
    M(ShortCircuitFunctionEvaluation, short_circuit_function_evaluation, ShortCircuitFunctionEvaluation::ENABLE, "Setting for short-circuit function evaluation configuration. Possible values: 'enable' - use short-circuit function evaluation for functions that are suitable for it, 'disable' - disable short-circuit function evaluation, 'force_enable' - use short-circuit function evaluation for all functions.", 0) \
    \
    M(LocalFSReadMethod, storage_file_read_method, LocalFSReadMethod::pread, "Method of reading data from storage file, one of: read, pread, mmap. The mmap method does not apply to clickhouse-server (it's intended for clickhouse-local).", 0) \
    M(String, local_filesystem_read_method, "pread_threadpool", "Method of reading data from local filesystem, one of: read, pread, mmap, io_uring, pread_threadpool. The 'io_uring' method is experimental and does not work for Log, TinyLog, StripeLog, File, Set and Join, and other tables with append-able files in presence of concurrent reads and writes.", 0) \
    M(String, remote_filesystem_read_method, "threadpool", "Method of reading data from remote filesystem, one of: read, threadpool.", 0) \
    M(Bool, local_filesystem_read_prefetch, false, "Should use prefetching when reading data from local filesystem.", 0) \
    M(Bool, remote_filesystem_read_prefetch, true, "Should use prefetching when reading data from remote filesystem.", 0) \
    M(Int64, read_priority, 0, "Priority to read data from local filesystem or remote filesystem. Only supported for 'pread_threadpool' method for local filesystem and for `threadpool` method for remote filesystem.", 0) \
    M(UInt64, merge_tree_min_rows_for_concurrent_read_for_remote_filesystem, (20 * 8192), "If at least as many lines are read from one file, the reading can be parallelized, when reading from remote filesystem.", 0) \
    M(UInt64, merge_tree_min_bytes_for_concurrent_read_for_remote_filesystem, (24 * 10 * 1024 * 1024), "If at least as many bytes are read from one file, the reading can be parallelized, when reading from remote filesystem.", 0) \
    M(UInt64, remote_read_min_bytes_for_seek, 4 * DBMS_DEFAULT_BUFFER_SIZE, "Min bytes required for remote read (url, s3) to do seek, instead of read with ignore.", 0) \
    M(UInt64, merge_tree_min_bytes_per_task_for_remote_reading, 4 * DBMS_DEFAULT_BUFFER_SIZE, "Min bytes to read per task.", 0) \
    M(Bool, merge_tree_use_const_size_tasks_for_remote_reading, true, "Whether to use constant size tasks for reading from a remote table.", 0) \
    M(Bool, merge_tree_determine_task_size_by_prewhere_columns, true, "Whether to use only prewhere columns size to determine reading task size.", 0) \
    M(UInt64, merge_tree_compact_parts_min_granules_to_multibuffer_read, 16, "Only available in ClickHouse Cloud", 0) \
    \
    M(Bool, async_insert, false, "If true, data from INSERT query is stored in queue and later flushed to table in background. If wait_for_async_insert is false, INSERT query is processed almost instantly, otherwise client will wait until data will be flushed to table", 0) \
    M(Bool, wait_for_async_insert, true, "If true wait for processing of asynchronous insertion", 0) \
    M(Seconds, wait_for_async_insert_timeout, DBMS_DEFAULT_LOCK_ACQUIRE_TIMEOUT_SEC, "Timeout for waiting for processing asynchronous insertion", 0) \
    M(UInt64, async_insert_max_data_size, 10485760, "Maximum size in bytes of unparsed data collected per query before being inserted", 0) \
    M(UInt64, async_insert_max_query_number, 450, "Maximum number of insert queries before being inserted", 0) \
    M(Milliseconds, async_insert_poll_timeout_ms, 10, "Timeout for polling data from asynchronous insert queue", 0) \
    M(Bool, async_insert_use_adaptive_busy_timeout, true, "If it is set to true, use adaptive busy timeout for asynchronous inserts", 0) \
    M(Milliseconds, async_insert_busy_timeout_min_ms, 50, "If auto-adjusting is enabled through async_insert_use_adaptive_busy_timeout, minimum time to wait before dumping collected data per query since the first data appeared. It also serves as the initial value for the adaptive algorithm", 0) \
    M(Milliseconds, async_insert_busy_timeout_max_ms, 200, "Maximum time to wait before dumping collected data per query since the first data appeared.", 0) ALIAS(async_insert_busy_timeout_ms) \
    M(Double, async_insert_busy_timeout_increase_rate, 0.2, "The exponential growth rate at which the adaptive asynchronous insert timeout increases", 0) \
    M(Double, async_insert_busy_timeout_decrease_rate, 0.2, "The exponential growth rate at which the adaptive asynchronous insert timeout decreases", 0) \
    \
    M(UInt64, remote_fs_read_max_backoff_ms, 10000, "Max wait time when trying to read data for remote disk", 0) \
    M(UInt64, remote_fs_read_backoff_max_tries, 5, "Max attempts to read with backoff", 0) \
    M(Bool, enable_filesystem_cache, true, "Use cache for remote filesystem. This setting does not turn on/off cache for disks (must be done via disk config), but allows to bypass cache for some queries if intended", 0) \
    M(Bool, enable_filesystem_cache_on_write_operations, false, "Write into cache on write operations. To actually work this setting requires be added to disk config too", 0) \
    M(Bool, enable_filesystem_cache_log, false, "Allows to record the filesystem caching log for each query", 0) \
    M(Bool, read_from_filesystem_cache_if_exists_otherwise_bypass_cache, false, "Allow to use the filesystem cache in passive mode - benefit from the existing cache entries, but don't put more entries into the cache. If you set this setting for heavy ad-hoc queries and leave it disabled for short real-time queries, this will allows to avoid cache threshing by too heavy queries and to improve the overall system efficiency.", 0) \
    M(Bool, skip_download_if_exceeds_query_cache, true, "Skip download from remote filesystem if exceeds query cache size", 0) \
    M(UInt64, filesystem_cache_max_download_size, (128UL * 1024 * 1024 * 1024), "Max remote filesystem cache size that can be downloaded by a single query", 0) \
    M(Bool, throw_on_error_from_cache_on_write_operations, false, "Ignore error from cache when caching on write operations (INSERT, merges)", 0) \
    M(UInt64, filesystem_cache_segments_batch_size, 20, "Limit on size of a single batch of file segments that a read buffer can request from cache. Too low value will lead to excessive requests to cache, too large may slow down eviction from cache", 0) \
    M(UInt64, filesystem_cache_reserve_space_wait_lock_timeout_milliseconds, 1000, "Wait time to lock cache for space reservation in filesystem cache", 0) \
    M(UInt64, temporary_data_in_cache_reserve_space_wait_lock_timeout_milliseconds, (10 * 60 * 1000), "Wait time to lock cache for space reservation for temporary data in filesystem cache", 0) \
    \
    M(Bool, use_page_cache_for_disks_without_file_cache, false, "Use userspace page cache for remote disks that don't have filesystem cache enabled.", 0) \
    M(Bool, read_from_page_cache_if_exists_otherwise_bypass_cache, false, "Use userspace page cache in passive mode, similar to read_from_filesystem_cache_if_exists_otherwise_bypass_cache.", 0) \
    M(Bool, page_cache_inject_eviction, false, "Userspace page cache will sometimes invalidate some pages at random. Intended for testing.", 0) \
    \
    M(Bool, load_marks_asynchronously, false, "Load MergeTree marks asynchronously", 0) \
    M(Bool, enable_filesystem_read_prefetches_log, false, "Log to system.filesystem prefetch_log during query. Should be used only for testing or debugging, not recommended to be turned on by default", 0) \
    M(Bool, allow_prefetched_read_pool_for_remote_filesystem, true, "Prefer prefetched threadpool if all parts are on remote filesystem", 0) \
    M(Bool, allow_prefetched_read_pool_for_local_filesystem, false, "Prefer prefetched threadpool if all parts are on local filesystem", 0) \
    \
    M(UInt64, prefetch_buffer_size, DBMS_DEFAULT_BUFFER_SIZE, "The maximum size of the prefetch buffer to read from the filesystem.", 0) \
    M(UInt64, filesystem_prefetch_step_bytes, 0, "Prefetch step in bytes. Zero means `auto` - approximately the best prefetch step will be auto deduced, but might not be 100% the best. The actual value might be different because of setting filesystem_prefetch_min_bytes_for_single_read_task", 0) \
    M(UInt64, filesystem_prefetch_step_marks, 0, "Prefetch step in marks. Zero means `auto` - approximately the best prefetch step will be auto deduced, but might not be 100% the best. The actual value might be different because of setting filesystem_prefetch_min_bytes_for_single_read_task", 0) \
    M(UInt64, filesystem_prefetch_min_bytes_for_single_read_task, "2Mi", "Do not parallelize within one file read less than this amount of bytes. E.g. one reader will not receive a read task of size less than this amount. This setting is recommended to avoid spikes of time for aws getObject requests to aws", 0) \
    M(UInt64, filesystem_prefetch_max_memory_usage, "1Gi", "Maximum memory usage for prefetches.", 0) \
    M(UInt64, filesystem_prefetches_limit, 200, "Maximum number of prefetches. Zero means unlimited. A setting `filesystem_prefetches_max_memory_usage` is more recommended if you want to limit the number of prefetches", 0) \
    \
    M(UInt64, use_structure_from_insertion_table_in_table_functions, 2, "Use structure from insertion table instead of schema inference from data. Possible values: 0 - disabled, 1 - enabled, 2 - auto", 0) \
    \
    M(UInt64, http_max_tries, 10, "Max attempts to read via http.", 0) \
    M(UInt64, http_retry_initial_backoff_ms, 100, "Min milliseconds for backoff, when retrying read via http", 0) \
    M(UInt64, http_retry_max_backoff_ms, 10000, "Max milliseconds for backoff, when retrying read via http", 0) \
    \
    M(Bool, force_remove_data_recursively_on_drop, false, "Recursively remove data on DROP query. Avoids 'Directory not empty' error, but may silently remove detached data", 0) \
    M(Bool, check_table_dependencies, true, "Check that DDL query (such as DROP TABLE or RENAME) will not break dependencies", 0) \
    M(Bool, check_referential_table_dependencies, false, "Check that DDL query (such as DROP TABLE or RENAME) will not break referential dependencies", 0) \
    M(Bool, use_local_cache_for_remote_storage, true, "Use local cache for remote storage like HDFS or S3, it's used for remote table engine only", 0) \
    \
    M(Bool, allow_unrestricted_reads_from_keeper, false, "Allow unrestricted (without condition on path) reads from system.zookeeper table, can be handy, but is not safe for zookeeper", 0) \
    M(Bool, allow_deprecated_database_ordinary, false, "Allow to create databases with deprecated Ordinary engine", 0) \
    M(Bool, allow_deprecated_syntax_for_merge_tree, false, "Allow to create *MergeTree tables with deprecated engine definition syntax", 0) \
    M(Bool, allow_asynchronous_read_from_io_pool_for_merge_tree, false, "Use background I/O pool to read from MergeTree tables. This setting may increase performance for I/O bound queries", 0) \
    M(UInt64, max_streams_for_merge_tree_reading, 0, "If is not zero, limit the number of reading streams for MergeTree table.", 0) \
    \
    M(Bool, force_grouping_standard_compatibility, true, "Make GROUPING function to return 1 when argument is not used as an aggregation key", 0) \
    \
    M(Bool, schema_inference_use_cache_for_file, true, "Use cache in schema inference while using file table function", 0) \
    M(Bool, schema_inference_use_cache_for_s3, true, "Use cache in schema inference while using s3 table function", 0) \
    M(Bool, schema_inference_use_cache_for_azure, true, "Use cache in schema inference while using azure table function", 0) \
    M(Bool, schema_inference_use_cache_for_hdfs, true, "Use cache in schema inference while using hdfs table function", 0) \
    M(Bool, schema_inference_use_cache_for_url, true, "Use cache in schema inference while using url table function", 0) \
    M(Bool, schema_inference_cache_require_modification_time_for_url, true, "Use schema from cache for URL with last modification time validation (for URLs with Last-Modified header)", 0) \
    \
    M(String, compatibility, "", "Changes other settings according to provided ClickHouse version. If we know that we changed some behaviour in ClickHouse by changing some settings in some version, this compatibility setting will control these settings", 0) \
    \
    M(Map, additional_table_filters, "", "Additional filter expression which would be applied after reading from specified table. Syntax: {'table1': 'expression', 'database.table2': 'expression'}", 0) \
    M(String, additional_result_filter, "", "Additional filter expression which would be applied to query result", 0) \
    \
    M(String, workload, "default", "Name of workload to be used to access resources", 0) \
    M(Milliseconds, storage_system_stack_trace_pipe_read_timeout_ms, 100, "Maximum time to read from a pipe for receiving information from the threads when querying the `system.stack_trace` table. This setting is used for testing purposes and not meant to be changed by users.", 0) \
    \
    M(String, rename_files_after_processing, "", "Rename successfully processed files according to the specified pattern; Pattern can include the following placeholders: `%a` (full original file name), `%f` (original filename without extension), `%e` (file extension with dot), `%t` (current timestamp in µs), and `%%` (% sign)", 0) \
    \
    M(Bool, parallelize_output_from_storages, true, "Parallelize output for reading step from storage. It allows parallelization of  query processing right after reading from storage if possible", 0) \
    M(String, insert_deduplication_token, "", "If not empty, used for duplicate detection instead of data digest", 0) \
    M(Bool, count_distinct_optimization, false, "Rewrite count distinct to subquery of group by", 0) \
    M(Bool, throw_if_no_data_to_insert, true, "Allows or forbids empty INSERTs, enabled by default (throws an error on an empty insert)", 0) \
    M(Bool, compatibility_ignore_auto_increment_in_create_table, false, "Ignore AUTO_INCREMENT keyword in column declaration if true, otherwise return error. It simplifies migration from MySQL", 0) \
    M(Bool, multiple_joins_try_to_keep_original_names, false, "Do not add aliases to top level expression list on multiple joins rewrite", 0) \
    M(Bool, optimize_sorting_by_input_stream_properties, true, "Optimize sorting by sorting properties of input stream", 0) \
    M(UInt64, keeper_max_retries, 10, "Max retries for general keeper operations", 0) \
    M(UInt64, keeper_retry_initial_backoff_ms, 100, "Initial backoff timeout for general keeper operations", 0) \
    M(UInt64, keeper_retry_max_backoff_ms, 5000, "Max backoff timeout for general keeper operations", 0) \
    M(UInt64, insert_keeper_max_retries, 20, "Max retries for keeper operations during insert", 0) \
    M(UInt64, insert_keeper_retry_initial_backoff_ms, 100, "Initial backoff timeout for keeper operations during insert", 0) \
    M(UInt64, insert_keeper_retry_max_backoff_ms, 10000, "Max backoff timeout for keeper operations during insert", 0) \
    M(Float, insert_keeper_fault_injection_probability, 0.0f, "Approximate probability of failure for a keeper request during insert. Valid value is in interval [0.0f, 1.0f]", 0) \
    M(UInt64, insert_keeper_fault_injection_seed, 0, "0 - random seed, otherwise the setting value", 0) \
    M(Bool, force_aggregation_in_order, false, "The setting is used by the server itself to support distributed queries. Do not change it manually, because it will break normal operations. (Forces use of aggregation in order on remote nodes during distributed aggregation).", IMPORTANT) \
    M(UInt64, http_max_request_param_data_size, 10_MiB, "Limit on size of request data used as a query parameter in predefined HTTP requests.", 0) \
    M(Bool, function_json_value_return_type_allow_nullable, false, "Allow function JSON_VALUE to return nullable type.", 0) \
    M(Bool, function_json_value_return_type_allow_complex, false, "Allow function JSON_VALUE to return complex type, such as: struct, array, map.", 0) \
    M(Bool, use_with_fill_by_sorting_prefix, true, "Columns preceding WITH FILL columns in ORDER BY clause form sorting prefix. Rows with different values in sorting prefix are filled independently", 0) \
    M(Bool, optimize_uniq_to_count, true, "Rewrite uniq and its variants(except uniqUpTo) to count if subquery has distinct or group by clause.", 0) \
    M(Bool, use_variant_as_common_type, false, "Use Variant as a result type for if/multiIf in case when there is no common type for arguments", 0) \
    M(Bool, enable_order_by_all, true, "Enable sorting expression ORDER BY ALL.", 0) \
    M(Float, ignore_drop_queries_probability, 0, "If enabled, server will ignore all DROP table queries with specified probability (for Memory and JOIN engines it will replcase DROP to TRUNCATE). Used for testing purposes", 0) \
    M(Bool, traverse_shadow_remote_data_paths, false, "Traverse shadow directory when query system.remote_data_paths", 0) \
    M(Bool, geo_distance_returns_float64_on_float64_arguments, true, "If all four arguments to `geoDistance`, `greatCircleDistance`, `greatCircleAngle` functions are Float64, return Float64 and use double precision for internal calculations. In previous ClickHouse versions, the functions always returned Float32.", 0) \
    M(Bool, allow_get_client_http_header, false, "Allow to use the function `getClientHTTPHeader` which lets to obtain a value of an the current HTTP request's header. It is not enabled by default for security reasons, because some headers, such as `Cookie`, could contain sensitive info. Note that the `X-ClickHouse-*` and `Authentication` headers are always restricted and cannot be obtained with this function.", 0) \
    M(Bool, cast_string_to_dynamic_use_inference, false, "Use types inference during String to Dynamic conversion", 0) \
    M(Bool, enable_blob_storage_log, true, "Write information about blob storage operations to system.blob_storage_log table", 0) \
    M(Bool, allow_create_index_without_type, false, "Allow CREATE INDEX query without TYPE. Query will be ignored. Made for SQL compatibility tests.", 0) \
    M(Bool, create_index_ignore_unique, false, "Ignore UNIQUE keyword in CREATE UNIQUE INDEX. Made for SQL compatibility tests.", 0) \
    M(Bool, print_pretty_type_names, true, "Print pretty type names in DESCRIBE query and toTypeName() function", 0) \
    M(Bool, create_table_empty_primary_key_by_default, false, "Allow to create *MergeTree tables with empty primary key when ORDER BY and PRIMARY KEY not specified", 0) \
    M(Bool, allow_named_collection_override_by_default, true, "Allow named collections' fields override by default.", 0) \
    M(SQLSecurityType, default_normal_view_sql_security, SQLSecurityType::INVOKER, "Allows to set a default value for SQL SECURITY option when creating a normal view.", 0) \
    M(SQLSecurityType, default_materialized_view_sql_security, SQLSecurityType::DEFINER, "Allows to set a default value for SQL SECURITY option when creating a materialized view.", 0) \
    M(String, default_view_definer, "CURRENT_USER", "Allows to set a default value for DEFINER option when creating view.", 0) \
    M(UInt64, cache_warmer_threads, 4, "Only available in ClickHouse Cloud. Number of background threads for speculatively downloading new data parts into file cache, when cache_populated_by_fetch is enabled. Zero to disable.", 0) \
    M(Int64, ignore_cold_parts_seconds, 0, "Only available in ClickHouse Cloud. Exclude new data parts from SELECT queries until they're either pre-warmed (see cache_populated_by_fetch) or this many seconds old. Only for Replicated-/SharedMergeTree.", 0) \
    M(Int64, prefer_warmed_unmerged_parts_seconds, 0, "Only available in ClickHouse Cloud. If a merged part is less than this many seconds old and is not pre-warmed (see cache_populated_by_fetch), but all its source parts are available and pre-warmed, SELECT queries will read from those parts instead. Only for ReplicatedMergeTree. Note that this only checks whether CacheWarmer processed the part; if the part was fetched into cache by something else, it'll still be considered cold until CacheWarmer gets to it; if it was warmed, then evicted from cache, it'll still be considered warm.", 0) \
    M(Bool, iceberg_engine_ignore_schema_evolution, false, "Ignore schema evolution in Iceberg table engine and read all data using latest schema saved on table creation. Note that it can lead to incorrect result", 0) \
    M(Bool, allow_deprecated_error_prone_window_functions, false, "Allow usage of deprecated error prone window functions (neighbor, runningAccumulate, runningDifferenceStartingWithFirstValue, runningDifference)", 0) \
    M(Bool, allow_deprecated_snowflake_conversion_functions, false, "Enables deprecated functions snowflakeToDateTime[64] and dateTime[64]ToSnowflake.", 0) \
    M(Bool, optimize_distinct_in_order, true, "Enable DISTINCT optimization if some columns in DISTINCT form a prefix of sorting. For example, prefix of sorting key in merge tree or ORDER BY statement", 0) \
    M(Bool, keeper_map_strict_mode, false, "Enforce additional checks during operations on KeeperMap. E.g. throw an exception on an insert for already existing key", 0) \
    M(UInt64, extract_key_value_pairs_max_pairs_per_row, 1000, "Max number of pairs that can be produced by the `extractKeyValuePairs` function. Used as a safeguard against consuming too much memory.", 0) ALIAS(extract_kvp_max_pairs_per_row) \
    \
    \
    /* ###################################### */ \
    /* ######## EXPERIMENTAL FEATURES ####### */ \
    /* ###################################### */ \
    M(Bool, allow_experimental_materialized_postgresql_table, false, "Allows to use the MaterializedPostgreSQL table engine. Disabled by default, because this feature is experimental", 0) \
    M(Bool, allow_experimental_funnel_functions, false, "Enable experimental functions for funnel analysis.", 0) \
    M(Bool, allow_experimental_nlp_functions, false, "Enable experimental functions for natural language processing.", 0) \
    M(Bool, allow_experimental_hash_functions, false, "Enable experimental hash functions", 0) \
    M(Bool, allow_experimental_object_type, false, "Allow Object and JSON data types", 0) \
    M(Bool, allow_experimental_variant_type, false, "Allow Variant data type", 0) \
    M(Bool, allow_experimental_dynamic_type, false, "Allow Dynamic data type", 0) \
    M(Bool, allow_experimental_annoy_index, false, "Allows to use Annoy index. Disabled by default because this feature is experimental", 0) \
    M(Bool, allow_experimental_usearch_index, false, "Allows to use USearch index. Disabled by default because this feature is experimental", 0) \
    M(Bool, allow_experimental_codecs, false, "If it is set to true, allow to specify experimental compression codecs (but we don't have those yet and this option does nothing).", 0) \
    M(UInt64, max_limit_for_ann_queries, 1'000'000, "SELECT queries with LIMIT bigger than this setting cannot use ANN indexes. Helps to prevent memory overflows in ANN search indexes.", 0) \
    M(UInt64, max_threads_for_annoy_index_creation, 4, "Number of threads used to build Annoy indexes (0 means all cores, not recommended)", 0) \
    M(Int64, annoy_index_search_k_nodes, -1, "SELECT queries search up to this many nodes in Annoy indexes.", 0) \
    M(Bool, throw_on_unsupported_query_inside_transaction, true, "Throw exception if unsupported query is used inside transaction", 0) \
    M(TransactionsWaitCSNMode, wait_changes_become_visible_after_commit_mode, TransactionsWaitCSNMode::WAIT_UNKNOWN, "Wait for committed changes to become actually visible in the latest snapshot", 0) \
    M(Bool, implicit_transaction, false, "If enabled and not already inside a transaction, wraps the query inside a full transaction (begin + commit or rollback)", 0) \
    M(UInt64, grace_hash_join_initial_buckets, 1, "Initial number of grace hash join buckets", 0) \
    M(UInt64, grace_hash_join_max_buckets, 1024, "Limit on the number of grace hash join buckets", 0) \
    M(Timezone, session_timezone, "", "This setting can be removed in the future due to potential caveats. It is experimental and is not suitable for production usage. The default timezone for current session or query. The server default timezone if empty.", 0) \
    \
    M(Bool, allow_statistics_optimize, false, "Allows using statistics to optimize queries", 0) ALIAS(allow_statistic_optimize) \
    M(Bool, allow_experimental_statistics, false, "Allows using statistics", 0) ALIAS(allow_experimental_statistic) \
    \
    /* Parallel replicas */ \
    M(UInt64, parallel_replicas_count, 0, "This is internal setting that should not be used directly and represents an implementation detail of the 'parallel replicas' mode. This setting will be automatically set up by the initiator server for distributed queries to the number of parallel replicas participating in query processing.", 0) \
    M(UInt64, parallel_replica_offset, 0, "This is internal setting that should not be used directly and represents an implementation detail of the 'parallel replicas' mode. This setting will be automatically set up by the initiator server for distributed queries to the index of the replica participating in query processing among parallel replicas.", 0) \
    M(String, parallel_replicas_custom_key, "", "Custom key assigning work to replicas when parallel replicas are used.", 0) \
    M(ParallelReplicasCustomKeyFilterType, parallel_replicas_custom_key_filter_type, ParallelReplicasCustomKeyFilterType::DEFAULT, "Type of filter to use with custom key for parallel replicas. default - use modulo operation on the custom key, range - use range filter on custom key using all possible values for the value type of custom key.", 0) \
    M(UInt64, parallel_replicas_custom_key_range_lower, 0, "Lower bound for the universe that the parallel replicas custom range filter is calculated over", 0) \
    M(UInt64, parallel_replicas_custom_key_range_upper, 0, "Upper bound for the universe that the parallel replicas custom range filter is calculated over. A value of 0 disables the upper bound, setting it to the max value of the custom key expression", 0) \
    M(String, cluster_for_parallel_replicas, "", "Cluster for a shard in which current server is located", 0) \
    M(UInt64, allow_experimental_parallel_reading_from_replicas, 0, "Use all the replicas from a shard for SELECT query execution. Reading is parallelized and coordinated dynamically. 0 - disabled, 1 - enabled, silently disable them in case of failure, 2 - enabled, throw an exception in case of failure", 0) \
    M(Bool, parallel_replicas_allow_in_with_subquery, true, "If true, subquery for IN will be executed on every follower replica.", 0) \
    M(Float, parallel_replicas_single_task_marks_count_multiplier, 2, "A multiplier which will be added during calculation for minimal number of marks to retrieve from coordinator. This will be applied only for remote replicas.", 0) \
    M(Bool, parallel_replicas_for_non_replicated_merge_tree, false, "If true, ClickHouse will use parallel replicas algorithm also for non-replicated MergeTree tables", 0) \
    M(UInt64, parallel_replicas_min_number_of_rows_per_replica, 0, "Limit the number of replicas used in a query to (estimated rows to read / min_number_of_rows_per_replica). The max is still limited by 'max_parallel_replicas'", 0) \
    M(Bool, parallel_replicas_prefer_local_join, true, "If true, and JOIN can be executed with parallel replicas algorithm, and all storages of right JOIN part are *MergeTree, local JOIN will be used instead of GLOBAL JOIN.", 0) \
    M(UInt64, parallel_replicas_mark_segment_size, 128, "Parts virtually divided into segments to be distributed between replicas for parallel reading. This setting controls the size of these segments. Not recommended to change until you're absolutely sure in what you're doing", 0) \
    \
    M(Bool, allow_experimental_inverted_index, false, "If it is set to true, allow to use experimental inverted index.", 0) \
    M(Bool, allow_experimental_full_text_index, false, "If it is set to true, allow to use experimental full-text index.", 0) \
    \
    M(Bool, allow_experimental_join_condition, false, "Support join with inequal conditions which involve columns from both left and right table. e.g. t1.y < t2.y.", 0) \
    \
    /* Analyzer: It's not experimental anymore (WIP) */ \
    M(Bool, allow_experimental_analyzer, true, "Allow new query analyzer.", IMPORTANT) \
    M(Bool, analyzer_compatibility_join_using_top_level_identifier, false, "Force to resolve identifier in JOIN USING from projection (for example, in `SELECT a + 1 AS b FROM t1 JOIN t2 USING (b)` join will be performed by `t1.a + 1 = t2.b`, rather then `t1.b = t2.b`).", 0) \
    \
    M(Bool, allow_experimental_live_view, false, "Enable LIVE VIEW. Not mature enough.", 0) \
    M(Seconds, live_view_heartbeat_interval, 15, "The heartbeat interval in seconds to indicate live query is alive.", 0) \
    M(UInt64, max_live_view_insert_blocks_before_refresh, 64, "Limit maximum number of inserted blocks after which mergeable blocks are dropped and query is re-executed.", 0) \
    \
    M(Bool, allow_experimental_window_view, false, "Enable WINDOW VIEW. Not mature enough.", 0) \
    M(Seconds, window_view_clean_interval, 60, "The clean interval of window view in seconds to free outdated data.", 0) \
    M(Seconds, window_view_heartbeat_interval, 15, "The heartbeat interval in seconds to indicate watch query is alive.", 0) \
    M(Seconds, wait_for_window_view_fire_signal_timeout, 10, "Timeout for waiting for window view fire signal in event time processing", 0) \
    \
    M(Bool, allow_experimental_refreshable_materialized_view, false, "Allow refreshable materialized views (CREATE MATERIALIZED VIEW <name> REFRESH ...).", 0) \
    M(Bool, stop_refreshable_materialized_views_on_startup, false, "On server startup, prevent scheduling of refreshable materialized views, as if with SYSTEM STOP VIEWS. You can manually start them with SYSTEM START VIEWS or SYSTEM START VIEW <name> afterwards. Also applies to newly created views. Has no effect on non-refreshable materialized views.", 0) \
    \
    M(Bool, allow_experimental_database_materialized_mysql, false, "Allow to create database with Engine=MaterializedMySQL(...).", 0) \
    M(Bool, allow_experimental_database_materialized_postgresql, false, "Allow to create database with Engine=MaterializedPostgreSQL(...).", 0) \
    \
    /** Experimental feature for moving data between shards. */ \
    M(Bool, allow_experimental_query_deduplication, false, "Experimental data deduplication for SELECT queries based on part UUIDs", 0) \

    /** End of experimental features */

// End of COMMON_SETTINGS
// Please add settings related to formats into the FORMAT_FACTORY_SETTINGS, move obsolete settings to OBSOLETE_SETTINGS and obsolete format settings to OBSOLETE_FORMAT_SETTINGS.

#define MAKE_OBSOLETE(M, TYPE, NAME, DEFAULT) \
    M(TYPE, NAME, DEFAULT, "Obsolete setting, does nothing.", BaseSettingsHelpers::Flags::OBSOLETE)

/// NOTE: ServerSettings::loadSettingsFromConfig() should be updated to include this settings
#define MAKE_DEPRECATED_BY_SERVER_CONFIG(M, TYPE, NAME, DEFAULT) \
    M(TYPE, NAME, DEFAULT, "User-level setting is deprecated, and it must be defined in the server configuration instead.", BaseSettingsHelpers::Flags::OBSOLETE)

#define OBSOLETE_SETTINGS(M, ALIAS) \
    /** Obsolete settings that do nothing but left for compatibility reasons. Remove each one after half a year of obsolescence. */ \
    MAKE_OBSOLETE(M, Bool, update_insert_deduplication_token_in_dependent_materialized_views, 0) \
    MAKE_OBSOLETE(M, UInt64, max_memory_usage_for_all_queries, 0) \
    MAKE_OBSOLETE(M, UInt64, multiple_joins_rewriter_version, 0) \
    MAKE_OBSOLETE(M, Bool, enable_debug_queries, false) \
    MAKE_OBSOLETE(M, Bool, allow_experimental_database_atomic, true) \
    MAKE_OBSOLETE(M, Bool, allow_experimental_bigint_types, true) \
    MAKE_OBSOLETE(M, Bool, allow_experimental_window_functions, true) \
    MAKE_OBSOLETE(M, Bool, allow_experimental_geo_types, true) \
    MAKE_OBSOLETE(M, Bool, allow_experimental_query_cache, true) \
    MAKE_OBSOLETE(M, Bool, allow_experimental_alter_materialized_view_structure, true) \
    MAKE_OBSOLETE(M, Bool, allow_experimental_shared_merge_tree, true) \
    MAKE_OBSOLETE(M, Bool, allow_experimental_database_replicated, true) \
    \
    MAKE_OBSOLETE(M, Milliseconds, async_insert_stale_timeout_ms, 0) \
    MAKE_OBSOLETE(M, StreamingHandleErrorMode, handle_kafka_error_mode, StreamingHandleErrorMode::DEFAULT) \
    MAKE_OBSOLETE(M, Bool, database_replicated_ddl_output, true) \
    MAKE_OBSOLETE(M, UInt64, replication_alter_columns_timeout, 60) \
    MAKE_OBSOLETE(M, UInt64, odbc_max_field_size, 0) \
    MAKE_OBSOLETE(M, Bool, allow_experimental_map_type, true) \
    MAKE_OBSOLETE(M, UInt64, merge_tree_clear_old_temporary_directories_interval_seconds, 60) \
    MAKE_OBSOLETE(M, UInt64, merge_tree_clear_old_parts_interval_seconds, 1) \
    MAKE_OBSOLETE(M, UInt64, partial_merge_join_optimizations, 0) \
    MAKE_OBSOLETE(M, MaxThreads, max_alter_threads, 0) \
    MAKE_OBSOLETE(M, Bool, use_mysql_types_in_show_columns, false) \
    MAKE_OBSOLETE(M, Bool, s3queue_allow_experimental_sharded_mode, false) \
    /* moved to config.xml: see also src/Core/ServerSettings.h */ \
    MAKE_DEPRECATED_BY_SERVER_CONFIG(M, UInt64, background_buffer_flush_schedule_pool_size, 16) \
    MAKE_DEPRECATED_BY_SERVER_CONFIG(M, UInt64, background_pool_size, 16) \
    MAKE_DEPRECATED_BY_SERVER_CONFIG(M, Float, background_merges_mutations_concurrency_ratio, 2) \
    MAKE_DEPRECATED_BY_SERVER_CONFIG(M, UInt64, background_move_pool_size, 8) \
    MAKE_DEPRECATED_BY_SERVER_CONFIG(M, UInt64, background_fetches_pool_size, 8) \
    MAKE_DEPRECATED_BY_SERVER_CONFIG(M, UInt64, background_common_pool_size, 8) \
    MAKE_DEPRECATED_BY_SERVER_CONFIG(M, UInt64, background_schedule_pool_size, 128) \
    MAKE_DEPRECATED_BY_SERVER_CONFIG(M, UInt64, background_message_broker_schedule_pool_size, 16) \
    MAKE_DEPRECATED_BY_SERVER_CONFIG(M, UInt64, background_distributed_schedule_pool_size, 16) \
    MAKE_DEPRECATED_BY_SERVER_CONFIG(M, UInt64, max_remote_read_network_bandwidth_for_server, 0) \
    MAKE_DEPRECATED_BY_SERVER_CONFIG(M, UInt64, max_remote_write_network_bandwidth_for_server, 0) \
    MAKE_DEPRECATED_BY_SERVER_CONFIG(M, UInt64, async_insert_threads, 16) \
    MAKE_DEPRECATED_BY_SERVER_CONFIG(M, UInt64, max_replicated_fetches_network_bandwidth_for_server, 0) \
    MAKE_DEPRECATED_BY_SERVER_CONFIG(M, UInt64, max_replicated_sends_network_bandwidth_for_server, 0) \
    MAKE_DEPRECATED_BY_SERVER_CONFIG(M, UInt64, max_entries_for_hash_table_stats, 10'000) \
    /* ---- */ \
    MAKE_OBSOLETE(M, DefaultDatabaseEngine, default_database_engine, DefaultDatabaseEngine::Atomic) \
    MAKE_OBSOLETE(M, UInt64, max_pipeline_depth, 0) \
    MAKE_OBSOLETE(M, Seconds, temporary_live_view_timeout, 1) \
    MAKE_OBSOLETE(M, Milliseconds, async_insert_cleanup_timeout_ms, 1000) \
    MAKE_OBSOLETE(M, Bool, optimize_fuse_sum_count_avg, 0) \
    MAKE_OBSOLETE(M, Seconds, drain_timeout, 3) \
    MAKE_OBSOLETE(M, UInt64, backup_threads, 16) \
    MAKE_OBSOLETE(M, UInt64, restore_threads, 16) \
    MAKE_OBSOLETE(M, Bool, optimize_duplicate_order_by_and_distinct, false) \
    MAKE_OBSOLETE(M, UInt64, parallel_replicas_min_number_of_granules_to_enable, 0) \
    MAKE_OBSOLETE(M, Bool, query_plan_optimize_projection, true) \
    MAKE_OBSOLETE(M, Bool, query_cache_store_results_of_queries_with_nondeterministic_functions, false) \
    MAKE_OBSOLETE(M, Bool, optimize_move_functions_out_of_any, false) \
    MAKE_OBSOLETE(M, Bool, allow_experimental_undrop_table_query, true) \
    MAKE_OBSOLETE(M, Bool, allow_experimental_s3queue, true) \
    MAKE_OBSOLETE(M, Bool, query_plan_optimize_primary_key, true) \
    MAKE_OBSOLETE(M, Bool, optimize_monotonous_functions_in_order_by, false) \
    MAKE_OBSOLETE(M, UInt64, http_max_chunk_size, 100_GiB) \

    /** The section above is for obsolete settings. Do not add anything there. */


#define FORMAT_FACTORY_SETTINGS(M, ALIAS) \
    M(Char, format_csv_delimiter, ',', "The character to be considered as a delimiter in CSV data. If setting with a string, a string has to have a length of 1.", 0) \
    M(Bool, format_csv_allow_single_quotes, false, "If it is set to true, allow strings in single quotes.", 0) \
    M(Bool, format_csv_allow_double_quotes, true, "If it is set to true, allow strings in double quotes.", 0) \
    M(Bool, output_format_csv_serialize_tuple_into_separate_columns, true, "If it set to true, then Tuples in CSV format are serialized as separate columns (that is, their nesting in the tuple is lost)", 0) \
    M(Bool, input_format_csv_deserialize_separate_columns_into_tuple, true, "If it set to true, then separate columns written in CSV format can be deserialized to Tuple column.", 0) \
    M(Bool, output_format_csv_crlf_end_of_line, false, "If it is set true, end of line in CSV format will be \\r\\n instead of \\n.", 0) \
    M(Bool, input_format_csv_allow_cr_end_of_line, false, "If it is set true, \\r will be allowed at end of line not followed by \\n", 0) \
    M(Bool, input_format_csv_enum_as_number, false, "Treat inserted enum values in CSV formats as enum indices", 0) \
    M(Bool, input_format_csv_arrays_as_nested_csv, false, R"(When reading Array from CSV, expect that its elements were serialized in nested CSV and then put into string. Example: "[""Hello"", ""world"", ""42"""" TV""]". Braces around array can be omitted.)", 0) \
    M(Bool, input_format_skip_unknown_fields, true, "Skip columns with unknown names from input data (it works for JSONEachRow, -WithNames, -WithNamesAndTypes and TSKV formats).", 0) \
    M(Bool, input_format_with_names_use_header, true, "For -WithNames input formats this controls whether format parser is to assume that column data appear in the input exactly as they are specified in the header.", 0) \
    M(Bool, input_format_with_types_use_header, true, "For -WithNamesAndTypes input formats this controls whether format parser should check if data types from the input match data types from the header.", 0) \
    M(Bool, input_format_import_nested_json, false, "Map nested JSON data to nested tables (it works for JSONEachRow format).", 0) \
    M(Bool, input_format_defaults_for_omitted_fields, true, "For input data calculate default expressions for omitted fields (it works for JSONEachRow, -WithNames, -WithNamesAndTypes formats).", IMPORTANT) \
    M(Bool, input_format_csv_empty_as_default, true, "Treat empty fields in CSV input as default values.", 0) \
    M(Bool, input_format_tsv_empty_as_default, false, "Treat empty fields in TSV input as default values.", 0) \
    M(Bool, input_format_tsv_enum_as_number, false, "Treat inserted enum values in TSV formats as enum indices.", 0) \
    M(Bool, input_format_null_as_default, true, "Initialize null fields with default values if the data type of this field is not nullable and it is supported by the input format", 0) \
    M(Bool, input_format_force_null_for_omitted_fields, false, "Force initialize omitted fields with null values", 0) \
    M(Bool, input_format_arrow_case_insensitive_column_matching, false, "Ignore case when matching Arrow columns with CH columns.", 0) \
    M(Int64, input_format_orc_row_batch_size, 100'000, "Batch size when reading ORC stripes.", 0) \
    M(Bool, input_format_orc_case_insensitive_column_matching, false, "Ignore case when matching ORC columns with CH columns.", 0) \
    M(Bool, input_format_parquet_case_insensitive_column_matching, false, "Ignore case when matching Parquet columns with CH columns.", 0) \
    M(Bool, input_format_parquet_preserve_order, false, "Avoid reordering rows when reading from Parquet files. Usually makes it much slower.", 0) \
    M(Bool, input_format_parquet_filter_push_down, true, "When reading Parquet files, skip whole row groups based on the WHERE/PREWHERE expressions and min/max statistics in the Parquet metadata.", 0) \
    M(Bool, input_format_parquet_use_native_reader, false, "When reading Parquet files, to use native reader instead of arrow reader.", 0) \
    M(Bool, input_format_allow_seeks, true, "Allow seeks while reading in ORC/Parquet/Arrow input formats", 0) \
    M(Bool, input_format_orc_allow_missing_columns, true, "Allow missing columns while reading ORC input formats", 0) \
    M(Bool, input_format_orc_use_fast_decoder, true, "Use a faster ORC decoder implementation.", 0) \
    M(Bool, input_format_orc_filter_push_down, true, "When reading ORC files, skip whole stripes or row groups based on the WHERE/PREWHERE expressions, min/max statistics or bloom filter in the ORC metadata.", 0) \
    M(Bool, input_format_orc_read_use_writer_time_zone, false, "Whether use the writer's time zone in ORC stripe for ORC row reader, the default ORC row reader's time zone is GMT.", 0) \
    M(Bool, input_format_parquet_allow_missing_columns, true, "Allow missing columns while reading Parquet input formats", 0) \
    M(UInt64, input_format_parquet_local_file_min_bytes_for_seek, 8192, "Min bytes required for local read (file) to do seek, instead of read with ignore in Parquet input format", 0) \
    M(Bool, input_format_arrow_allow_missing_columns, true, "Allow missing columns while reading Arrow input formats", 0) \
    M(Char, input_format_hive_text_fields_delimiter, '\x01', "Delimiter between fields in Hive Text File", 0) \
    M(Char, input_format_hive_text_collection_items_delimiter, '\x02', "Delimiter between collection(array or map) items in Hive Text File", 0) \
    M(Char, input_format_hive_text_map_keys_delimiter, '\x03', "Delimiter between a pair of map key/values in Hive Text File", 0) \
    M(Bool, input_format_hive_text_allow_variable_number_of_columns, true, "Ignore extra columns in Hive Text input (if file has more columns than expected) and treat missing fields in Hive Text input as default values", 0) \
    M(UInt64, input_format_msgpack_number_of_columns, 0, "The number of columns in inserted MsgPack data. Used for automatic schema inference from data.", 0) \
    M(MsgPackUUIDRepresentation, output_format_msgpack_uuid_representation, FormatSettings::MsgPackUUIDRepresentation::EXT, "The way how to output UUID in MsgPack format.", 0) \
    M(UInt64, input_format_max_rows_to_read_for_schema_inference, 25000, "The maximum rows of data to read for automatic schema inference", 0) \
    M(UInt64, input_format_max_bytes_to_read_for_schema_inference, 32 * 1024 * 1024, "The maximum bytes of data to read for automatic schema inference", 0) \
    M(Bool, input_format_csv_use_best_effort_in_schema_inference, true, "Use some tweaks and heuristics to infer schema in CSV format", 0) \
    M(Bool, input_format_csv_try_infer_numbers_from_strings, false, "Try to infer numbers from string fields while schema inference in CSV format", 0) \
    M(Bool, input_format_csv_try_infer_strings_from_quoted_tuples, true, "Interpret quoted tuples in the input data as a value of type String.", 0) \
    M(Bool, input_format_tsv_use_best_effort_in_schema_inference, true, "Use some tweaks and heuristics to infer schema in TSV format", 0) \
    M(Bool, input_format_csv_detect_header, true, "Automatically detect header with names and types in CSV format", 0) \
    M(Bool, input_format_csv_allow_whitespace_or_tab_as_delimiter, false, "Allow to use spaces and tabs(\\t) as field delimiter in the CSV strings", 0) \
    M(Bool, input_format_csv_trim_whitespaces, true, "Trims spaces and tabs (\\t) characters at the beginning and end in CSV strings", 0) \
    M(Bool, input_format_csv_use_default_on_bad_values, false, "Allow to set default value to column when CSV field deserialization failed on bad value", 0) \
    M(Bool, input_format_csv_allow_variable_number_of_columns, false, "Ignore extra columns in CSV input (if file has more columns than expected) and treat missing fields in CSV input as default values", 0) \
    M(Bool, input_format_tsv_allow_variable_number_of_columns, false, "Ignore extra columns in TSV input (if file has more columns than expected) and treat missing fields in TSV input as default values", 0) \
    M(Bool, input_format_custom_allow_variable_number_of_columns, false, "Ignore extra columns in CustomSeparated input (if file has more columns than expected) and treat missing fields in CustomSeparated input as default values", 0) \
    M(Bool, input_format_json_compact_allow_variable_number_of_columns, false, "Ignore extra columns in JSONCompact(EachRow) input (if file has more columns than expected) and treat missing fields in JSONCompact(EachRow) input as default values", 0) \
    M(Bool, input_format_tsv_detect_header, true, "Automatically detect header with names and types in TSV format", 0) \
    M(Bool, input_format_custom_detect_header, true, "Automatically detect header with names and types in CustomSeparated format", 0) \
    M(Bool, input_format_parquet_skip_columns_with_unsupported_types_in_schema_inference, false, "Skip columns with unsupported types while schema inference for format Parquet", 0) \
    M(UInt64, input_format_parquet_max_block_size, DEFAULT_BLOCK_SIZE, "Max block size for parquet reader.", 0) \
    M(UInt64, input_format_parquet_prefer_block_bytes, DEFAULT_BLOCK_SIZE * 256, "Average block bytes output by parquet reader", 0) \
    M(Bool, input_format_protobuf_skip_fields_with_unsupported_types_in_schema_inference, false, "Skip fields with unsupported types while schema inference for format Protobuf", 0) \
    M(Bool, input_format_capn_proto_skip_fields_with_unsupported_types_in_schema_inference, false, "Skip columns with unsupported types while schema inference for format CapnProto", 0) \
    M(Bool, input_format_orc_skip_columns_with_unsupported_types_in_schema_inference, false, "Skip columns with unsupported types while schema inference for format ORC", 0) \
    M(Bool, input_format_arrow_skip_columns_with_unsupported_types_in_schema_inference, false, "Skip columns with unsupported types while schema inference for format Arrow", 0) \
    M(String, column_names_for_schema_inference, "", "The list of column names to use in schema inference for formats without column names. The format: 'column1,column2,column3,...'", 0) \
    M(String, schema_inference_hints, "", "The list of column names and types to use in schema inference for formats without column names. The format: 'column_name1 column_type1, column_name2 column_type2, ...'", 0) \
    M(SchemaInferenceMode, schema_inference_mode, "default", "Mode of schema inference. 'default' - assume that all files have the same schema and schema can be inferred from any file, 'union' - files can have different schemas and the resulting schema should be the a union of schemas of all files", 0) \
    M(Bool, schema_inference_make_columns_nullable, true, "If set to true, all inferred types will be Nullable in schema inference for formats without information about nullability.", 0) \
    M(Bool, input_format_json_read_bools_as_numbers, true, "Allow to parse bools as numbers in JSON input formats", 0) \
    M(Bool, input_format_json_read_bools_as_strings, true, "Allow to parse bools as strings in JSON input formats", 0) \
    M(Bool, input_format_json_try_infer_numbers_from_strings, false, "Try to infer numbers from string fields while schema inference", 0) \
    M(Bool, input_format_json_validate_types_from_metadata, true, "For JSON/JSONCompact/JSONColumnsWithMetadata input formats this controls whether format parser should check if data types from input metadata match data types of the corresponding columns from the table", 0) \
    M(Bool, input_format_json_read_numbers_as_strings, true, "Allow to parse numbers as strings in JSON input formats", 0) \
    M(Bool, input_format_json_read_objects_as_strings, true, "Allow to parse JSON objects as strings in JSON input formats", 0) \
    M(Bool, input_format_json_read_arrays_as_strings, true, "Allow to parse JSON arrays as strings in JSON input formats", 0) \
    M(Bool, input_format_json_try_infer_named_tuples_from_objects, true, "Try to infer named tuples from JSON objects in JSON input formats", 0) \
    M(Bool, input_format_json_use_string_type_for_ambiguous_paths_in_named_tuples_inference_from_objects, false, "Use String type instead of an exception in case of ambiguous paths in JSON objects during named tuples inference", 0) \
    M(Bool, input_format_json_infer_incomplete_types_as_strings, true, "Use type String for keys that contains only Nulls or empty objects/arrays during schema inference in JSON input formats", 0) \
    M(Bool, input_format_json_named_tuples_as_objects, true, "Deserialize named tuple columns as JSON objects", 0) \
    M(Bool, input_format_json_ignore_unknown_keys_in_named_tuple, true, "Ignore unknown keys in json object for named tuples", 0) \
    M(Bool, input_format_json_defaults_for_missing_elements_in_named_tuple, true, "Insert default value in named tuple element if it's missing in json object", 0) \
    M(Bool, input_format_json_throw_on_bad_escape_sequence, true, "Throw an exception if JSON string contains bad escape sequence in JSON input formats. If disabled, bad escape sequences will remain as is in the data", 0) \
    M(Bool, input_format_json_ignore_unnecessary_fields, true, "Ignore unnecessary fields and not parse them. Enabling this may not throw exceptions on json strings of invalid format or with duplicated fields", 0) \
    M(Bool, input_format_json_ignore_key_case, false, "Ignore json key case while read json field from string", 0) \
    M(Bool, input_format_try_infer_integers, true, "Try to infer integers instead of floats while schema inference in text formats", 0) \
    M(Bool, input_format_try_infer_dates, true, "Try to infer dates from string fields while schema inference in text formats", 0) \
    M(Bool, input_format_try_infer_datetimes, true, "Try to infer datetimes from string fields while schema inference in text formats", 0) \
    M(Bool, input_format_try_infer_exponent_floats, false, "Try to infer floats in exponential notation while schema inference in text formats (except JSON, where exponent numbers are always inferred)", 0) \
    M(Bool, output_format_markdown_escape_special_characters, false, "Escape special characters in Markdown", 0) \
    M(Bool, input_format_protobuf_flatten_google_wrappers, false, "Enable Google wrappers for regular non-nested columns, e.g. google.protobuf.StringValue 'str' for String column 'str'. For Nullable columns empty wrappers are recognized as defaults, and missing as nulls", 0) \
    M(Bool, output_format_protobuf_nullables_with_google_wrappers, false, "When serializing Nullable columns with Google wrappers, serialize default values as empty wrappers. If turned off, default and null values are not serialized", 0) \
    M(UInt64, input_format_csv_skip_first_lines, 0, "Skip specified number of lines at the beginning of data in CSV format", 0) \
    M(UInt64, input_format_tsv_skip_first_lines, 0, "Skip specified number of lines at the beginning of data in TSV format", 0) \
    M(Bool, input_format_csv_skip_trailing_empty_lines, false, "Skip trailing empty lines in CSV format", 0) \
    M(Bool, input_format_tsv_skip_trailing_empty_lines, false, "Skip trailing empty lines in TSV format", 0) \
    M(Bool, input_format_custom_skip_trailing_empty_lines, false, "Skip trailing empty lines in CustomSeparated format", 0) \
    M(Bool, input_format_tsv_crlf_end_of_line, false, "If it is set true, file function will read TSV format with \\r\\n instead of \\n.", 0) \
    \
    M(Bool, input_format_native_allow_types_conversion, true, "Allow data types conversion in Native input format", 0) \
    M(Bool, input_format_native_decode_types_in_binary_format, false, "Read data types in binary format instead of type names in Native input format", 0) \
    M(Bool, output_format_native_encode_types_in_binary_format, false, "Write data types in binary format instead of type names in Native output format", 0) \
    \
    M(DateTimeInputFormat, date_time_input_format, FormatSettings::DateTimeInputFormat::Basic, "Method to read DateTime from text input formats. Possible values: 'basic', 'best_effort' and 'best_effort_us'.", 0) \
    M(DateTimeOutputFormat, date_time_output_format, FormatSettings::DateTimeOutputFormat::Simple, "Method to write DateTime to text output. Possible values: 'simple', 'iso', 'unix_timestamp'.", 0) \
    M(IntervalOutputFormat, interval_output_format, FormatSettings::IntervalOutputFormat::Numeric, "Textual representation of Interval. Possible values: 'kusto', 'numeric'.", 0) \
    \
    M(Bool, input_format_ipv4_default_on_conversion_error, false, "Deserialization of IPv4 will use default values instead of throwing exception on conversion error.", 0) \
    M(Bool, input_format_ipv6_default_on_conversion_error, false, "Deserialization of IPV6 will use default values instead of throwing exception on conversion error.", 0) \
    M(String, bool_true_representation, "true", "Text to represent bool value in TSV/CSV formats.", 0) \
    M(String, bool_false_representation, "false", "Text to represent bool value in TSV/CSV formats.", 0) \
    \
    M(Bool, input_format_values_interpret_expressions, true, "For Values format: if the field could not be parsed by streaming parser, run SQL parser and try to interpret it as SQL expression.", 0) \
    M(Bool, input_format_values_deduce_templates_of_expressions, true, "For Values format: if the field could not be parsed by streaming parser, run SQL parser, deduce template of the SQL expression, try to parse all rows using template and then interpret expression for all rows.", 0) \
    M(Bool, input_format_values_accurate_types_of_literals, true, "For Values format: when parsing and interpreting expressions using template, check actual type of literal to avoid possible overflow and precision issues.", 0) \
    M(Bool, input_format_values_allow_data_after_semicolon, false, "For Values format: allow extra data after semicolon (used by client to interpret comments).", 0) \
    M(Bool, input_format_avro_allow_missing_fields, false, "For Avro/AvroConfluent format: when field is not found in schema use default value instead of error", 0) \
    /** This setting is obsolete and do nothing, left for compatibility reasons. */ \
    M(Bool, input_format_avro_null_as_default, false, "For Avro/AvroConfluent format: insert default in case of null and non Nullable column", 0) \
    M(UInt64, format_binary_max_string_size, 1_GiB, "The maximum allowed size for String in RowBinary format. It prevents allocating large amount of memory in case of corrupted data. 0 means there is no limit", 0) \
    M(UInt64, format_binary_max_array_size, 1_GiB, "The maximum allowed size for Array in RowBinary format. It prevents allocating large amount of memory in case of corrupted data. 0 means there is no limit", 0) \
    M(Bool, input_format_binary_decode_types_in_binary_format, false, "Read data types in binary format instead of type names in RowBinaryWithNamesAndTypes input format", 0) \
    M(Bool, output_format_binary_encode_types_in_binary_format, false, "Write data types in binary format instead of type names in RowBinaryWithNamesAndTypes output format ", 0) \
    M(URI, format_avro_schema_registry_url, "", "For AvroConfluent format: Confluent Schema Registry URL.", 0) \
    \
    M(Bool, output_format_json_quote_64bit_integers, true, "Controls quoting of 64-bit integers in JSON output format.", 0) \
    M(Bool, output_format_json_quote_denormals, false, "Enables '+nan', '-nan', '+inf', '-inf' outputs in JSON output format.", 0) \
    M(Bool, output_format_json_quote_decimals, false, "Controls quoting of decimals in JSON output format.", 0) \
    M(Bool, output_format_json_quote_64bit_floats, false, "Controls quoting of 64-bit float numbers in JSON output format.", 0) \
    \
    M(Bool, output_format_json_escape_forward_slashes, true, "Controls escaping forward slashes for string outputs in JSON output format. This is intended for compatibility with JavaScript. Don't confuse with backslashes that are always escaped.", 0) \
    M(Bool, output_format_json_named_tuples_as_objects, true, "Serialize named tuple columns as JSON objects.", 0) \
    M(Bool, output_format_json_skip_null_value_in_named_tuples, false, "Skip key value pairs with null value when serialize named tuple columns as JSON objects. It is only valid when output_format_json_named_tuples_as_objects is true.", 0) \
    M(Bool, output_format_json_array_of_rows, false, "Output a JSON array of all rows in JSONEachRow(Compact) format.", 0) \
    M(Bool, output_format_json_validate_utf8, false, "Validate UTF-8 sequences in JSON output formats, doesn't impact formats JSON/JSONCompact/JSONColumnsWithMetadata, they always validate utf8", 0) \
    \
    M(String, format_json_object_each_row_column_for_object_name, "", "The name of column that will be used as object names in JSONObjectEachRow format. Column type should be String", 0) \
    \
    M(UInt64, output_format_pretty_max_rows, 10000, "Rows limit for Pretty formats.", 0) \
    M(UInt64, output_format_pretty_max_column_pad_width, 250, "Maximum width to pad all values in a column in Pretty formats.", 0) \
    M(UInt64, output_format_pretty_max_value_width, 10000, "Maximum width of value to display in Pretty formats. If greater - it will be cut.", 0) \
    M(UInt64, output_format_pretty_max_value_width_apply_for_single_value, false, "Only cut values (see the `output_format_pretty_max_value_width` setting) when it is not a single value in a block. Otherwise output it entirely, which is useful for the `SHOW CREATE TABLE` query.", 0) \
    M(UInt64Auto, output_format_pretty_color, "auto", "Use ANSI escape sequences in Pretty formats. 0 - disabled, 1 - enabled, 'auto' - enabled if a terminal.", 0) \
    M(String, output_format_pretty_grid_charset, "UTF-8", "Charset for printing grid borders. Available charsets: ASCII, UTF-8 (default one).", 0) \
    M(UInt64, output_format_pretty_display_footer_column_names, true, "Display column names in the footer if there are 999 or more rows.", 0) \
    M(UInt64, output_format_pretty_display_footer_column_names_min_rows, 50, "Sets the minimum threshold value of rows for which to enable displaying column names in the footer. 50 (default)", 0) \
    M(UInt64, output_format_parquet_row_group_size, 1000000, "Target row group size in rows.", 0) \
    M(UInt64, output_format_parquet_row_group_size_bytes, 512 * 1024 * 1024, "Target row group size in bytes, before compression.", 0) \
    M(Bool, output_format_parquet_string_as_string, true, "Use Parquet String type instead of Binary for String columns.", 0) \
    M(Bool, output_format_parquet_fixed_string_as_fixed_byte_array, true, "Use Parquet FIXED_LENGTH_BYTE_ARRAY type instead of Binary for FixedString columns.", 0) \
    M(ParquetVersion, output_format_parquet_version, "2.latest", "Parquet format version for output format. Supported versions: 1.0, 2.4, 2.6 and 2.latest (default)", 0) \
    M(ParquetCompression, output_format_parquet_compression_method, "zstd", "Compression method for Parquet output format. Supported codecs: snappy, lz4, brotli, zstd, gzip, none (uncompressed)", 0) \
    M(Bool, output_format_parquet_compliant_nested_types, true, "In parquet file schema, use name 'element' instead of 'item' for list elements. This is a historical artifact of Arrow library implementation. Generally increases compatibility, except perhaps with some old versions of Arrow.", 0) \
    M(Bool, output_format_parquet_use_custom_encoder, true, "Use a faster Parquet encoder implementation.", 0) \
    M(Bool, output_format_parquet_parallel_encoding, true, "Do Parquet encoding in multiple threads. Requires output_format_parquet_use_custom_encoder.", 0) \
    M(UInt64, output_format_parquet_data_page_size, 1024 * 1024, "Target page size in bytes, before compression.", 0) \
    M(UInt64, output_format_parquet_batch_size, 1024, "Check page size every this many rows. Consider decreasing if you have columns with average values size above a few KBs.", 0) \
    M(Bool, output_format_parquet_write_page_index, true, "Add a possibility to write page index into parquet files.", 0) \
    M(String, output_format_avro_codec, "", "Compression codec used for output. Possible values: 'null', 'deflate', 'snappy', 'zstd'.", 0) \
    M(UInt64, output_format_avro_sync_interval, 16 * 1024, "Sync interval in bytes.", 0) \
    M(String, output_format_avro_string_column_pattern, "", "For Avro format: regexp of String columns to select as AVRO string.", 0) \
    M(UInt64, output_format_avro_rows_in_file, 1, "Max rows in a file (if permitted by storage)", 0) \
    M(Bool, output_format_tsv_crlf_end_of_line, false, "If it is set true, end of line in TSV format will be \\r\\n instead of \\n.", 0) \
    M(String, format_csv_null_representation, "\\N", "Custom NULL representation in CSV format", 0) \
    M(String, format_tsv_null_representation, "\\N", "Custom NULL representation in TSV format", 0) \
    M(Bool, output_format_decimal_trailing_zeros, false, "Output trailing zeros when printing Decimal values. E.g. 1.230000 instead of 1.23.", 0) \
    \
    M(UInt64, input_format_allow_errors_num, 0, "Maximum absolute amount of errors while reading text formats (like CSV, TSV). In case of error, if at least absolute or relative amount of errors is lower than corresponding value, will skip until next line and continue.", 0) \
    M(Float, input_format_allow_errors_ratio, 0, "Maximum relative amount of errors while reading text formats (like CSV, TSV). In case of error, if at least absolute or relative amount of errors is lower than corresponding value, will skip until next line and continue.", 0) \
    M(String, input_format_record_errors_file_path, "", "Path of the file used to record errors while reading text formats (CSV, TSV).", 0) \
    M(String, errors_output_format, "CSV", "Method to write Errors to text output.", 0) \
    \
    M(String, format_schema, "", "Schema identifier (used by schema-based formats)", 0) \
    M(String, format_template_resultset, "", "Path to file which contains format string for result set (for Template format)", 0) \
    M(String, format_template_row, "", "Path to file which contains format string for rows (for Template format)", 0) \
    M(String, format_template_row_format, "", "Format string for rows (for Template format)", 0) \
    M(String, format_template_resultset_format, "", "Format string for result set (for Template format)", 0) \
    M(String, format_template_rows_between_delimiter, "\n", "Delimiter between rows (for Template format)", 0) \
    \
    M(EscapingRule, format_custom_escaping_rule, "Escaped", "Field escaping rule (for CustomSeparated format)", 0) \
    M(String, format_custom_field_delimiter, "\t", "Delimiter between fields (for CustomSeparated format)", 0) \
    M(String, format_custom_row_before_delimiter, "", "Delimiter before field of the first column (for CustomSeparated format)", 0) \
    M(String, format_custom_row_after_delimiter, "\n", "Delimiter after field of the last column (for CustomSeparated format)", 0) \
    M(String, format_custom_row_between_delimiter, "", "Delimiter between rows (for CustomSeparated format)", 0) \
    M(String, format_custom_result_before_delimiter, "", "Prefix before result set (for CustomSeparated format)", 0) \
    M(String, format_custom_result_after_delimiter, "", "Suffix after result set (for CustomSeparated format)", 0) \
    \
    M(String, format_regexp, "", "Regular expression (for Regexp format)", 0) \
    M(EscapingRule, format_regexp_escaping_rule, "Raw", "Field escaping rule (for Regexp format)", 0) \
    M(Bool, format_regexp_skip_unmatched, false, "Skip lines unmatched by regular expression (for Regexp format)", 0) \
    \
    M(Bool, output_format_enable_streaming, false, "Enable streaming in output formats that support it.", 0) \
    M(Bool, output_format_write_statistics, true, "Write statistics about read rows, bytes, time elapsed in suitable output formats.", 0) \
    M(Bool, output_format_pretty_row_numbers, true, "Add row numbers before each row for pretty output format", 0) \
    M(Bool, output_format_pretty_highlight_digit_groups, true, "If enabled and if output is a terminal, highlight every digit corresponding to the number of thousands, millions, etc. with underline.", 0) \
    M(UInt64, output_format_pretty_single_large_number_tip_threshold, 1'000'000, "Print a readable number tip on the right side of the table if the block consists of a single number which exceeds this value (except 0)", 0) \
    M(Bool, insert_distributed_one_random_shard, false, "If setting is enabled, inserting into distributed table will choose a random shard to write when there is no sharding key", 0) \
    \
    M(Bool, exact_rows_before_limit, false, "When enabled, ClickHouse will provide exact value for rows_before_limit_at_least statistic, but with the cost that the data before limit will have to be read completely", 0) \
    M(UInt64, cross_to_inner_join_rewrite, 1, "Use inner join instead of comma/cross join if there are joining expressions in the WHERE section. Values: 0 - no rewrite, 1 - apply if possible for comma/cross, 2 - force rewrite all comma joins, cross - if possible", 0) \
    \
    M(Bool, output_format_arrow_low_cardinality_as_dictionary, false, "Enable output LowCardinality type as Dictionary Arrow type", 0) \
    M(Bool, output_format_arrow_use_signed_indexes_for_dictionary, true, "Use signed integers for dictionary indexes in Arrow format", 0) \
    M(Bool, output_format_arrow_use_64_bit_indexes_for_dictionary, false, "Always use 64 bit integers for dictionary indexes in Arrow format", 0) \
    M(Bool, output_format_arrow_string_as_string, true, "Use Arrow String type instead of Binary for String columns", 0) \
    M(Bool, output_format_arrow_fixed_string_as_fixed_byte_array, true, "Use Arrow FIXED_SIZE_BINARY type instead of Binary for FixedString columns.", 0) \
    M(ArrowCompression, output_format_arrow_compression_method, "lz4_frame", "Compression method for Arrow output format. Supported codecs: lz4_frame, zstd, none (uncompressed)", 0) \
    \
    M(Bool, output_format_orc_string_as_string, true, "Use ORC String type instead of Binary for String columns", 0) \
    M(ORCCompression, output_format_orc_compression_method, "zstd", "Compression method for ORC output format. Supported codecs: lz4, snappy, zlib, zstd, none (uncompressed)", 0) \
    M(UInt64, output_format_orc_row_index_stride, 10'000, "Target row index stride in ORC output format", 0) \
    \
    M(CapnProtoEnumComparingMode, format_capn_proto_enum_comparising_mode, FormatSettings::CapnProtoEnumComparingMode::BY_VALUES, "How to map ClickHouse Enum and CapnProto Enum", 0) \
    \
    M(Bool, format_capn_proto_use_autogenerated_schema, true, "Use autogenerated CapnProto schema when format_schema is not set", 0) \
    M(Bool, format_protobuf_use_autogenerated_schema, true, "Use autogenerated Protobuf when format_schema is not set", 0) \
    M(String, output_format_schema, "", "The path to the file where the automatically generated schema will be saved", 0) \
    \
    M(String, input_format_mysql_dump_table_name, "", "Name of the table in MySQL dump from which to read data", 0) \
    M(Bool, input_format_mysql_dump_map_column_names, true, "Match columns from table in MySQL dump and columns from ClickHouse table by names", 0) \
    \
    M(UInt64, output_format_sql_insert_max_batch_size, DEFAULT_BLOCK_SIZE, "The maximum number  of rows in one INSERT statement.", 0) \
    M(String, output_format_sql_insert_table_name, "table", "The name of table in the output INSERT query", 0) \
    M(Bool, output_format_sql_insert_include_column_names, true, "Include column names in INSERT query", 0) \
    M(Bool, output_format_sql_insert_use_replace, false, "Use REPLACE statement instead of INSERT", 0) \
    M(Bool, output_format_sql_insert_quote_names, true, "Quote column names with '`' characters", 0) \
    \
    M(Bool, output_format_values_escape_quote_with_quote, false, "If true escape ' with '', otherwise quoted with \\'", 0) \
    \
    M(Bool, output_format_bson_string_as_string, false, "Use BSON String type instead of Binary for String columns.", 0) \
    M(Bool, input_format_bson_skip_fields_with_unsupported_types_in_schema_inference, false, "Skip fields with unsupported types while schema inference for format BSON.", 0) \
    \
    M(Bool, format_display_secrets_in_show_and_select, false, "Do not hide secrets in SHOW and SELECT queries.", IMPORTANT) \
    M(Bool, regexp_dict_allow_hyperscan, true, "Allow regexp_tree dictionary using Hyperscan library.", 0) \
    M(Bool, regexp_dict_flag_case_insensitive, false, "Use case-insensitive matching for a regexp_tree dictionary. Can be overridden in individual expressions with (?i) and (?-i).", 0) \
    M(Bool, regexp_dict_flag_dotall, false, "Allow '.' to match newline characters for a regexp_tree dictionary.", 0) \
    \
    M(Bool, dictionary_use_async_executor, false, "Execute a pipeline for reading dictionary source in several threads. It's supported only by dictionaries with local CLICKHOUSE source.", 0) \
    M(Bool, precise_float_parsing, false, "Prefer more precise (but slower) float parsing algorithm", 0) \
    M(DateTimeOverflowBehavior, date_time_overflow_behavior, "ignore", "Overflow mode for Date, Date32, DateTime, DateTime64 types. Possible values: 'ignore', 'throw', 'saturate'.", 0) \
    M(Bool, validate_experimental_and_suspicious_types_inside_nested_types, true, "Validate usage of experimental and suspicious types inside nested types like Array/Map/Tuple", 0) \


// End of FORMAT_FACTORY_SETTINGS
// Please add settings non-related to formats into the COMMON_SETTINGS above.

#define OBSOLETE_FORMAT_SETTINGS(M, ALIAS) \
    /** Obsolete format settings that do nothing but left for compatibility reasons. Remove each one after half a year of obsolescence. */ \
    MAKE_OBSOLETE(M, Bool, input_format_arrow_import_nested, false) \
    MAKE_OBSOLETE(M, Bool, input_format_parquet_import_nested, false) \
    MAKE_OBSOLETE(M, Bool, input_format_orc_import_nested, false) \

#define LIST_OF_SETTINGS(M, ALIAS)     \
    COMMON_SETTINGS(M, ALIAS)          \
    OBSOLETE_SETTINGS(M, ALIAS)        \
    FORMAT_FACTORY_SETTINGS(M, ALIAS)  \
    OBSOLETE_FORMAT_SETTINGS(M, ALIAS) \

DECLARE_SETTINGS_TRAITS_ALLOW_CUSTOM_SETTINGS(SettingsTraits, LIST_OF_SETTINGS)


/** Settings of query execution.
  * These settings go to users.xml.
  */
struct Settings : public BaseSettings<SettingsTraits>, public IHints<2>
{
    Settings() = default;

    /** Set multiple settings from "profile" (in server configuration file (users.xml), profiles contain groups of multiple settings).
     * The profile can also be set using the `set` functions, like the profile setting.
     */
    void setProfile(const String & profile_name, const Poco::Util::AbstractConfiguration & config);

    /// Load settings from configuration file, at "path" prefix in configuration.
    void loadSettingsFromConfig(const String & path, const Poco::Util::AbstractConfiguration & config);

    /// Dumps profile events to column of type Map(String, String)
    void dumpToMapColumn(IColumn * column, bool changed_only = true);

    /// Check that there is no user-level settings at the top level in config.
    /// This is a common source of mistake (user don't know where to write user-level setting).
    static void checkNoSettingNamesAtTopLevel(const Poco::Util::AbstractConfiguration & config, const String & config_path);

    std::vector<String> getAllRegisteredNames() const override;

    void set(std::string_view name, const Field & value) override;

    void setDefaultValue(const String & name) { resetToDefault(name); }

private:
    void applyCompatibilitySetting(const String & compatibility);

    std::unordered_set<std::string_view> settings_changed_by_compatibility_setting;
};

#define LIST_OF_ALL_FORMAT_SETTINGS(M, ALIAS) \
    FORMAT_FACTORY_SETTINGS(M, ALIAS)         \
    OBSOLETE_FORMAT_SETTINGS(M, ALIAS)        \

/*
 * User-specified file format settings for File and URL engines.
 */
DECLARE_SETTINGS_TRAITS(FormatFactorySettingsTraits, LIST_OF_ALL_FORMAT_SETTINGS)

struct FormatFactorySettings : public BaseSettings<FormatFactorySettingsTraits>
{
};

}<|MERGE_RESOLUTION|>--- conflicted
+++ resolved
@@ -613,12 +613,7 @@
     M(Bool, throw_if_deduplication_in_dependent_materialized_views_enabled_with_async_insert, true, "Throw exception on INSERT query when the setting `deduplicate_blocks_in_dependent_materialized_views` is enabled along with `async_insert`. It guarantees correctness, because these features can't work together.", 0) \
     M(Bool, materialized_views_ignore_errors, false, "Allows to ignore errors for MATERIALIZED VIEW, and deliver original block to the table regardless of MVs", 0) \
     M(Bool, ignore_materialized_views_with_dropped_target_table, false, "Ignore MVs with dropped target table during pushing to views", 0) \
-<<<<<<< HEAD
     M(Bool, allow_materialized_view_with_bad_select, false, "Allow CREATE MATERIALIZED VIEW with SELECT query that references nonexistent tables or columns. It must still be syntactically valid. Doesn't apply to refreshable MVs. Doesn't apply if the MV schema needs to be inferred from the SELECT query (i.e. if the CREATE has no column list and no TO table). Can be used for creating MV before its source table.", 0) \
-    M(Bool, allow_experimental_refreshable_materialized_view, false, "Allow refreshable materialized views (CREATE MATERIALIZED VIEW <name> REFRESH ...).", 0) \
-    M(Bool, stop_refreshable_materialized_views_on_startup, false, "On server startup, prevent scheduling of refreshable materialized views, as if with SYSTEM STOP VIEWS. You can manually start them with SYSTEM START VIEWS or SYSTEM START VIEW <name> afterwards. Also applies to newly created views. Has no effect on non-refreshable materialized views.", 0) \
-=======
->>>>>>> 0a3ca7e9
     M(Bool, use_compact_format_in_distributed_parts_names, true, "Changes format of directories names for distributed table insert parts.", 0) \
     M(Bool, validate_polygons, true, "Throw exception if polygon is invalid in function pointInPolygon (e.g. self-tangent, self-intersecting). If the setting is false, the function will accept invalid polygons but may silently return wrong result.", 0) \
     M(UInt64, max_parser_depth, DBMS_DEFAULT_MAX_PARSER_DEPTH, "Maximum parser depth (recursion depth of recursive descend parser).", 0) \
