--- conflicted
+++ resolved
@@ -7651,13 +7651,8 @@
         if (settings.enable_positional_arguments)
             replaceNodesWithPositionalArguments(query_node_typed.getOrderByNode(), query_node_typed.getProjection().getNodes(), scope);
 
-<<<<<<< HEAD
-        expandOrderByAll(query_node_typed, settings);
+        expandOrderByAll(query_node_typed);
         resolveSortNodeList(query_node_typed.getOrderByNode(), scope, allow_optimizations);
-=======
-        expandOrderByAll(query_node_typed);
-        resolveSortNodeList(query_node_typed.getOrderByNode(), scope);
->>>>>>> 914b19aa
     }
 
     if (query_node_typed.hasInterpolate())
