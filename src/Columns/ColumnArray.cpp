--- conflicted
+++ resolved
@@ -452,11 +452,11 @@
     getData().reserve(n); /// The average size of arrays is not taken into account here. Or it is considered to be no more than 1.
 }
 
-<<<<<<< HEAD
 size_t ColumnArray::capacity() const
 {
     return getOffsets().capacity();
-=======
+}
+
 void ColumnArray::prepareForSquashing(const Columns & source_columns)
 {
     size_t new_size = size();
@@ -471,7 +471,6 @@
 
     getOffsets().reserve_exact(new_size);
     data->prepareForSquashing(source_data_columns);
->>>>>>> eaa5715a
 }
 
 void ColumnArray::shrinkToFit()
