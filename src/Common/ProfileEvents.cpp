--- conflicted
+++ resolved
@@ -75,15 +75,12 @@
     M(MarkCacheMisses, "Number of times an entry has not been found in the mark cache, so we had to load a mark file in memory, which is a costly operation, adding to query latency.", ValueType::Number) \
     M(PrimaryIndexCacheHits, "Number of times an entry has been found in the primary index cache, so we didn't have to load a index file.", ValueType::Number) \
     M(PrimaryIndexCacheMisses, "Number of times an entry has not been found in the primary index cache, so we had to load a index file in memory, which is a costly operation, adding to query latency.", ValueType::Number) \
-<<<<<<< HEAD
     M(DataLakeMetadataCacheHits, "Number of times metadata of datalake has been found in the datalake metadata cache.", ValueType::Number) \
     M(DataLakeMetadataCacheMisses, "Number of times an datalake meta has not been found in the datalake metadata cache and had to be read from (remote) disk.", ValueType::Number) \
     M(DataLakeMetadataCacheWeightLost, "Approximate number of bytes evicted from the datalake metadata cache.", ValueType::Number) \
-=======
     M(VectorSimilarityIndexCacheHits, "Number of times an index granule has been found in the vector index cache.", ValueType::Number) \
     M(VectorSimilarityIndexCacheMisses, "Number of times an index granule has not been found in the vector index cache and had to be read from disk.", ValueType::Number) \
     M(VectorSimilarityIndexCacheWeightLost, "Approximate number of bytes evicted from the vector index cache.", ValueType::Number) \
->>>>>>> 5c92f100
     M(QueryConditionCacheHits, "Number of times an entry has been found in the query condition cache (and reading of marks can be skipped). Only updated for SELECT queries with SETTING use_query_condition_cache = 1.", ValueType::Number) \
     M(QueryConditionCacheMisses, "Number of times an entry has not been found in the query condition cache (and reading of mark cannot be skipped). Only updated for SELECT queries with SETTING use_query_condition_cache = 1.", ValueType::Number) \
     M(QueryCacheHits, "Number of times a query result has been found in the query cache (and query computation was avoided). Only updated for SELECT queries with SETTING use_query_cache = 1.", ValueType::Number) \
