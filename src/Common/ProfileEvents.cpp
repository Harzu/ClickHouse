#include <Common/LoggingFormatStringHelpers.h>
#include <Common/thread_local_rng.h>
#include <Common/ProfileEvents.h>
#include <Common/CurrentThread.h>
#include <Common/TraceSender.h>
#include <Interpreters/Context.h>
#include <Common/ErrorCodes.h>
#include <Common/Exception.h>
#include <Common/logger_useful.h>

#include <cfloat>
#include <random>

// clang-format off
/// Available events. Add something here as you wish.
/// If the event is generic (i.e. not server specific)
/// it should be also added to src/Coordination/KeeperConstant.cpp
#define APPLY_FOR_BUILTIN_EVENTS(M) \
    M(Query, "Number of queries to be interpreted and potentially executed. Does not include queries that failed to parse or were rejected due to AST size limits, quota limits or limits on the number of simultaneously running queries. May include internal queries initiated by ClickHouse itself. Does not count subqueries.", ValueType::Number) \
    M(SelectQuery, "Same as Query, but only for SELECT queries.", ValueType::Number) \
    M(InsertQuery, "Same as Query, but only for INSERT queries.", ValueType::Number) \
    M(InitialQuery, "Same as Query, but only counts initial queries (see is_initial_query).", ValueType::Number) \
    M(QueriesWithSubqueries, "Count queries with all subqueries", ValueType::Number) \
    M(SelectQueriesWithSubqueries, "Count SELECT queries with all subqueries", ValueType::Number) \
    M(InsertQueriesWithSubqueries, "Count INSERT queries with all subqueries", ValueType::Number) \
    M(SelectQueriesWithPrimaryKeyUsage, "Count SELECT queries which use the primary key to evaluate the WHERE condition", ValueType::Number) \
    M(AsyncInsertQuery, "Same as InsertQuery, but only for asynchronous INSERT queries.", ValueType::Number) \
    M(AsyncInsertBytes, "Data size in bytes of asynchronous INSERT queries.", ValueType::Bytes) \
    M(AsyncInsertRows, "Number of rows inserted by asynchronous INSERT queries.", ValueType::Number) \
    M(AsyncInsertCacheHits, "Number of times a duplicate hash id has been found in asynchronous INSERT hash id cache.", ValueType::Number) \
    M(FailedQuery, "Number of failed queries.", ValueType::Number) \
    M(FailedSelectQuery, "Same as FailedQuery, but only for SELECT queries.", ValueType::Number) \
    M(FailedInsertQuery, "Same as FailedQuery, but only for INSERT queries.", ValueType::Number) \
    M(FailedAsyncInsertQuery, "Number of failed ASYNC INSERT queries.", ValueType::Number) \
    M(QueryTimeMicroseconds, "Total time of all queries.", ValueType::Microseconds) \
    M(SelectQueryTimeMicroseconds, "Total time of SELECT queries.", ValueType::Microseconds) \
    M(InsertQueryTimeMicroseconds, "Total time of INSERT queries.", ValueType::Microseconds) \
    M(OtherQueryTimeMicroseconds, "Total time of queries that are not SELECT or INSERT.", ValueType::Microseconds) \
    M(FileOpen, "Number of files opened.", ValueType::Number) \
    M(Seek, "Number of times the 'lseek' function was called.", ValueType::Number) \
    M(ReadBufferFromFileDescriptorRead, "Number of reads (read/pread) from a file descriptor. Does not include sockets.", ValueType::Number) \
    M(ReadBufferFromFileDescriptorReadFailed, "Number of times the read (read/pread) from a file descriptor have failed.", ValueType::Number) \
    M(ReadBufferFromFileDescriptorReadBytes, "Number of bytes read from file descriptors. If the file is compressed, this will show the compressed data size.", ValueType::Bytes) \
    M(WriteBufferFromFileDescriptorWrite, "Number of writes (write/pwrite) to a file descriptor. Does not include sockets.", ValueType::Number) \
    M(WriteBufferFromFileDescriptorWriteFailed, "Number of times the write (write/pwrite) to a file descriptor have failed.", ValueType::Number) \
    M(WriteBufferFromFileDescriptorWriteBytes, "Number of bytes written to file descriptors. If the file is compressed, this will show compressed data size.", ValueType::Bytes) \
    M(FileSync, "Number of times the F_FULLFSYNC/fsync/fdatasync function was called for files.", ValueType::Number) \
    M(DirectorySync, "Number of times the F_FULLFSYNC/fsync/fdatasync function was called for directories.", ValueType::Number) \
    M(FileSyncElapsedMicroseconds, "Total time spent waiting for F_FULLFSYNC/fsync/fdatasync syscall for files.", ValueType::Microseconds) \
    M(DirectorySyncElapsedMicroseconds, "Total time spent waiting for F_FULLFSYNC/fsync/fdatasync syscall for directories.", ValueType::Microseconds) \
    M(ReadCompressedBytes, "Number of bytes (the number of bytes before decompression) read from compressed sources (files, network).", ValueType::Bytes) \
    M(CompressedReadBufferBlocks, "Number of compressed blocks (the blocks of data that are compressed independent of each other) read from compressed sources (files, network).", ValueType::Number) \
    M(CompressedReadBufferBytes, "Number of uncompressed bytes (the number of bytes after decompression) read from compressed sources (files, network).", ValueType::Bytes) \
    M(CompressedReadBufferChecksumDoesntMatch, "Number of times the compressed block checksum did not match.", ValueType::Number) \
    M(CompressedReadBufferChecksumDoesntMatchSingleBitMismatch, "Number of times a compressed block checksum mismatch was caused by a single-bit difference.", ValueType::Number) \
    M(CompressedReadBufferChecksumDoesntMatchMicroseconds, "Total time spent detecting bit-flips due to compressed block checksum mismatches.", ValueType::Microseconds) \
    M(UncompressedCacheHits, "Number of times a block of data has been found in the uncompressed cache (and decompression was avoided).", ValueType::Number) \
    M(UncompressedCacheMisses, "Number of times a block of data has not been found in the uncompressed cache (and required decompression).", ValueType::Number) \
    M(UncompressedCacheWeightLost, "Number of bytes evicted from the uncompressed cache.", ValueType::Bytes) \
    M(PageCacheHits, "Number of times a block of data has been found in the userspace page cache.", ValueType::Number) \
    M(PageCacheMisses, "Number of times a block of data has not been found in the userspace page cache.", ValueType::Number) \
    M(PageCacheWeightLost, "Number of bytes evicted from the userspace page cache", ValueType::Bytes) \
    M(PageCacheResized, "Number of times the userspace page cache was auto-resized (typically happens a few times per second, controlled by memory_worker_period_ms).", ValueType::Number) \
    M(PageCacheOvercommitResize, "Number of times the userspace page cache was auto-resized to free memory during a memory allocation.", ValueType::Number) \
    M(MMappedFileCacheHits, "Number of times a file has been found in the MMap cache (for the 'mmap' read_method), so we didn't have to mmap it again.", ValueType::Number) \
    M(MMappedFileCacheMisses, "Number of times a file has not been found in the MMap cache (for the 'mmap' read_method), so we had to mmap it again.", ValueType::Number) \
    M(OpenedFileCacheHits, "Number of times a file has been found in the opened file cache, so we didn't have to open it again.", ValueType::Number) \
    M(OpenedFileCacheMisses, "Number of times a file has been found in the opened file cache, so we had to open it again.", ValueType::Number) \
    M(OpenedFileCacheMicroseconds, "Amount of time spent executing OpenedFileCache methods.", ValueType::Microseconds) \
    M(AIOWrite, "Number of writes with Linux or FreeBSD AIO interface", ValueType::Number) \
    M(AIOWriteBytes, "Number of bytes written with Linux or FreeBSD AIO interface", ValueType::Bytes) \
    M(AIORead, "Number of reads with Linux or FreeBSD AIO interface", ValueType::Number) \
    M(AIOReadBytes, "Number of bytes read with Linux or FreeBSD AIO interface", ValueType::Bytes) \
    M(IOBufferAllocs, "Number of allocations of IO buffers (for ReadBuffer/WriteBuffer).", ValueType::Number) \
    M(IOBufferAllocBytes, "Number of bytes allocated for IO buffers (for ReadBuffer/WriteBuffer).", ValueType::Bytes) \
    M(ArenaAllocChunks, "Number of chunks allocated for memory Arena (used for GROUP BY and similar operations)", ValueType::Number) \
    M(ArenaAllocBytes, "Number of bytes allocated for memory Arena (used for GROUP BY and similar operations)", ValueType::Bytes) \
    M(FunctionExecute, "Number of SQL ordinary function calls (SQL functions are called on per-block basis, so this number represents the number of blocks).", ValueType::Number) \
    M(TableFunctionExecute, "Number of table function calls.", ValueType::Number) \
    M(DefaultImplementationForNullsRows, "Number of rows processed by default implementation for nulls in function execution", ValueType::Number) \
    M(DefaultImplementationForNullsRowsWithNulls, "Number of rows which contain null values processed by default implementation for nulls in function execution", ValueType::Number) \
    M(MarkCacheHits, "Number of times an entry has been found in the mark cache, so we didn't have to load a mark file.", ValueType::Number) \
    M(MarkCacheMisses, "Number of times an entry has not been found in the mark cache, so we had to load a mark file in memory, which is a costly operation, adding to query latency.", ValueType::Number) \
    M(PrimaryIndexCacheHits, "Number of times an entry has been found in the primary index cache, so we didn't have to load a index file.", ValueType::Number) \
    M(PrimaryIndexCacheMisses, "Number of times an entry has not been found in the primary index cache, so we had to load a index file in memory, which is a costly operation, adding to query latency.", ValueType::Number) \
    M(IcebergMetadataFilesCacheHits, "Number of times iceberg metadata files have been found in the cache.", ValueType::Number) \
    M(IcebergMetadataFilesCacheMisses, "Number of times iceberg metadata files have not been found in the iceberg metadata cache and had to be read from (remote) disk.", ValueType::Number) \
    M(IcebergMetadataFilesCacheWeightLost, "Approximate number of bytes evicted from the iceberg metadata cache.", ValueType::Number) \
    M(VectorSimilarityIndexCacheHits, "Number of times an index granule has been found in the vector index cache.", ValueType::Number) \
    M(VectorSimilarityIndexCacheMisses, "Number of times an index granule has not been found in the vector index cache and had to be read from disk.", ValueType::Number) \
    M(VectorSimilarityIndexCacheWeightLost, "Approximate number of bytes evicted from the vector index cache.", ValueType::Number) \
    M(QueryConditionCacheHits, "Number of times an entry has been found in the query condition cache (and reading of marks can be skipped). Only updated for SELECT queries with SETTING use_query_condition_cache = 1.", ValueType::Number) \
    M(QueryConditionCacheMisses, "Number of times an entry has not been found in the query condition cache (and reading of mark cannot be skipped). Only updated for SELECT queries with SETTING use_query_condition_cache = 1.", ValueType::Number) \
    M(QueryCacheHits, "Number of times a query result has been found in the query cache (and query computation was avoided). Only updated for SELECT queries with SETTING use_query_cache = 1.", ValueType::Number) \
    M(QueryCacheMisses, "Number of times a query result has not been found in the query cache (and required query computation). Only updated for SELECT queries with SETTING use_query_cache = 1.", ValueType::Number) \
    M(CreatedReadBufferOrdinary, "Number of times ordinary read buffer was created for reading data (while choosing among other read methods).", ValueType::Number) \
    M(CreatedReadBufferDirectIO, "Number of times a read buffer with O_DIRECT was created for reading data (while choosing among other read methods).", ValueType::Number) \
    M(CreatedReadBufferDirectIOFailed, "Number of times a read buffer with O_DIRECT was attempted to be created for reading data (while choosing among other read methods), but the OS did not allow it (due to lack of filesystem support or other reasons) and we fallen back to the ordinary reading method.", ValueType::Number) \
    M(CreatedReadBufferMMap, "Number of times a read buffer using 'mmap' was created for reading data (while choosing among other read methods).", ValueType::Number) \
    M(CreatedReadBufferMMapFailed, "Number of times a read buffer with 'mmap' was attempted to be created for reading data (while choosing among other read methods), but the OS did not allow it (due to lack of filesystem support or other reasons) and we fallen back to the ordinary reading method.", ValueType::Number) \
    M(DiskReadElapsedMicroseconds, "Total time spent waiting for read syscall. This include reads from page cache.", ValueType::Microseconds) \
    M(DiskWriteElapsedMicroseconds, "Total time spent waiting for write syscall. This include writes to page cache.", ValueType::Microseconds) \
    M(NetworkReceiveElapsedMicroseconds, "Total time spent waiting for data to receive or receiving data from network. Only ClickHouse-related network interaction is included, not by 3rd party libraries.", ValueType::Microseconds) \
    M(NetworkSendElapsedMicroseconds, "Total time spent waiting for data to send to network or sending data to network. Only ClickHouse-related network interaction is included, not by 3rd party libraries.", ValueType::Microseconds) \
    M(NetworkReceiveBytes, "Total number of bytes received from network. Only ClickHouse-related network interaction is included, not by 3rd party libraries.", ValueType::Bytes) \
    M(NetworkSendBytes, "Total number of bytes send to network. Only ClickHouse-related network interaction is included, not by 3rd party libraries.", ValueType::Bytes) \
    \
    M(GlobalThreadPoolExpansions, "Counts the total number of times new threads have been added to the global thread pool. This metric indicates the frequency of expansions in the global thread pool to accommodate increased processing demands.", ValueType::Number) \
    M(GlobalThreadPoolShrinks, "Counts the total number of times the global thread pool has shrunk by removing threads. This occurs when the number of idle threads exceeds max_thread_pool_free_size, indicating adjustments in the global thread pool size in response to decreased thread utilization.", ValueType::Number) \
    M(GlobalThreadPoolThreadCreationMicroseconds, "Total time spent waiting for new threads to start.", ValueType::Microseconds) \
    M(GlobalThreadPoolLockWaitMicroseconds, "Total time threads have spent waiting for locks in the global thread pool.", ValueType::Microseconds) \
    M(GlobalThreadPoolJobs, "Counts the number of jobs that have been pushed to the global thread pool.", ValueType::Number) \
    M(GlobalThreadPoolJobWaitTimeMicroseconds, "Measures the elapsed time from when a job is scheduled in the thread pool to when it is picked up for execution by a worker thread. This metric helps identify delays in job processing, indicating the responsiveness of the thread pool to new tasks.", ValueType::Microseconds) \
    M(LocalThreadPoolExpansions, "Counts the total number of times threads have been borrowed from the global thread pool to expand local thread pools.", ValueType::Number) \
    M(LocalThreadPoolShrinks, "Counts the total number of times threads have been returned to the global thread pool from local thread pools.", ValueType::Number) \
    M(LocalThreadPoolThreadCreationMicroseconds, "Total time local thread pools have spent waiting to borrow a thread from the global pool.", ValueType::Microseconds) \
    M(LocalThreadPoolLockWaitMicroseconds, "Total time threads have spent waiting for locks in the local thread pools.", ValueType::Microseconds) \
    M(LocalThreadPoolJobs, "Counts the number of jobs that have been pushed to the local thread pools.", ValueType::Microseconds) \
    M(LocalThreadPoolBusyMicroseconds, "Total time threads have spent executing the actual work.", ValueType::Microseconds) \
    M(LocalThreadPoolJobWaitTimeMicroseconds, "Measures the elapsed time from when a job is scheduled in the thread pool to when it is picked up for execution by a worker thread. This metric helps identify delays in job processing, indicating the responsiveness of the thread pool to new tasks.", ValueType::Microseconds) \
    \
    M(DiskS3GetRequestThrottlerCount, "Number of DiskS3 GET and SELECT requests passed through throttler.", ValueType::Number) \
    M(DiskS3GetRequestThrottlerSleepMicroseconds, "Total time a query was sleeping to conform DiskS3 GET and SELECT request throttling.", ValueType::Microseconds) \
    M(DiskS3PutRequestThrottlerCount, "Number of DiskS3 PUT, COPY, POST and LIST requests passed through throttler.", ValueType::Number) \
    M(DiskS3PutRequestThrottlerSleepMicroseconds, "Total time a query was sleeping to conform DiskS3 PUT, COPY, POST and LIST request throttling.", ValueType::Microseconds) \
    M(S3GetRequestThrottlerCount, "Number of S3 GET and SELECT requests passed through throttler.", ValueType::Number) \
    M(S3GetRequestThrottlerSleepMicroseconds, "Total time a query was sleeping to conform S3 GET and SELECT request throttling.", ValueType::Microseconds) \
    M(S3PutRequestThrottlerCount, "Number of S3 PUT, COPY, POST and LIST requests passed through throttler.", ValueType::Number) \
    M(S3PutRequestThrottlerSleepMicroseconds, "Total time a query was sleeping to conform S3 PUT, COPY, POST and LIST request throttling.", ValueType::Microseconds) \
    M(RemoteReadThrottlerBytes, "Bytes passed through 'max_remote_read_network_bandwidth_for_server'/'max_remote_read_network_bandwidth' throttler.", ValueType::Bytes) \
    M(RemoteReadThrottlerSleepMicroseconds, "Total time a query was sleeping to conform 'max_remote_read_network_bandwidth_for_server'/'max_remote_read_network_bandwidth' throttling.", ValueType::Microseconds) \
    M(RemoteWriteThrottlerBytes, "Bytes passed through 'max_remote_write_network_bandwidth_for_server'/'max_remote_write_network_bandwidth' throttler.", ValueType::Bytes) \
    M(RemoteWriteThrottlerSleepMicroseconds, "Total time a query was sleeping to conform 'max_remote_write_network_bandwidth_for_server'/'max_remote_write_network_bandwidth' throttling.", ValueType::Microseconds) \
    M(LocalReadThrottlerBytes, "Bytes passed through 'max_local_read_bandwidth_for_server'/'max_local_read_bandwidth' throttler.", ValueType::Bytes) \
    M(LocalReadThrottlerSleepMicroseconds, "Total time a query was sleeping to conform 'max_local_read_bandwidth_for_server'/'max_local_read_bandwidth' throttling.", ValueType::Microseconds) \
    M(LocalWriteThrottlerBytes, "Bytes passed through 'max_local_write_bandwidth_for_server'/'max_local_write_bandwidth' throttler.", ValueType::Bytes) \
    M(LocalWriteThrottlerSleepMicroseconds, "Total time a query was sleeping to conform 'max_local_write_bandwidth_for_server'/'max_local_write_bandwidth' throttling.", ValueType::Microseconds) \
    M(ThrottlerSleepMicroseconds, "Total time a query was sleeping to conform all throttling settings.", ValueType::Microseconds) \
    M(ReadTasksWithAppliedMutationsOnFly, "Total number of parts for which there was any mutation applied on fly", ValueType::Number) \
    M(MutationsAppliedOnFlyInAllReadTasks, "The sum of number of applied mutations on-fly for part among all read parts", ValueType::Number) \
    \
    M(SchedulerIOReadRequests, "Resource requests passed through scheduler for IO reads.", ValueType::Number) \
    M(SchedulerIOReadBytes, "Bytes passed through scheduler for IO reads.", ValueType::Bytes) \
    M(SchedulerIOReadWaitMicroseconds, "Total time a query was waiting on resource requests for IO reads.", ValueType::Microseconds) \
    M(SchedulerIOWriteRequests, "Resource requests passed through scheduler for IO writes.", ValueType::Number) \
    M(SchedulerIOWriteBytes, "Bytes passed through scheduler for IO writes.", ValueType::Bytes) \
    M(SchedulerIOWriteWaitMicroseconds, "Total time a query was waiting on resource requests for IO writes.", ValueType::Microseconds) \
    \
    M(QueryMaskingRulesMatch, "Number of times query masking rules was successfully matched.", ValueType::Number) \
    \
    M(ReplicatedPartFetches, "Number of times a data part was downloaded from replica of a ReplicatedMergeTree table.", ValueType::Number) \
    M(ReplicatedPartFailedFetches, "Number of times a data part was failed to download from replica of a ReplicatedMergeTree table.", ValueType::Number) \
    M(ObsoleteReplicatedParts, "Number of times a data part was covered by another data part that has been fetched from a replica (so, we have marked a covered data part as obsolete and no longer needed).", ValueType::Number) \
    M(ReplicatedPartMerges, "Number of times data parts of ReplicatedMergeTree tables were successfully merged.", ValueType::Number) \
    M(ReplicatedPartFetchesOfMerged, "Number of times we prefer to download already merged part from replica of ReplicatedMergeTree table instead of performing a merge ourself (usually we prefer doing a merge ourself to save network traffic). This happens when we have not all source parts to perform a merge or when the data part is old enough.", ValueType::Number) \
    M(ReplicatedPartMutations, "Number of times data parts of ReplicatedMergeTree tables were successfully mutated.", ValueType::Number) \
    M(ReplicatedPartChecks, "Number of times we had to perform advanced search for a data part on replicas or to clarify the need of an existing data part.", ValueType::Number) \
    M(ReplicatedPartChecksFailed, "Number of times the advanced search for a data part on replicas did not give result or when unexpected part has been found and moved away.", ValueType::Number) \
    M(ReplicatedDataLoss, "Number of times a data part that we wanted doesn't exist on any replica (even on replicas that are offline right now). That data parts are definitely lost. This is normal due to asynchronous replication (if quorum inserts were not enabled), when the replica on which the data part was written was failed and when it became online after fail it doesn't contain that data part.", ValueType::Number) \
    M(ReplicatedCoveredPartsInZooKeeperOnStart, "For debugging purposes. Number of parts in ZooKeeper that have a covering part, but doesn't exist on disk. Checked on server start.", ValueType::Number) \
    \
    M(InsertedRows, "Number of rows INSERTed to all tables.", ValueType::Number) \
    M(InsertedBytes, "Number of bytes (uncompressed; for columns as they stored in memory) INSERTed to all tables.", ValueType::Bytes) \
    M(DelayedInserts, "Number of times the INSERT of a block to a MergeTree table was throttled due to high number of active data parts for partition.", ValueType::Number) \
    M(RejectedInserts, "Number of times the INSERT of a block to a MergeTree table was rejected with 'Too many parts' exception due to high number of active data parts for partition.", ValueType::Number) \
    M(DelayedInsertsMilliseconds, "Total number of milliseconds spent while the INSERT of a block to a MergeTree table was throttled due to high number of active data parts for partition.", ValueType::Milliseconds) \
    M(DelayedMutations, "Number of times the mutation of a MergeTree table was throttled due to high number of unfinished mutations for table.", ValueType::Number) \
    M(RejectedMutations, "Number of times the mutation of a MergeTree table was rejected with 'Too many mutations' exception due to high number of unfinished mutations for table.", ValueType::Number) \
    M(DelayedMutationsMilliseconds, "Total number of milliseconds spent while the mutation of a MergeTree table was throttled due to high number of unfinished mutations for table.", ValueType::Milliseconds) \
    M(DistributedDelayedInserts, "Number of times the INSERT of a block to a Distributed table was throttled due to high number of pending bytes.", ValueType::Number) \
    M(DistributedRejectedInserts, "Number of times the INSERT of a block to a Distributed table was rejected with 'Too many bytes' exception due to high number of pending bytes.", ValueType::Number) \
    M(DistributedDelayedInsertsMilliseconds, "Total number of milliseconds spent while the INSERT of a block to a Distributed table was throttled due to high number of pending bytes.", ValueType::Milliseconds) \
    M(DuplicatedInsertedBlocks, "Number of times the INSERTed block to a ReplicatedMergeTree table was deduplicated.", ValueType::Number) \
    \
    M(ZooKeeperInit, "Number of times connection with ZooKeeper has been established.", ValueType::Number) \
    M(ZooKeeperTransactions, "Number of ZooKeeper operations, which include both read and write operations as well as multi-transactions.", ValueType::Number) \
    M(ZooKeeperList, "Number of 'list' (getChildren) requests to ZooKeeper.", ValueType::Number) \
    M(ZooKeeperCreate, "Number of 'create' requests to ZooKeeper.", ValueType::Number) \
    M(ZooKeeperRemove, "Number of 'remove' requests to ZooKeeper.", ValueType::Number) \
    M(ZooKeeperExists, "Number of 'exists' requests to ZooKeeper.", ValueType::Number) \
    M(ZooKeeperGet, "Number of 'get' requests to ZooKeeper.", ValueType::Number) \
    M(ZooKeeperSet, "Number of 'set' requests to ZooKeeper.", ValueType::Number) \
    M(ZooKeeperMulti, "Number of 'multi' requests to ZooKeeper (compound transactions).", ValueType::Number) \
    M(ZooKeeperMultiRead, "Number of read 'multi' requests to ZooKeeper (compound transactions).", ValueType::Number) \
    M(ZooKeeperMultiWrite, "Number of write 'multi' requests to ZooKeeper (compound transactions).", ValueType::Number) \
    M(ZooKeeperCheck, "Number of 'check' requests to ZooKeeper. Usually they don't make sense in isolation, only as part of a complex transaction.", ValueType::Number) \
    M(ZooKeeperSync, "Number of 'sync' requests to ZooKeeper. These requests are rarely needed or usable.", ValueType::Number) \
    M(ZooKeeperReconfig, "Number of 'reconfig' requests to ZooKeeper.", ValueType::Number) \
    M(ZooKeeperClose, "Number of times connection with ZooKeeper has been closed voluntary.", ValueType::Number) \
    M(ZooKeeperWatchResponse, "Number of times watch notification has been received from ZooKeeper.", ValueType::Number) \
    M(ZooKeeperUserExceptions, "Number of exceptions while working with ZooKeeper related to the data (no node, bad version or similar).", ValueType::Number) \
    M(ZooKeeperHardwareExceptions, "Number of exceptions while working with ZooKeeper related to network (connection loss or similar).", ValueType::Number) \
    M(ZooKeeperOtherExceptions, "Number of exceptions while working with ZooKeeper other than ZooKeeperUserExceptions and ZooKeeperHardwareExceptions.", ValueType::Number) \
    M(ZooKeeperWaitMicroseconds, "Number of microseconds spent waiting for responses from ZooKeeper after creating a request, summed across all the requesting threads.", ValueType::Microseconds) \
    M(ZooKeeperBytesSent, "Number of bytes send over network while communicating with ZooKeeper.", ValueType::Bytes) \
    M(ZooKeeperBytesReceived, "Number of bytes received over network while communicating with ZooKeeper.", ValueType::Bytes) \
    \
    M(DistributedConnectionTries, "Total count of distributed connection attempts.", ValueType::Number) \
    M(DistributedConnectionUsable, "Total count of successful distributed connections to a usable server (with required table, but maybe stale).", ValueType::Number) \
    M(DistributedConnectionFailTry, "Total count when distributed connection fails with retry.", ValueType::Number) \
    M(DistributedConnectionMissingTable, "Number of times we rejected a replica from a distributed query, because it did not contain a table needed for the query.", ValueType::Number) \
    M(DistributedConnectionStaleReplica, "Number of times we rejected a replica from a distributed query, because some table needed for a query had replication lag higher than the configured threshold.", ValueType::Number) \
    M(DistributedConnectionSkipReadOnlyReplica, "Number of replicas skipped during INSERT into Distributed table due to replicas being read-only", ValueType::Number) \
    M(DistributedConnectionFailAtAll, "Total count when distributed connection fails after all retries finished.", ValueType::Number) \
    \
    M(HedgedRequestsChangeReplica, "Total count when timeout for changing replica expired in hedged requests.", ValueType::Number) \
    M(SuspendSendingQueryToShard, "Total count when sending query to shard was suspended when async_query_sending_for_remote is enabled.", ValueType::Number) \
    \
    M(CompileFunction, "Number of times a compilation of generated LLVM code (to create fused function for complex expressions) was initiated.", ValueType::Number) \
    M(CompiledFunctionExecute, "Number of times a compiled function was executed.", ValueType::Number) \
    M(CompileExpressionsMicroseconds, "Total time spent for compilation of expressions to LLVM code.", ValueType::Microseconds) \
    M(CompileExpressionsBytes, "Number of bytes used for expressions compilation.", ValueType::Bytes) \
    \
    M(ExecuteShellCommand, "Number of shell command executions.", ValueType::Number) \
    \
    M(ExternalProcessingCompressedBytesTotal, "Number of compressed bytes written by external processing (sorting/aggragating/joining)", ValueType::Bytes) \
    M(ExternalProcessingUncompressedBytesTotal, "Amount of data (uncompressed, before compression) written by external processing (sorting/aggragating/joining)", ValueType::Bytes) \
    M(ExternalProcessingFilesTotal, "Number of files used by external processing (sorting/aggragating/joining)", ValueType::Number) \
    M(ExternalSortWritePart, "Number of times a temporary file was written to disk for sorting in external memory.", ValueType::Number) \
    M(ExternalSortMerge, "Number of times temporary files were merged for sorting in external memory.", ValueType::Number) \
    M(ExternalSortCompressedBytes, "Number of compressed bytes written for sorting in external memory.", ValueType::Bytes) \
    M(ExternalSortUncompressedBytes, "Amount of data (uncompressed, before compression) written for sorting in external memory.", ValueType::Bytes) \
    M(ExternalAggregationWritePart, "Number of times a temporary file was written to disk for aggregation in external memory.", ValueType::Number) \
    M(ExternalAggregationMerge, "Number of times temporary files were merged for aggregation in external memory.", ValueType::Number) \
    M(ExternalAggregationCompressedBytes, "Number of bytes written to disk for aggregation in external memory.", ValueType::Bytes) \
    M(ExternalAggregationUncompressedBytes, "Amount of data (uncompressed, before compression) written to disk for aggregation in external memory.", ValueType::Bytes) \
    M(ExternalJoinWritePart, "Number of times a temporary file was written to disk for JOIN in external memory.", ValueType::Number) \
    M(ExternalJoinMerge, "Number of times temporary files were merged for JOIN in external memory.", ValueType::Number) \
    M(ExternalJoinCompressedBytes, "Number of compressed bytes written for JOIN in external memory.", ValueType::Bytes) \
    M(ExternalJoinUncompressedBytes, "Amount of data (uncompressed, before compression) written for JOIN in external memory.", ValueType::Bytes) \
    \
    M(IcebergPartitionPrunnedFiles, "Number of skipped files during Iceberg partition pruning", ValueType::Number) \
    M(IcebergTrivialCountOptimizationApplied, "Trivial count optimization applied while reading from Iceberg", ValueType::Number) \
    M(IcebegerVersionHintUsed, "Number of times version-hint.text has been used.", ValueType::Number) \
    M(IcebergMinMaxIndexPrunnedFiles, "Number of skipped files by using MinMax index in Iceberg", ValueType::Number) \
    M(JoinBuildTableRowCount, "Total number of rows in the build table for a JOIN operation.", ValueType::Number) \
    M(JoinProbeTableRowCount, "Total number of rows in the probe table for a JOIN operation.", ValueType::Number) \
    M(JoinResultRowCount, "Total number of rows in the result of a JOIN operation.", ValueType::Number) \
    \
    M(DeltaLakePartitionPrunedFiles, "Number of skipped files during DeltaLake partition pruning", ValueType::Number) \
    \
    M(SlowRead, "Number of reads from a file that were slow. This indicate system overload. Thresholds are controlled by read_backoff_* settings.", ValueType::Number) \
    M(ReadBackoff, "Number of times the number of query processing threads was lowered due to slow reads.", ValueType::Number) \
    \
    M(ReplicaPartialShutdown, "How many times Replicated table has to deinitialize its state due to session expiration in ZooKeeper. The state is reinitialized every time when ZooKeeper is available again.", ValueType::Number) \
    \
    M(SelectedParts, "Number of data parts selected to read from a MergeTree table.", ValueType::Number) \
    M(SelectedPartsTotal, "Number of total data parts before selecting which ones to read from a MergeTree table.", ValueType::Number) \
    M(SelectedRanges, "Number of (non-adjacent) ranges in all data parts selected to read from a MergeTree table.", ValueType::Number) \
    M(SelectedMarks, "Number of marks (index granules) selected to read from a MergeTree table.", ValueType::Number) \
    M(SelectedMarksTotal, "Number of total marks (index granules) before selecting which ones to read from a MergeTree table.", ValueType::Number) \
    M(SelectedRows, "Number of rows SELECTed from all tables.", ValueType::Number) \
    M(SelectedBytes, "Number of bytes (uncompressed; for columns as they stored in memory) SELECTed from all tables.", ValueType::Bytes) \
    M(RowsReadByMainReader, "Number of rows read from MergeTree tables by the main reader (after PREWHERE step).", ValueType::Number) \
    M(RowsReadByPrewhereReaders, "Number of rows read from MergeTree tables (in total) by prewhere readers.", ValueType::Number) \
    M(LoadedDataParts, "Number of data parts loaded by MergeTree tables during initialization.", ValueType::Number) \
    M(LoadedDataPartsMicroseconds, "Microseconds spent by MergeTree tables for loading data parts during initialization.", ValueType::Microseconds) \
    \
    M(WaitMarksLoadMicroseconds, "Time spent loading marks", ValueType::Microseconds) \
    M(BackgroundLoadingMarksTasks, "Number of background tasks for loading marks", ValueType::Number) \
    M(LoadingMarksTasksCanceled, "Number of times background tasks for loading marks were canceled", ValueType::Number) \
    M(LoadedMarksFiles, "Number of mark files loaded.", ValueType::Number) \
    M(LoadedMarksCount, "Number of marks loaded (total across columns).", ValueType::Number) \
    M(LoadedMarksMemoryBytes, "Size of in-memory representations of loaded marks.", ValueType::Bytes) \
    M(LoadedPrimaryIndexFiles, "Number of primary index files loaded.", ValueType::Number) \
    M(LoadedPrimaryIndexRows, "Number of rows of primary key loaded.", ValueType::Number) \
    M(LoadedPrimaryIndexBytes, "Number of rows of primary key loaded.", ValueType::Bytes) \
    \
    M(Merge, "Number of launched background merges.", ValueType::Number) \
    M(MergeSourceParts, "Number of source parts scheduled for merges.", ValueType::Number) \
    M(MergedRows, "Rows read for background merges. This is the number of rows before merge.", ValueType::Number) \
    M(MergedColumns, "Number of columns merged during the horizontal stage of merges.", ValueType::Number) \
    M(GatheredColumns, "Number of columns gathered during the vertical stage of merges.", ValueType::Number) \
    M(MergedUncompressedBytes, "Uncompressed bytes (for columns as they stored in memory) that was read for background merges. This is the number before merge.", ValueType::Bytes) \
    M(MergeTotalMilliseconds, "Total time spent for background merges", ValueType::Milliseconds) \
    M(MergeExecuteMilliseconds, "Total busy time spent for execution of background merges", ValueType::Milliseconds) \
    M(MergeHorizontalStageTotalMilliseconds, "Total time spent for horizontal stage of background merges", ValueType::Milliseconds) \
    M(MergeHorizontalStageExecuteMilliseconds, "Total busy time spent for execution of horizontal stage of background merges", ValueType::Milliseconds) \
    M(MergeVerticalStageTotalMilliseconds, "Total time spent for vertical stage of background merges", ValueType::Milliseconds) \
    M(MergeVerticalStageExecuteMilliseconds, "Total busy time spent for execution of vertical stage of background merges", ValueType::Milliseconds) \
    M(MergeProjectionStageTotalMilliseconds, "Total time spent for projection stage of background merges", ValueType::Milliseconds) \
    M(MergeProjectionStageExecuteMilliseconds, "Total busy time spent for execution of projection stage of background merges", ValueType::Milliseconds) \
    M(MergePrewarmStageTotalMilliseconds, "Total time spent for prewarm stage of background merges", ValueType::Milliseconds) \
    M(MergePrewarmStageExecuteMilliseconds, "Total busy time spent for execution of prewarm stage of background merges", ValueType::Milliseconds) \
    \
    M(MergingSortedMilliseconds, "Total time spent while merging sorted columns", ValueType::Milliseconds) \
    M(AggregatingSortedMilliseconds, "Total time spent while aggregating sorted columns", ValueType::Milliseconds) \
    M(CollapsingSortedMilliseconds, "Total time spent while collapsing sorted columns", ValueType::Milliseconds) \
    M(ReplacingSortedMilliseconds, "Total time spent while replacing sorted columns", ValueType::Milliseconds) \
    M(SummingSortedMilliseconds, "Total time spent while summing sorted columns", ValueType::Milliseconds) \
    M(VersionedCollapsingSortedMilliseconds, "Total time spent while version collapsing sorted columns", ValueType::Milliseconds) \
    M(GatheringColumnMilliseconds, "Total time spent while gathering columns for vertical merge", ValueType::Milliseconds) \
    \
    M(MutationTotalParts, "Number of total parts for which mutations tried to be applied", ValueType::Number) \
    M(MutationUntouchedParts, "Number of total parts for which mutations tried to be applied but which was completely skipped according to predicate", ValueType::Number) \
    M(MutatedRows, "Rows read for mutations. This is the number of rows before mutation", ValueType::Number) \
    M(MutatedUncompressedBytes, "Uncompressed bytes (for columns as they stored in memory) that was read for mutations. This is the number before mutation.", ValueType::Bytes) \
    M(MutationTotalMilliseconds, "Total time spent for mutations.", ValueType::Milliseconds) \
    M(MutationExecuteMilliseconds, "Total busy time spent for execution of mutations.", ValueType::Milliseconds) \
    M(MutationAllPartColumns, "Number of times when task to mutate all columns in part was created", ValueType::Number) \
    M(MutationSomePartColumns, "Number of times when task to mutate some columns in part was created", ValueType::Number) \
    M(MutateTaskProjectionsCalculationMicroseconds, "Time spent calculating projections in mutations", ValueType::Microseconds) \
    \
    M(MergeTreeDataWriterRows, "Number of rows INSERTed to MergeTree tables.", ValueType::Number) \
    M(MergeTreeDataWriterUncompressedBytes, "Uncompressed bytes (for columns as they stored in memory) INSERTed to MergeTree tables.", ValueType::Bytes) \
    M(MergeTreeDataWriterCompressedBytes, "Bytes written to filesystem for data INSERTed to MergeTree tables.", ValueType::Bytes) \
    M(MergeTreeDataWriterBlocks, "Number of blocks INSERTed to MergeTree tables. Each block forms a data part of level zero.", ValueType::Number) \
    M(MergeTreeDataWriterBlocksAlreadySorted, "Number of blocks INSERTed to MergeTree tables that appeared to be already sorted.", ValueType::Number) \
    \
    M(MergeTreeDataWriterSkipIndicesCalculationMicroseconds, "Time spent calculating skip indices", ValueType::Microseconds) \
    M(MergeTreeDataWriterStatisticsCalculationMicroseconds, "Time spent calculating statistics", ValueType::Microseconds) \
    M(MergeTreeDataWriterSortingBlocksMicroseconds, "Time spent sorting blocks", ValueType::Microseconds) \
    M(MergeTreeDataWriterMergingBlocksMicroseconds, "Time spent merging input blocks (for special MergeTree engines)", ValueType::Microseconds) \
    M(MergeTreeDataWriterProjectionsCalculationMicroseconds, "Time spent calculating projections", ValueType::Microseconds) \
    M(MergeTreeDataProjectionWriterSortingBlocksMicroseconds, "Time spent sorting blocks (for projection it might be a key different from table's sorting key)", ValueType::Microseconds) \
    M(MergeTreeDataProjectionWriterMergingBlocksMicroseconds, "Time spent merging blocks", ValueType::Microseconds) \
    \
    M(InsertedWideParts, "Number of parts inserted in Wide format.", ValueType::Number) \
    M(InsertedCompactParts, "Number of parts inserted in Compact format.", ValueType::Number) \
    M(MergedIntoWideParts, "Number of parts merged into Wide format.", ValueType::Number) \
    M(MergedIntoCompactParts, "Number of parts merged into Compact format.", ValueType::Number) \
    \
    M(MergeTreeDataProjectionWriterRows, "Number of rows INSERTed to MergeTree tables projection.", ValueType::Number) \
    M(MergeTreeDataProjectionWriterUncompressedBytes, "Uncompressed bytes (for columns as they stored in memory) INSERTed to MergeTree tables projection.", ValueType::Bytes) \
    M(MergeTreeDataProjectionWriterCompressedBytes, "Bytes written to filesystem for data INSERTed to MergeTree tables projection.", ValueType::Bytes) \
    M(MergeTreeDataProjectionWriterBlocks, "Number of blocks INSERTed to MergeTree tables projection. Each block forms a data part of level zero.", ValueType::Number) \
    M(MergeTreeDataProjectionWriterBlocksAlreadySorted, "Number of blocks INSERTed to MergeTree tables projection that appeared to be already sorted.", ValueType::Number) \
    \
    M(CannotRemoveEphemeralNode, "Number of times an error happened while trying to remove ephemeral node. This is not an issue, because our implementation of ZooKeeper library guarantee that the session will expire and the node will be removed.", ValueType::Number) \
    \
    M(RegexpWithMultipleNeedlesCreated, "Regular expressions with multiple needles (VectorScan library) compiled.", ValueType::Number) \
    M(RegexpWithMultipleNeedlesGlobalCacheHit, "Number of times we fetched compiled regular expression with multiple needles (VectorScan library) from the global cache.", ValueType::Number) \
    M(RegexpWithMultipleNeedlesGlobalCacheMiss, "Number of times we failed to fetch compiled regular expression with multiple needles (VectorScan library) from the global cache.", ValueType::Number) \
    M(RegexpLocalCacheHit, "Number of times we fetched compiled regular expression from a local cache.", ValueType::Number) \
    M(RegexpLocalCacheMiss, "Number of times we failed to fetch compiled regular expression from a local cache.", ValueType::Number) \
    \
    M(ContextLock, "Number of times the lock of Context was acquired or tried to acquire. This is global lock.", ValueType::Number) \
    M(ContextLockWaitMicroseconds, "Context lock wait time in microseconds", ValueType::Microseconds) \
    \
    M(StorageBufferFlush, "Number of times a buffer in a 'Buffer' table was flushed.", ValueType::Number) \
    M(StorageBufferErrorOnFlush, "Number of times a buffer in the 'Buffer' table has not been able to flush due to error writing in the destination table.", ValueType::Number) \
    M(StorageBufferPassedAllMinThresholds, "Number of times a criteria on min thresholds has been reached to flush a buffer in a 'Buffer' table.", ValueType::Number) \
    M(StorageBufferPassedTimeMaxThreshold, "Number of times a criteria on max time threshold has been reached to flush a buffer in a 'Buffer' table.", ValueType::Number) \
    M(StorageBufferPassedRowsMaxThreshold, "Number of times a criteria on max rows threshold has been reached to flush a buffer in a 'Buffer' table.", ValueType::Number) \
    M(StorageBufferPassedBytesMaxThreshold, "Number of times a criteria on max bytes threshold has been reached to flush a buffer in a 'Buffer' table.", ValueType::Number) \
    M(StorageBufferPassedTimeFlushThreshold, "Number of times background-only flush threshold on time has been reached to flush a buffer in a 'Buffer' table. This is expert-only metric. If you read this and you are not an expert, stop reading.", ValueType::Number) \
    M(StorageBufferPassedRowsFlushThreshold, "Number of times background-only flush threshold on rows has been reached to flush a buffer in a 'Buffer' table. This is expert-only metric. If you read this and you are not an expert, stop reading.", ValueType::Number) \
    M(StorageBufferPassedBytesFlushThreshold, "Number of times background-only flush threshold on bytes has been reached to flush a buffer in a 'Buffer' table. This is expert-only metric. If you read this and you are not an expert, stop reading.", ValueType::Number) \
    M(StorageBufferLayerLockReadersWaitMilliseconds, "Time for waiting for Buffer layer during reading.", ValueType::Milliseconds) \
    M(StorageBufferLayerLockWritersWaitMilliseconds, "Time for waiting free Buffer layer to write to (can be used to tune Buffer layers).", ValueType::Milliseconds) \
    \
    M(SystemLogErrorOnFlush, "Number of times any of the system logs have failed to flush to the corresponding system table. Attempts to flush are repeated.", ValueType::Number) \
    \
    M(DictCacheKeysRequested, "Number of keys requested from the data source for the dictionaries of 'cache' types.", ValueType::Number) \
    M(DictCacheKeysRequestedMiss, "Number of keys requested from the data source for dictionaries of 'cache' types but not found in the data source.", ValueType::Number) \
    M(DictCacheKeysRequestedFound, "Number of keys requested from the data source for dictionaries of 'cache' types and found in the data source.", ValueType::Number) \
    M(DictCacheKeysExpired, "Number of keys looked up in the dictionaries of 'cache' types and found in the cache but they were obsolete.", ValueType::Number) \
    M(DictCacheKeysNotFound, "Number of keys looked up in the dictionaries of 'cache' types and not found.", ValueType::Number) \
    M(DictCacheKeysHit, "Number of keys looked up in the dictionaries of 'cache' types and found in the cache.", ValueType::Number) \
    M(DictCacheRequestTimeNs, "Number of nanoseconds spend in querying the external data sources for the dictionaries of 'cache' types.", ValueType::Nanoseconds) \
    M(DictCacheRequests, "Number of bulk requests to the external data sources for the dictionaries of 'cache' types.", ValueType::Number) \
    M(DictCacheLockWriteNs, "Number of nanoseconds spend in waiting for write lock to update the data for the dictionaries of 'cache' types.", ValueType::Nanoseconds) \
    M(DictCacheLockReadNs, "Number of nanoseconds spend in waiting for read lock to lookup the data for the dictionaries of 'cache' types.", ValueType::Nanoseconds) \
    \
    M(DistributedSyncInsertionTimeoutExceeded, "A timeout has exceeded while waiting for shards during synchronous insertion into a Distributed table (with 'distributed_foreground_insert' = 1)", ValueType::Number) \
    M(DistributedAsyncInsertionFailures, "Number of failures for asynchronous insertion into a Distributed table (with 'distributed_foreground_insert' = 0)", ValueType::Number) \
    M(DataAfterMergeDiffersFromReplica, R"(
Number of times data after merge is not byte-identical to the data on another replicas. There could be several reasons:
1. Using newer version of compression library after server update.
2. Using another compression method.
3. Non-deterministic compression algorithm (highly unlikely).
4. Non-deterministic merge algorithm due to logical error in code.
5. Data corruption in memory due to bug in code.
6. Data corruption in memory due to hardware issue.
7. Manual modification of source data after server startup.
8. Manual modification of checksums stored in ZooKeeper.
9. Part format related settings like 'enable_mixed_granularity_parts' are different on different replicas.
The server successfully detected this situation and will download merged part from the replica to force the byte-identical result.
)", ValueType::Number) \
    M(DataAfterMutationDiffersFromReplica, "Number of times data after mutation is not byte-identical to the data on other replicas. In addition to the reasons described in 'DataAfterMergeDiffersFromReplica', it is also possible due to non-deterministic mutation.", ValueType::Number) \
    M(PolygonsAddedToPool, "A polygon has been added to the cache (pool) for the 'pointInPolygon' function.", ValueType::Number) \
    M(PolygonsInPoolAllocatedBytes, "The number of bytes for polygons added to the cache (pool) for the 'pointInPolygon' function.", ValueType::Bytes) \
    \
    M(USearchAddCount, "Number of vectors added to usearch indexes.", ValueType::Number) \
    M(USearchAddVisitedMembers, "Number of nodes visited when adding vectors to usearch indexes.", ValueType::Number) \
    M(USearchAddComputedDistances, "Number of times distance was computed when adding vectors to usearch indexes.", ValueType::Number) \
    M(USearchSearchCount, "Number of search operations performed in usearch indexes.", ValueType::Number) \
    M(USearchSearchVisitedMembers, "Number of nodes visited when searching in usearch indexes.", ValueType::Number) \
    M(USearchSearchComputedDistances, "Number of times distance was computed when searching usearch indexes.", ValueType::Number) \
    \
    M(RWLockAcquiredReadLocks, "Number of times a read lock was acquired (in a heavy RWLock).", ValueType::Number) \
    M(RWLockAcquiredWriteLocks, "Number of times a write lock was acquired (in a heavy RWLock).", ValueType::Number) \
    M(RWLockReadersWaitMilliseconds, "Total time spent waiting for a read lock to be acquired (in a heavy RWLock).", ValueType::Milliseconds) \
    M(RWLockWritersWaitMilliseconds, "Total time spent waiting for a write lock to be acquired (in a heavy RWLock).", ValueType::Milliseconds) \
    M(DNSError, "Total count of errors in DNS resolution", ValueType::Number) \
    M(PartsLockHoldMicroseconds, "Total time spent holding data parts lock in MergeTree tables", ValueType::Microseconds) \
    M(PartsLockWaitMicroseconds, "Total time spent waiting for data parts lock in MergeTree tables", ValueType::Microseconds) \
    \
    M(RealTimeMicroseconds, "Total (wall clock) time spent in processing (queries and other tasks) threads (note that this is a sum).", ValueType::Microseconds) \
    M(UserTimeMicroseconds, "Total time spent in processing (queries and other tasks) threads executing CPU instructions in user mode. This includes time CPU pipeline was stalled due to main memory access, cache misses, branch mispredictions, hyper-threading, etc.", ValueType::Microseconds) \
    M(SystemTimeMicroseconds, "Total time spent in processing (queries and other tasks) threads executing CPU instructions in OS kernel mode. This is time spent in syscalls, excluding waiting time during blocking syscalls.", ValueType::Microseconds) \
    M(MemoryOvercommitWaitTimeMicroseconds, "Total time spent in waiting for memory to be freed in OvercommitTracker.", ValueType::Microseconds) \
    M(MemoryAllocatorPurge, "Total number of times memory allocator purge was requested", ValueType::Number) \
    M(MemoryAllocatorPurgeTimeMicroseconds, "Total time spent for memory allocator purge", ValueType::Microseconds) \
    M(SoftPageFaults, "The number of soft page faults in query execution threads. Soft page fault usually means a miss in the memory allocator cache, which requires a new memory mapping from the OS and subsequent allocation of a page of physical memory.", ValueType::Number) \
    M(HardPageFaults, "The number of hard page faults in query execution threads. High values indicate either that you forgot to turn off swap on your server, or eviction of memory pages of the ClickHouse binary during very high memory pressure, or successful usage of the 'mmap' read method for the tables data.", ValueType::Number) \
    \
    M(OSIOWaitMicroseconds, "Total time a thread spent waiting for a result of IO operation, from the OS point of view. This is real IO that doesn't include page cache.", ValueType::Microseconds) \
    M(OSCPUWaitMicroseconds, "Total time a thread was ready for execution but waiting to be scheduled by OS, from the OS point of view.", ValueType::Microseconds) \
    M(OSCPUVirtualTimeMicroseconds, "CPU time spent seen by OS. Does not include involuntary waits due to virtualization.", ValueType::Microseconds) \
    M(OSReadBytes, "Number of bytes read from disks or block devices. Doesn't include bytes read from page cache. May include excessive data due to block size, readahead, etc.", ValueType::Bytes) \
    M(OSWriteBytes, "Number of bytes written to disks or block devices. Doesn't include bytes that are in page cache dirty pages. May not include data that was written by OS asynchronously.", ValueType::Bytes) \
    M(OSReadChars, "Number of bytes read from filesystem, including page cache.", ValueType::Bytes) \
    M(OSWriteChars, "Number of bytes written to filesystem, including page cache.", ValueType::Bytes) \
    \
    M(ParallelReplicasHandleRequestMicroseconds, "Time spent processing requests for marks from replicas", ValueType::Microseconds) \
    M(ParallelReplicasHandleAnnouncementMicroseconds, "Time spent processing replicas announcements", ValueType::Microseconds) \
    M(ParallelReplicasAnnouncementMicroseconds, "Time spent to send an announcement", ValueType::Microseconds) \
    M(ParallelReplicasReadRequestMicroseconds, "Time spent for read requests", ValueType::Microseconds) \
    \
    M(ParallelReplicasReadAssignedMarks, "Sum across all replicas of how many of scheduled marks were assigned by consistent hash", ValueType::Number) \
    M(ParallelReplicasReadUnassignedMarks, "Sum across all replicas of how many unassigned marks were scheduled", ValueType::Number) \
    M(ParallelReplicasReadAssignedForStealingMarks, "Sum across all replicas of how many of scheduled marks were assigned for stealing by consistent hash", ValueType::Number) \
    M(ParallelReplicasReadMarks, "How many marks were read by the given replica", ValueType::Number) \
    \
    M(ParallelReplicasStealingByHashMicroseconds, "Time spent collecting segments meant for stealing by hash", ValueType::Microseconds) \
    M(ParallelReplicasProcessingPartsMicroseconds, "Time spent processing data parts", ValueType::Microseconds) \
    M(ParallelReplicasStealingLeftoversMicroseconds, "Time spent collecting orphaned segments", ValueType::Microseconds) \
    M(ParallelReplicasCollectingOwnedSegmentsMicroseconds, "Time spent collecting segments meant by hash", ValueType::Microseconds) \
    M(ParallelReplicasNumRequests, "Number of requests to the initiator.", ValueType::Number) \
    M(ParallelReplicasDeniedRequests, "Number of completely denied requests to the initiator", ValueType::Number) \
    M(CacheWarmerBytesDownloaded, "Amount of data fetched into filesystem cache by dedicated background threads.", ValueType::Bytes) \
    M(CacheWarmerDataPartsDownloaded, "Number of data parts that were fully fetched by CacheWarmer.", ValueType::Number) \
    M(IgnoredColdParts, "See setting ignore_cold_parts_seconds. Number of times read queries ignored very new parts that weren't pulled into cache by CacheWarmer yet.", ValueType::Number) \
    M(PreferredWarmedUnmergedParts, "See setting prefer_warmed_unmerged_parts_seconds. Number of times read queries used outdated pre-merge parts that are in cache instead of merged part that wasn't pulled into cache by CacheWarmer yet.", ValueType::Number) \
    \
    M(PerfCPUCycles, "Total cycles. Be wary of what happens during CPU frequency scaling.", ValueType::Number) \
    M(PerfInstructions, "Retired instructions. Be careful, these can be affected by various issues, most notably hardware interrupt counts.", ValueType::Number) \
    M(PerfCacheReferences, "Cache accesses. Usually, this indicates Last Level Cache accesses, but this may vary depending on your CPU. This may include prefetches and coherency messages; again this depends on the design of your CPU.", ValueType::Number) \
    M(PerfCacheMisses, "Cache misses. Usually this indicates Last Level Cache misses; this is intended to be used in conjunction with the PERFCOUNTHWCACHEREFERENCES event to calculate cache miss rates.", ValueType::Number) \
    M(PerfBranchInstructions, "Retired branch instructions. Prior to Linux 2.6.35, this used the wrong event on AMD processors.", ValueType::Number) \
    M(PerfBranchMisses, "Mispredicted branch instructions.", ValueType::Number) \
    M(PerfBusCycles, "Bus cycles, which can be different from total cycles.", ValueType::Number) \
    M(PerfStalledCyclesFrontend, "Stalled cycles during issue.", ValueType::Number) \
    M(PerfStalledCyclesBackend, "Stalled cycles during retirement.", ValueType::Number) \
    M(PerfRefCPUCycles, "Total cycles; not affected by CPU frequency scaling.", ValueType::Number) \
    \
    M(PerfCPUClock, "The CPU clock, a high-resolution per-CPU timer", ValueType::Number) \
    M(PerfTaskClock, "A clock count specific to the task that is running", ValueType::Number) \
    M(PerfContextSwitches, "Number of context switches", ValueType::Number) \
    M(PerfCPUMigrations, "Number of times the process has migrated to a new CPU", ValueType::Number) \
    M(PerfAlignmentFaults, "Number of alignment faults. These happen when unaligned memory accesses happen; the kernel can handle these but it reduces performance. This happens only on some architectures (never on x86).", ValueType::Number) \
    M(PerfEmulationFaults, "Number of emulation faults. The kernel sometimes traps on unimplemented instructions and emulates them for user space. This can negatively impact performance.", ValueType::Number) \
    M(PerfMinEnabledTime, "For all events, minimum time that an event was enabled. Used to track event multiplexing influence", ValueType::Number) \
    M(PerfMinEnabledRunningTime, "Running time for event with minimum enabled time. Used to track the amount of event multiplexing", ValueType::Number) \
    M(PerfDataTLBReferences, "Data TLB references", ValueType::Number) \
    M(PerfDataTLBMisses, "Data TLB misses", ValueType::Number) \
    M(PerfInstructionTLBReferences, "Instruction TLB references", ValueType::Number) \
    M(PerfInstructionTLBMisses, "Instruction TLB misses", ValueType::Number) \
    M(PerfLocalMemoryReferences, "Local NUMA node memory reads", ValueType::Number) \
    M(PerfLocalMemoryMisses, "Local NUMA node memory read misses", ValueType::Number) \
    \
    M(CannotWriteToWriteBufferDiscard, "Number of stack traces dropped by query profiler or signal handler because pipe is full or cannot write to pipe.", ValueType::Number) \
    M(QueryProfilerSignalOverruns, "Number of times we drop processing of a query profiler signal due to overrun plus the number of signals that OS has not delivered due to overrun.", ValueType::Number) \
    M(QueryProfilerConcurrencyOverruns, "Number of times we drop processing of a query profiler signal due to too many concurrent query profilers in other threads, which may indicate overload.", ValueType::Number) \
    M(QueryProfilerRuns, "Number of times QueryProfiler had been run.", ValueType::Number) \
    M(QueryProfilerErrors, "Invalid memory accesses during asynchronous stack unwinding.", ValueType::Number) \
    \
    M(CreatedLogEntryForMerge, "Successfully created log entry to merge parts in ReplicatedMergeTree.", ValueType::Number) \
    M(NotCreatedLogEntryForMerge, "Log entry to merge parts in ReplicatedMergeTree is not created due to concurrent log update by another replica.", ValueType::Number) \
    M(CreatedLogEntryForMutation, "Successfully created log entry to mutate parts in ReplicatedMergeTree.", ValueType::Number) \
    M(NotCreatedLogEntryForMutation, "Log entry to mutate parts in ReplicatedMergeTree is not created due to concurrent log update by another replica.", ValueType::Number) \
    \
    M(S3ReadMicroseconds, "Time of GET and HEAD requests to S3 storage.", ValueType::Microseconds) \
    M(S3ReadRequestsCount, "Number of GET and HEAD requests to S3 storage.", ValueType::Number) \
    M(S3ReadRequestsErrors, "Number of non-throttling errors in GET and HEAD requests to S3 storage.", ValueType::Number) \
    M(S3ReadRequestsThrottling, "Number of 429 and 503 errors in GET and HEAD requests to S3 storage.", ValueType::Number) \
    M(S3ReadRequestsRedirects, "Number of redirects in GET and HEAD requests to S3 storage.", ValueType::Number) \
    \
    M(S3WriteMicroseconds, "Time of POST, DELETE, PUT and PATCH requests to S3 storage.", ValueType::Microseconds) \
    M(S3WriteRequestsCount, "Number of POST, DELETE, PUT and PATCH requests to S3 storage.", ValueType::Number) \
    M(S3WriteRequestsErrors, "Number of non-throttling errors in POST, DELETE, PUT and PATCH requests to S3 storage.", ValueType::Number) \
    M(S3WriteRequestsThrottling, "Number of 429 and 503 errors in POST, DELETE, PUT and PATCH requests to S3 storage.", ValueType::Number) \
    M(S3WriteRequestsRedirects, "Number of redirects in POST, DELETE, PUT and PATCH requests to S3 storage.", ValueType::Number) \
    \
    M(DiskS3ReadMicroseconds, "Time of GET and HEAD requests to DiskS3 storage.", ValueType::Microseconds) \
    M(DiskS3ReadRequestsCount, "Number of GET and HEAD requests to DiskS3 storage.", ValueType::Number) \
    M(DiskS3ReadRequestsErrors, "Number of non-throttling errors in GET and HEAD requests to DiskS3 storage.", ValueType::Number) \
    M(DiskS3ReadRequestsThrottling, "Number of 429 and 503 errors in GET and HEAD requests to DiskS3 storage.", ValueType::Number) \
    M(DiskS3ReadRequestsRedirects, "Number of redirects in GET and HEAD requests to DiskS3 storage.", ValueType::Number) \
    \
    M(DiskS3WriteMicroseconds, "Time of POST, DELETE, PUT and PATCH requests to DiskS3 storage.", ValueType::Microseconds) \
    M(DiskS3WriteRequestsCount, "Number of POST, DELETE, PUT and PATCH requests to DiskS3 storage.", ValueType::Number) \
    M(DiskS3WriteRequestsErrors, "Number of non-throttling errors in POST, DELETE, PUT and PATCH requests to DiskS3 storage.", ValueType::Number) \
    M(DiskS3WriteRequestsThrottling, "Number of 429 and 503 errors in POST, DELETE, PUT and PATCH requests to DiskS3 storage.", ValueType::Number) \
    M(DiskS3WriteRequestsRedirects, "Number of redirects in POST, DELETE, PUT and PATCH requests to DiskS3 storage.", ValueType::Number) \
    \
    M(S3DeleteObjects, "Number of S3 API DeleteObject(s) calls.", ValueType::Number) \
    M(S3CopyObject, "Number of S3 API CopyObject calls.", ValueType::Number) \
    M(S3ListObjects, "Number of S3 API ListObjects calls.", ValueType::Number) \
    M(S3HeadObject,  "Number of S3 API HeadObject calls.", ValueType::Number) \
    M(S3GetObjectAttributes, "Number of S3 API GetObjectAttributes calls.", ValueType::Number) \
    M(S3CreateMultipartUpload, "Number of S3 API CreateMultipartUpload calls.", ValueType::Number) \
    M(S3UploadPartCopy, "Number of S3 API UploadPartCopy calls.", ValueType::Number) \
    M(S3UploadPart, "Number of S3 API UploadPart calls.", ValueType::Number) \
    M(S3AbortMultipartUpload, "Number of S3 API AbortMultipartUpload calls.", ValueType::Number) \
    M(S3CompleteMultipartUpload, "Number of S3 API CompleteMultipartUpload calls.", ValueType::Number) \
    M(S3PutObject, "Number of S3 API PutObject calls.", ValueType::Number) \
    M(S3GetObject, "Number of S3 API GetObject calls.", ValueType::Number) \
    \
    M(DiskS3DeleteObjects, "Number of DiskS3 API DeleteObject(s) calls.", ValueType::Number) \
    M(DiskS3CopyObject, "Number of DiskS3 API CopyObject calls.", ValueType::Number) \
    M(DiskS3ListObjects, "Number of DiskS3 API ListObjects calls.", ValueType::Number) \
    M(DiskS3HeadObject,  "Number of DiskS3 API HeadObject calls.", ValueType::Number) \
    M(DiskS3GetObjectAttributes, "Number of DiskS3 API GetObjectAttributes calls.", ValueType::Number) \
    M(DiskS3CreateMultipartUpload, "Number of DiskS3 API CreateMultipartUpload calls.", ValueType::Number) \
    M(DiskS3UploadPartCopy, "Number of DiskS3 API UploadPartCopy calls.", ValueType::Number) \
    M(DiskS3UploadPart, "Number of DiskS3 API UploadPart calls.", ValueType::Number) \
    M(DiskS3AbortMultipartUpload, "Number of DiskS3 API AbortMultipartUpload calls.", ValueType::Number) \
    M(DiskS3CompleteMultipartUpload, "Number of DiskS3 API CompleteMultipartUpload calls.", ValueType::Number) \
    M(DiskS3PutObject, "Number of DiskS3 API PutObject calls.", ValueType::Number) \
    M(DiskS3GetObject, "Number of DiskS3 API GetObject calls.", ValueType::Number) \
    \
    M(DiskPlainRewritableAzureDirectoryCreated, "Number of directories created by the 'plain_rewritable' metadata storage for AzureObjectStorage.", ValueType::Number) \
    M(DiskPlainRewritableAzureDirectoryRemoved, "Number of directories removed by the 'plain_rewritable' metadata storage for AzureObjectStorage.", ValueType::Number) \
    M(DiskPlainRewritableLocalDirectoryCreated, "Number of directories created by the 'plain_rewritable' metadata storage for LocalObjectStorage.", ValueType::Number) \
    M(DiskPlainRewritableLocalDirectoryRemoved, "Number of directories removed by the 'plain_rewritable' metadata storage for LocalObjectStorage.", ValueType::Number) \
    M(DiskPlainRewritableS3DirectoryCreated, "Number of directories created by the 'plain_rewritable' metadata storage for S3ObjectStorage.", ValueType::Number) \
    M(DiskPlainRewritableS3DirectoryRemoved, "Number of directories removed by the 'plain_rewritable' metadata storage for S3ObjectStorage.", ValueType::Number) \
    M(DiskPlainRewritableLegacyLayoutDiskCount, "Number of the 'plain_rewritable' disks with legacy layout.", ValueType::Number) \
    \
    M(S3Clients, "Number of created S3 clients.", ValueType::Number) \
    M(TinyS3Clients, "Number of S3 clients copies which reuse an existing auth provider from another client.", ValueType::Number) \
    \
    M(EngineFileLikeReadFiles, "Number of files read in table engines working with files (like File/S3/URL/HDFS).", ValueType::Number) \
    \
    M(ReadBufferFromS3Microseconds, "Time spent on reading from S3.", ValueType::Microseconds) \
    M(ReadBufferFromS3InitMicroseconds, "Time spent initializing connection to S3.", ValueType::Microseconds) \
    M(ReadBufferFromS3Bytes, "Bytes read from S3.", ValueType::Bytes) \
    M(ReadBufferFromS3RequestsErrors, "Number of exceptions while reading from S3.", ValueType::Number) \
    \
    M(WriteBufferFromS3Microseconds, "Time spent on writing to S3.", ValueType::Microseconds) \
    M(WriteBufferFromS3Bytes, "Bytes written to S3.", ValueType::Bytes) \
    M(WriteBufferFromS3RequestsErrors, "Number of exceptions while writing to S3.", ValueType::Number) \
    M(WriteBufferFromS3WaitInflightLimitMicroseconds, "Time spent on waiting while some of the current requests are done when its number reached the limit defined by s3_max_inflight_parts_for_one_file.", ValueType::Microseconds) \
    M(QueryMemoryLimitExceeded, "Number of times when memory limit exceeded for query.", ValueType::Number) \
    \
    M(AzureGetObject, "Number of Azure API GetObject calls.", ValueType::Number) \
    M(AzureUpload, "Number of Azure blob storage API Upload calls", ValueType::Number) \
    M(AzureStageBlock, "Number of Azure blob storage API StageBlock calls", ValueType::Number) \
    M(AzureCommitBlockList, "Number of Azure blob storage API CommitBlockList calls", ValueType::Number) \
    M(AzureCopyObject, "Number of Azure blob storage API CopyObject calls", ValueType::Number) \
    M(AzureDeleteObjects, "Number of Azure blob storage API DeleteObject(s) calls.", ValueType::Number) \
    M(AzureListObjects, "Number of Azure blob storage API ListObjects calls.", ValueType::Number) \
    M(AzureGetProperties, "Number of Azure blob storage API GetProperties calls.", ValueType::Number) \
    M(AzureCreateContainer, "Number of Azure blob storage API CreateContainer calls.", ValueType::Number) \
    \
    M(DiskAzureGetObject, "Number of Disk Azure API GetObject calls.", ValueType::Number) \
    M(DiskAzureUpload, "Number of Disk Azure blob storage API Upload calls", ValueType::Number) \
    M(DiskAzureStageBlock, "Number of Disk Azure blob storage API StageBlock calls", ValueType::Number) \
    M(DiskAzureCommitBlockList, "Number of Disk Azure blob storage API CommitBlockList calls", ValueType::Number) \
    M(DiskAzureCopyObject, "Number of Disk Azure blob storage API CopyObject calls", ValueType::Number) \
    M(DiskAzureListObjects, "Number of Disk Azure blob storage API ListObjects calls.", ValueType::Number) \
    M(DiskAzureDeleteObjects, "Number of Azure blob storage API DeleteObject(s) calls.", ValueType::Number) \
    M(DiskAzureGetProperties, "Number of Disk Azure blob storage API GetProperties calls.", ValueType::Number) \
    M(DiskAzureCreateContainer, "Number of Disk Azure blob storage API CreateContainer calls.", ValueType::Number) \
    \
    M(ReadBufferFromAzureMicroseconds, "Time spent on reading from Azure.", ValueType::Microseconds) \
    M(ReadBufferFromAzureInitMicroseconds, "Time spent initializing connection to Azure.", ValueType::Microseconds) \
    M(ReadBufferFromAzureBytes, "Bytes read from Azure.", ValueType::Bytes) \
    M(ReadBufferFromAzureRequestsErrors, "Number of exceptions while reading from Azure", ValueType::Number) \
    \
    M(CachedReadBufferReadFromCacheHits, "Number of times the read from filesystem cache hit the cache.", ValueType::Number) \
    M(CachedReadBufferReadFromCacheMisses, "Number of times the read from filesystem cache miss the cache.", ValueType::Number) \
    M(CachedReadBufferReadFromSourceMicroseconds, "Time reading from filesystem cache source (from remote filesystem, etc)", ValueType::Microseconds) \
    M(CachedReadBufferReadFromCacheMicroseconds, "Time reading from filesystem cache", ValueType::Microseconds) \
    M(CachedReadBufferReadFromSourceBytes, "Bytes read from filesystem cache source (from remote fs, etc)", ValueType::Bytes) \
    M(CachedReadBufferReadFromCacheBytes, "Bytes read from filesystem cache", ValueType::Bytes) \
    M(CachedReadBufferPredownloadedBytes, "Bytes read from filesystem cache source. Cache segments are read from left to right as a whole, it might be that we need to predownload some part of the segment irrelevant for the current task just to get to the needed data", ValueType::Bytes) \
    M(CachedReadBufferCacheWriteBytes, "Bytes written from source (remote fs, etc) to filesystem cache", ValueType::Bytes) \
    M(CachedReadBufferCacheWriteMicroseconds, "Time spent writing data into filesystem cache", ValueType::Microseconds) \
    M(CachedReadBufferCreateBufferMicroseconds, "Prepare buffer time", ValueType::Microseconds) \
    M(CachedWriteBufferCacheWriteBytes, "Bytes written from source (remote fs, etc) to filesystem cache", ValueType::Bytes) \
    M(CachedWriteBufferCacheWriteMicroseconds, "Time spent writing data into filesystem cache", ValueType::Microseconds) \
    \
    M(FilesystemCacheLoadMetadataMicroseconds, "Time spent loading filesystem cache metadata", ValueType::Microseconds) \
    M(FilesystemCacheEvictedBytes, "Number of bytes evicted from filesystem cache", ValueType::Bytes) \
    M(FilesystemCacheEvictedFileSegments, "Number of file segments evicted from filesystem cache", ValueType::Number) \
    M(FilesystemCacheBackgroundDownloadQueuePush, "Number of file segments sent for background download in filesystem cache", ValueType::Number) \
    M(FilesystemCacheEvictionSkippedFileSegments, "Number of file segments skipped for eviction because of being in unreleasable state", ValueType::Number) \
    M(FilesystemCacheEvictionSkippedEvictingFileSegments, "Number of file segments skipped for eviction because of being in evicting state", ValueType::Number) \
    M(FilesystemCacheEvictionTries, "Number of filesystem cache eviction attempts", ValueType::Number) \
    M(FilesystemCacheLockKeyMicroseconds, "Lock cache key time", ValueType::Microseconds) \
    M(FilesystemCacheLockMetadataMicroseconds, "Lock filesystem cache metadata time", ValueType::Microseconds) \
    M(FilesystemCacheLockCacheMicroseconds, "Lock filesystem cache time", ValueType::Microseconds) \
    M(FilesystemCacheReserveMicroseconds, "Filesystem cache space reservation time", ValueType::Microseconds) \
    M(FilesystemCacheEvictMicroseconds, "Filesystem cache eviction time", ValueType::Microseconds) \
    M(FilesystemCacheGetOrSetMicroseconds, "Filesystem cache getOrSet() time", ValueType::Microseconds) \
    M(FilesystemCacheGetMicroseconds, "Filesystem cache get() time", ValueType::Microseconds) \
    M(FileSegmentWaitMicroseconds, "Wait on DOWNLOADING state", ValueType::Microseconds) \
    M(FileSegmentCompleteMicroseconds, "Duration of FileSegment::complete() in filesystem cache", ValueType::Microseconds) \
    M(FileSegmentLockMicroseconds, "Lock file segment time", ValueType::Microseconds) \
    M(FileSegmentWriteMicroseconds, "File segment write() time", ValueType::Microseconds) \
    M(FileSegmentUseMicroseconds, "File segment use() time", ValueType::Microseconds) \
    M(FileSegmentRemoveMicroseconds, "File segment remove() time", ValueType::Microseconds) \
    M(FileSegmentHolderCompleteMicroseconds, "File segments holder complete() time", ValueType::Microseconds) \
    M(FileSegmentFailToIncreasePriority, "Number of times the priority was not increased due to a high contention on the cache lock", ValueType::Number) \
    M(FilesystemCacheFailToReserveSpaceBecauseOfLockContention, "Number of times space reservation was skipped due to a high contention on the cache lock", ValueType::Number) \
    M(FilesystemCacheFailToReserveSpaceBecauseOfCacheResize, "Number of times space reservation was skipped due to the cache is being resized", ValueType::Number) \
    M(FilesystemCacheHoldFileSegments, "Filesystem cache file segments count, which were hold", ValueType::Number) \
    M(FilesystemCacheUnusedHoldFileSegments, "Filesystem cache file segments count, which were hold, but not used (because of seek or LIMIT n, etc)", ValueType::Number) \
    M(FilesystemCacheFreeSpaceKeepingThreadRun, "Number of times background thread executed free space keeping job", ValueType::Number) \
    M(FilesystemCacheFreeSpaceKeepingThreadWorkMilliseconds, "Time for which background thread executed free space keeping job", ValueType::Milliseconds) \
    M(FilesystemCacheFailedEvictionCandidates, "Number of file segments which unexpectedly failed to be evicted during dynamic filesystem cache eviction", ValueType::Number) \
    \
    M(RemoteFSSeeks, "Total number of seeks for async buffer", ValueType::Number) \
    M(RemoteFSPrefetches, "Number of prefetches made with asynchronous reading from remote filesystem", ValueType::Number) \
    M(RemoteFSCancelledPrefetches, "Number of cancelled prefecthes (because of seek)", ValueType::Number) \
    M(RemoteFSUnusedPrefetches, "Number of prefetches pending at buffer destruction", ValueType::Number) \
    M(RemoteFSPrefetchedReads, "Number of reads from prefecthed buffer", ValueType::Number) \
    M(RemoteFSPrefetchedBytes, "Number of bytes from prefecthed buffer", ValueType::Bytes) \
    M(RemoteFSUnprefetchedReads, "Number of reads from unprefetched buffer", ValueType::Number) \
    M(RemoteFSUnprefetchedBytes, "Number of bytes from unprefetched buffer", ValueType::Bytes) \
    M(RemoteFSLazySeeks, "Number of lazy seeks", ValueType::Number) \
    M(RemoteFSSeeksWithReset, "Number of seeks which lead to a new connection", ValueType::Number) \
    M(RemoteFSBuffers, "Number of buffers created for asynchronous reading from remote filesystem", ValueType::Number) \
    M(MergeTreePrefetchedReadPoolInit, "Time spent preparing tasks in MergeTreePrefetchedReadPool", ValueType::Microseconds) \
    M(WaitPrefetchTaskMicroseconds, "Time spend waiting for prefetched reader", ValueType::Microseconds) \
    \
    M(ThreadpoolReaderTaskMicroseconds, "Time spent getting the data in asynchronous reading", ValueType::Microseconds) \
    M(ThreadpoolReaderPrepareMicroseconds, "Time spent on preparation (e.g. call to reader seek() method)", ValueType::Microseconds) \
    M(ThreadpoolReaderReadBytes, "Bytes read from a threadpool task in asynchronous reading", ValueType::Bytes) \
    M(ThreadpoolReaderSubmit, "Bytes read from a threadpool task in asynchronous reading", ValueType::Bytes) \
    M(ThreadpoolReaderSubmitReadSynchronously, "How many times we haven't scheduled a task on the thread pool and read synchronously instead", ValueType::Number) \
    M(ThreadpoolReaderSubmitReadSynchronouslyBytes, "How many bytes were read synchronously", ValueType::Bytes) \
    M(ThreadpoolReaderSubmitReadSynchronouslyMicroseconds, "How much time we spent reading synchronously", ValueType::Microseconds) \
    M(ThreadpoolReaderSubmitLookupInCacheMicroseconds, "How much time we spent checking if content is cached", ValueType::Microseconds) \
    M(AsynchronousReaderIgnoredBytes, "Number of bytes ignored during asynchronous reading", ValueType::Bytes) \
    \
    M(FileSegmentWaitReadBufferMicroseconds, "Metric per file segment. Time spend waiting for internal read buffer (includes cache waiting)", ValueType::Microseconds) \
    M(FileSegmentReadMicroseconds, "Metric per file segment. Time spend reading from file", ValueType::Microseconds) \
    M(FileSegmentCacheWriteMicroseconds, "Metric per file segment. Time spend writing data to cache", ValueType::Microseconds) \
    M(FileSegmentPredownloadMicroseconds, "Metric per file segment. Time spent pre-downloading data to cache (pre-downloading - finishing file segment download (after someone who failed to do that) up to the point current thread was requested to do)", ValueType::Microseconds) \
    M(FileSegmentUsedBytes, "Metric per file segment. How many bytes were actually used from current file segment", ValueType::Bytes) \
    \
    M(ReadBufferSeekCancelConnection, "Number of seeks which lead to new connection (s3, http)", ValueType::Number) \
    \
    M(SleepFunctionCalls, "Number of times a sleep function (sleep, sleepEachRow) has been called.", ValueType::Number) \
    M(SleepFunctionMicroseconds, "Time set to sleep in a sleep function (sleep, sleepEachRow).", ValueType::Microseconds) \
    M(SleepFunctionElapsedMicroseconds, "Time spent sleeping in a sleep function (sleep, sleepEachRow).", ValueType::Microseconds) \
    \
    M(ThreadPoolReaderPageCacheHit, "Number of times the read inside ThreadPoolReader was done from the page cache.", ValueType::Number) \
    M(ThreadPoolReaderPageCacheHitBytes, "Number of bytes read inside ThreadPoolReader when it was done from the page cache.", ValueType::Bytes) \
    M(ThreadPoolReaderPageCacheHitElapsedMicroseconds, "Time spent reading data from page cache in ThreadPoolReader.", ValueType::Microseconds) \
    M(ThreadPoolReaderPageCacheMiss, "Number of times the read inside ThreadPoolReader was not done from page cache and was hand off to thread pool.", ValueType::Number) \
    M(ThreadPoolReaderPageCacheMissBytes, "Number of bytes read inside ThreadPoolReader when read was not done from page cache and was hand off to thread pool.", ValueType::Bytes) \
    M(ThreadPoolReaderPageCacheMissElapsedMicroseconds, "Time spent reading data inside the asynchronous job in ThreadPoolReader - when read was not done from the page cache.", ValueType::Microseconds) \
    \
    M(AsynchronousReadWaitMicroseconds, "Time spent in waiting for asynchronous reads in asynchronous local read.", ValueType::Microseconds) \
    M(SynchronousReadWaitMicroseconds, "Time spent in waiting for synchronous reads in asynchronous local read.", ValueType::Microseconds) \
    M(AsynchronousRemoteReadWaitMicroseconds, "Time spent in waiting for asynchronous remote reads.", ValueType::Microseconds) \
    M(SynchronousRemoteReadWaitMicroseconds, "Time spent in waiting for synchronous remote reads.", ValueType::Microseconds) \
    \
    M(ExternalDataSourceLocalCacheReadBytes, "Bytes read from local cache buffer in RemoteReadBufferCache", ValueType::Bytes) \
    \
    M(MainConfigLoads, "Number of times the main configuration was reloaded.", ValueType::Number) \
    \
    M(AggregationPreallocatedElementsInHashTables, "How many elements were preallocated in hash tables for aggregation.", ValueType::Number) \
    M(AggregationHashTablesInitializedAsTwoLevel, "How many hash tables were inited as two-level for aggregation.", ValueType::Number) \
    M(AggregationOptimizedEqualRangesOfKeys, "For how many blocks optimization of equal ranges of keys was applied", ValueType::Number) \
    M(HashJoinPreallocatedElementsInHashTables, "How many elements were preallocated in hash tables for hash join.", ValueType::Number) \
    \
    M(MetadataFromKeeperCacheHit, "Number of times an object storage metadata request was answered from cache without making request to Keeper", ValueType::Number) \
    M(MetadataFromKeeperCacheMiss, "Number of times an object storage metadata request had to be answered from Keeper", ValueType::Number) \
    M(MetadataFromKeeperCacheUpdateMicroseconds, "Total time spent in updating the cache including waiting for responses from Keeper", ValueType::Microseconds) \
    M(MetadataFromKeeperUpdateCacheOneLevel, "Number of times a cache update for one level of directory tree was done", ValueType::Number) \
    M(MetadataFromKeeperTransactionCommit, "Number of times metadata transaction commit was attempted", ValueType::Number) \
    M(MetadataFromKeeperTransactionCommitRetry, "Number of times metadata transaction commit was retried", ValueType::Number) \
    M(MetadataFromKeeperCleanupTransactionCommit, "Number of times metadata transaction commit for deleted objects cleanup was attempted", ValueType::Number) \
    M(MetadataFromKeeperCleanupTransactionCommitRetry, "Number of times metadata transaction commit for deleted objects cleanup was retried", ValueType::Number) \
    M(MetadataFromKeeperOperations, "Number of times a request was made to Keeper", ValueType::Number) \
    M(MetadataFromKeeperIndividualOperations, "Number of paths read or written by single or multi requests to Keeper", ValueType::Number) \
    M(MetadataFromKeeperReconnects, "Number of times a reconnect to Keeper was done", ValueType::Number) \
    M(MetadataFromKeeperBackgroundCleanupObjects, "Number of times a old deleted object clean up was performed by background task", ValueType::Number) \
    M(MetadataFromKeeperBackgroundCleanupTransactions, "Number of times old transaction idempotency token was cleaned up by background task", ValueType::Number) \
    M(MetadataFromKeeperBackgroundCleanupErrors, "Number of times an error was encountered in background cleanup task", ValueType::Number) \
    \
    M(SharedMergeTreeMetadataCacheHintLoadedFromCache, "Number of times metadata cache hint was found without going to Keeper", ValueType::Number) \
    \
    M(KafkaRebalanceRevocations, "Number of partition revocations (the first stage of consumer group rebalance)", ValueType::Number) \
    M(KafkaRebalanceAssignments, "Number of partition assignments (the final stage of consumer group rebalance)", ValueType::Number) \
    M(KafkaRebalanceErrors, "Number of failed consumer group rebalances", ValueType::Number) \
    M(KafkaMessagesPolled, "Number of Kafka messages polled from librdkafka to ClickHouse", ValueType::Number) \
    M(KafkaMessagesRead, "Number of Kafka messages already processed by ClickHouse", ValueType::Number) \
    M(KafkaMessagesFailed, "Number of Kafka messages ClickHouse failed to parse", ValueType::Number) \
    M(KafkaRowsRead, "Number of rows parsed from Kafka messages", ValueType::Number) \
    M(KafkaRowsRejected, "Number of parsed rows which were later rejected (due to rebalances / errors or similar reasons). Those rows will be consumed again after the rebalance.", ValueType::Number) \
    M(KafkaDirectReads, "Number of direct selects from Kafka tables since server start", ValueType::Number) \
    M(KafkaBackgroundReads, "Number of background reads populating materialized views from Kafka since server start", ValueType::Number) \
    M(KafkaCommits, "Number of successful commits of consumed offsets to Kafka (normally should be the same as KafkaBackgroundReads)", ValueType::Number) \
    M(KafkaCommitFailures, "Number of failed commits of consumed offsets to Kafka (usually is a sign of some data duplication)", ValueType::Number) \
    M(KafkaConsumerErrors, "Number of errors reported by librdkafka during polls", ValueType::Number) \
    M(KafkaWrites, "Number of writes (inserts) to Kafka tables ", ValueType::Number) \
    M(KafkaRowsWritten, "Number of rows inserted into Kafka tables", ValueType::Number) \
    M(KafkaProducerFlushes, "Number of explicit flushes to Kafka producer", ValueType::Number) \
    M(KafkaMessagesProduced, "Number of messages produced to Kafka", ValueType::Number) \
    M(KafkaProducerErrors, "Number of errors during producing the messages to Kafka", ValueType::Number) \
    \
    M(ScalarSubqueriesGlobalCacheHit, "Number of times a read from a scalar subquery was done using the global cache", ValueType::Number) \
    M(ScalarSubqueriesLocalCacheHit, "Number of times a read from a scalar subquery was done using the local cache", ValueType::Number) \
    M(ScalarSubqueriesCacheMiss, "Number of times a read from a scalar subquery was not cached and had to be calculated completely", ValueType::Number) \
    \
    M(SchemaInferenceCacheHits, "Number of times the requested source is found in schema cache", ValueType::Number) \
    M(SchemaInferenceCacheSchemaHits, "Number of times the schema is found in schema cache during schema inference", ValueType::Number) \
    M(SchemaInferenceCacheNumRowsHits, "Number of times the number of rows is found in schema cache during count from files", ValueType::Number) \
    M(SchemaInferenceCacheMisses, "Number of times the requested source is not in schema cache", ValueType::Number) \
    M(SchemaInferenceCacheSchemaMisses, "Number of times the requested source is in cache but the schema is not in cache during schema inference", ValueType::Number) \
    M(SchemaInferenceCacheNumRowsMisses, "Number of times the requested source is in cache but the number of rows is not in cache while count from files", ValueType::Number) \
    M(SchemaInferenceCacheEvictions, "Number of times a schema from cache was evicted due to overflow", ValueType::Number) \
    M(SchemaInferenceCacheInvalidations, "Number of times a schema in cache became invalid due to changes in data", ValueType::Number) \
    \
    M(KeeperPacketsSent, "Packets sent by keeper server", ValueType::Number) \
    M(KeeperPacketsReceived, "Packets received by keeper server", ValueType::Number) \
    M(KeeperRequestTotal, "Total requests number on keeper server", ValueType::Number) \
    M(KeeperLatency, "Keeper latency", ValueType::Milliseconds) \
    M(KeeperTotalElapsedMicroseconds, "Keeper total latency for a single request", ValueType::Microseconds) \
    M(KeeperProcessElapsedMicroseconds, "Keeper commit latency for a single request", ValueType::Microseconds) \
    M(KeeperPreprocessElapsedMicroseconds, "Keeper preprocessing latency for a single reuquest", ValueType::Microseconds) \
    M(KeeperStorageLockWaitMicroseconds, "Time spent waiting for acquiring Keeper storage lock", ValueType::Microseconds) \
    M(KeeperCommitWaitElapsedMicroseconds, "Time spent waiting for certain log to be committed", ValueType::Microseconds) \
    M(KeeperBatchMaxCount, "Number of times the size of batch was limited by the amount", ValueType::Number) \
    M(KeeperBatchMaxTotalSize, "Number of times the size of batch was limited by the total bytes size", ValueType::Number) \
    M(KeeperCommits, "Number of successful commits", ValueType::Number) \
    M(KeeperCommitsFailed, "Number of failed commits", ValueType::Number) \
    M(KeeperSnapshotCreations, "Number of snapshots creations", ValueType::Number) \
    M(KeeperSnapshotCreationsFailed, "Number of failed snapshot creations", ValueType::Number) \
    M(KeeperSnapshotApplys, "Number of snapshot applying", ValueType::Number) \
    M(KeeperSnapshotApplysFailed, "Number of failed snapshot applying", ValueType::Number) \
    M(KeeperReadSnapshot, "Number of snapshot read(serialization)", ValueType::Number) \
    M(KeeperSaveSnapshot, "Number of snapshot save", ValueType::Number) \
    M(KeeperCreateRequest, "Number of create requests", ValueType::Number) \
    M(KeeperRemoveRequest, "Number of remove requests", ValueType::Number) \
    M(KeeperSetRequest, "Number of set requests", ValueType::Number) \
    M(KeeperReconfigRequest, "Number of reconfig requests", ValueType::Number) \
    M(KeeperCheckRequest, "Number of check requests", ValueType::Number) \
    M(KeeperMultiRequest, "Number of multi requests", ValueType::Number) \
    M(KeeperMultiReadRequest, "Number of multi read requests", ValueType::Number) \
    M(KeeperGetRequest, "Number of get requests", ValueType::Number) \
    M(KeeperListRequest, "Number of list requests", ValueType::Number) \
    M(KeeperExistsRequest, "Number of exists requests", ValueType::Number) \
    \
    M(OverflowBreak, "Number of times, data processing was cancelled by query complexity limitation with setting '*_overflow_mode' = 'break' and the result is incomplete.", ValueType::Number) \
    M(OverflowThrow, "Number of times, data processing was cancelled by query complexity limitation with setting '*_overflow_mode' = 'throw' and exception was thrown.", ValueType::Number) \
    M(OverflowAny, "Number of times approximate GROUP BY was in effect: when aggregation was performed only on top of first 'max_rows_to_group_by' unique keys and other keys were ignored due to 'group_by_overflow_mode' = 'any'.", ValueType::Number) \
    \
    M(S3QueueSetFileProcessingMicroseconds, "Time spent to set file as processing", ValueType::Microseconds) \
    M(S3QueueSetFileProcessedMicroseconds, "Time spent to set file as processed", ValueType::Microseconds) \
    M(S3QueueSetFileFailedMicroseconds, "Time spent to set file as failed", ValueType::Microseconds) \
    M(ObjectStorageQueueFailedFiles, "Number of files which failed to be processed", ValueType::Number) \
    M(ObjectStorageQueueProcessedFiles, "Number of files which were processed", ValueType::Number) \
    M(ObjectStorageQueueCleanupMaxSetSizeOrTTLMicroseconds, "Time spent to set file as failed", ValueType::Microseconds) \
    M(ObjectStorageQueuePullMicroseconds, "Time spent to read file data", ValueType::Microseconds) \
    M(ObjectStorageQueueLockLocalFileStatusesMicroseconds, "Time spent to lock local file statuses", ValueType::Microseconds) \
    M(ObjectStorageQueueFailedToBatchSetProcessing, "Number of times batched set processing request failed", ValueType::Number) \
    M(ObjectStorageQueueTrySetProcessingRequests, "The number of times we tried to make set processing request", ValueType::Number) \
    M(ObjectStorageQueueTrySetProcessingSucceeded, "The number of times we successfully set file as processing", ValueType::Number) \
    M(ObjectStorageQueueTrySetProcessingFailed, "The number of times we unsuccessfully set file as processing", ValueType::Number) \
    M(ObjectStorageQueueListedFiles, "Number of listed files in StorageS3(Azure)Queue", ValueType::Number) \
    M(ObjectStorageQueueFilteredFiles, "Number of filtered files in StorageS3(Azure)Queue", ValueType::Number) \
    M(ObjectStorageQueueReadFiles, "Number of read files (not equal to the number of actually inserted files)", ValueType::Number) \
    M(ObjectStorageQueueReadRows, "Number of read rows (not equal to the number of actually inserted rows)", ValueType::Number) \
    M(ObjectStorageQueueReadBytes, "Number of read bytes (not equal to the number of actually inserted bytes)", ValueType::Number) \
    M(ObjectStorageQueueExceptionsDuringRead, "Number of exceptions during read in S3(Azure)Queue", ValueType::Number) \
    M(ObjectStorageQueueExceptionsDuringInsert, "Number of exceptions during insert in S3(Azure)Queue", ValueType::Number) \
    M(ObjectStorageQueueRemovedObjects, "Number of objects removed as part of after_processing = delete", ValueType::Number) \
    M(ObjectStorageQueueInsertIterations, "Number of insert iterations", ValueType::Number) \
    M(ObjectStorageQueueCommitRequests, "Number of keeper requests to commit files as either failed or processed", ValueType::Number) \
    M(ObjectStorageQueueSuccessfulCommits, "Number of successful keeper commits", ValueType::Number) \
    M(ObjectStorageQueueUnsuccessfulCommits, "Number of unsuccessful keeper commits", ValueType::Number) \
    M(ObjectStorageQueueCancelledFiles, "Number cancelled files in StorageS3(Azure)Queue", ValueType::Number) \
    M(ObjectStorageQueueProcessedRows, "Number of processed rows in StorageS3(Azure)Queue", ValueType::Number) \
    \
    M(ServerStartupMilliseconds, "Time elapsed from starting server to listening to sockets in milliseconds", ValueType::Milliseconds) \
    M(IOUringSQEsSubmitted, "Total number of io_uring SQEs submitted", ValueType::Number) \
    M(IOUringSQEsResubmitsAsync, "Total number of asynchronous io_uring SQE resubmits performed", ValueType::Number) \
    M(IOUringSQEsResubmitsSync, "Total number of synchronous io_uring SQE resubmits performed", ValueType::Number) \
    M(IOUringCQEsCompleted, "Total number of successfully completed io_uring CQEs", ValueType::Number) \
    M(IOUringCQEsFailed, "Total number of completed io_uring CQEs with failures", ValueType::Number) \
    \
    M(BackupsOpenedForRead, "Number of backups opened for reading", ValueType::Number) \
    M(BackupsOpenedForWrite, "Number of backups opened for writing", ValueType::Number) \
    M(BackupsOpenedForUnlock, "Number of backups opened for unlocking", ValueType::Number) \
    M(BackupReadMetadataMicroseconds, "Time spent reading backup metadata from .backup file", ValueType::Microseconds) \
    M(BackupWriteMetadataMicroseconds, "Time spent writing backup metadata to .backup file", ValueType::Microseconds) \
    M(BackupEntriesCollectorMicroseconds, "Time spent making backup entries", ValueType::Microseconds) \
    M(BackupEntriesCollectorForTablesDataMicroseconds, "Time spent making backup entries for tables data", ValueType::Microseconds) \
    M(BackupEntriesCollectorRunPostTasksMicroseconds, "Time spent running post tasks after making backup entries", ValueType::Microseconds) \
    M(BackupPreparingFileInfosMicroseconds, "Time spent preparing file infos for backup entries", ValueType::Microseconds) \
    M(BackupReadLocalFilesToCalculateChecksums, "Number of files read locally to calculate checksums for backup entries", ValueType::Number) \
    M(BackupReadLocalBytesToCalculateChecksums, "Total size of files read locally to calculate checksums for backup entries", ValueType::Number) \
    M(BackupReadRemoteFilesToCalculateChecksums, "Number of files read from remote disks to calculate checksums for backup entries", ValueType::Number) \
    M(BackupReadRemoteBytesToCalculateChecksums, "Total size of files read from remote disks to calculate checksums for backup entries", ValueType::Number) \
    M(BackupLockFileReads, "How many times the '.lock' file was read while making backup", ValueType::Number) \
    M(RestorePartsSkippedFiles, "Number of files skipped while restoring parts", ValueType::Number) \
    M(RestorePartsSkippedBytes, "Total size of files skipped while restoring parts", ValueType::Number) \
    \
    M(ReadTaskRequestsReceived, "The number of callbacks requested from the remote server back to the initiator server to choose the read task (for s3Cluster table function and similar). Measured on the initiator server side.", ValueType::Number) \
    M(MergeTreeReadTaskRequestsReceived, "The number of callbacks requested from the remote server back to the initiator server to choose the read task (for MergeTree tables). Measured on the initiator server side.", ValueType::Number) \
    \
    M(ReadTaskRequestsSent, "The number of callbacks requested from the remote server back to the initiator server to choose the read task (for s3Cluster table function and similar). Measured on the remote server side.", ValueType::Number) \
    M(MergeTreeReadTaskRequestsSent, "The number of callbacks requested from the remote server back to the initiator server to choose the read task (for MergeTree tables). Measured on the remote server side.", ValueType::Number) \
    M(MergeTreeAllRangesAnnouncementsSent, "The number of announcements sent from the remote server to the initiator server about the set of data parts (for MergeTree tables). Measured on the remote server side.", ValueType::Number) \
    M(ReadTaskRequestsSentElapsedMicroseconds, "Time spent in callbacks requested from the remote server back to the initiator server to choose the read task (for s3Cluster table function and similar). Measured on the remote server side.", ValueType::Microseconds) \
    M(MergeTreeReadTaskRequestsSentElapsedMicroseconds, "Time spent in callbacks requested from the remote server back to the initiator server to choose the read task (for MergeTree tables). Measured on the remote server side.", ValueType::Microseconds) \
    M(MergeTreeAllRangesAnnouncementsSentElapsedMicroseconds, "Time spent in sending the announcement from the remote server to the initiator server about the set of data parts (for MergeTree tables). Measured on the remote server side.", ValueType::Microseconds) \
    M(MergerMutatorsGetPartsForMergeElapsedMicroseconds, "Time spent to take data parts snapshot to build ranges from them.", ValueType::Microseconds) \
    M(MergerMutatorPrepareRangesForMergeElapsedMicroseconds, "Time spent to prepare parts ranges which can be merged according to merge predicate.", ValueType::Microseconds) \
    M(MergerMutatorSelectPartsForMergeElapsedMicroseconds, "Time spent to select parts from ranges which can be merged.", ValueType::Microseconds) \
    M(MergerMutatorRangesForMergeCount, "Amount of candidate ranges for merge", ValueType::Number) \
    M(MergerMutatorPartsInRangesForMergeCount, "Amount of candidate parts for merge", ValueType::Number) \
    M(MergerMutatorSelectRangePartsCount, "Amount of parts in selected range for merge", ValueType::Number) \
    \
    M(ConnectionPoolIsFullMicroseconds, "Total time spent waiting for a slot in connection pool.", ValueType::Microseconds) \
    M(AsyncLoaderWaitMicroseconds, "Total time a query was waiting for async loader jobs.", ValueType::Microseconds) \
    \
    M(DistrCacheServerSwitches, "Distributed Cache read buffer event. Number of server switches between distributed cache servers in read/write-through cache", ValueType::Number) \
    M(DistrCacheReadMicroseconds, "Distributed Cache read buffer event. Time spent reading from distributed cache", ValueType::Microseconds) \
    M(DistrCacheFallbackReadMicroseconds, "Distributed Cache read buffer event. Time spend reading from fallback buffer instead of distributed cache", ValueType::Microseconds) \
    M(DistrCachePrecomputeRangesMicroseconds, "Distributed Cache read buffer event. Time spent to precompute read ranges", ValueType::Microseconds) \
    M(DistrCacheNextImplMicroseconds, "Distributed Cache read buffer event. Time spend in ReadBufferFromDistributedCache::nextImpl", ValueType::Microseconds) \
    M(DistrCacheStartRangeMicroseconds, "Distributed Cache read buffer event. Time spent to start a new read range with distributed cache", ValueType::Microseconds) \
    M(DistrCacheIgnoredBytesWhileWaitingProfileEvents, "Distributed Cache read buffer event. Ignored bytes while waiting for profile events in distributed cache", ValueType::Number) \
    M(DistrCacheRangeChange, "Distributed Cache read buffer event. Number of times we changed read range because of seek/last_position change", ValueType::Number) \
    M(DistrCacheRangeResetBackward, "Distributed Cache read buffer event. Number of times we reset read range because of seek/last_position change", ValueType::Number) \
    M(DistrCacheRangeResetForward, "Distributed Cache read buffer event. Number of times we reset read range because of seek/last_position change", ValueType::Number) \
    M(DistrCacheReconnectsAfterTimeout, "Distributed Cache read buffer event. The number of reconnects after timeout", ValueType::Number) \
    M(DistrCacheServerUpdates, "Distributed Cache read buffer event. The number of server updates because server is not longer registered in keeper", ValueType::Number) \
    \
    M(DistrCacheGetResponseMicroseconds, "Distributed Cache client event. Time spend to wait for response from distributed cache", ValueType::Microseconds) \
    M(DistrCacheReadErrors, "Distributed Cache client event. Number of distributed cache errors during read", ValueType::Number) \
    M(DistrCacheMakeRequestErrors, "Distributed Cache client event. Number of distributed cache errors when making a request", ValueType::Number) \
    M(DistrCacheReceiveResponseErrors, "Distributed Cache client event. Number of distributed cache errors when receiving response a request", ValueType::Number) \
    \
    M(DistrCachePackets, "Distributed Cache client event. Total number of packets received from distributed cache", ValueType::Number) \
    M(DistrCachePacketsBytes, "Distributed Cache client event. The number of bytes in Data packets which were not ignored", ValueType::Bytes) \
    M(DistrCacheUnusedPackets, "Distributed Cache client event. Number of skipped unused packets from distributed cache", ValueType::Number) \
    M(DistrCacheUnusedPacketsBytes, "Distributed Cache client event. The number of bytes in Data packets which were ignored", ValueType::Bytes) \
    M(DistrCacheUnusedPacketsBufferAllocations, "Distributed Cache client event. The number of extra buffer allocations in case we could not reuse existing buffer", ValueType::Number) \
    \
    M(DistrCacheLockRegistryMicroseconds, "Distributed Cache registry event. Time spent to take DistributedCacheRegistry lock", ValueType::Microseconds) \
    M(DistrCacheRegistryUpdateMicroseconds, "Distributed Cache registry event. Time spent updating distributed cache registry", ValueType::Microseconds) \
    M(DistrCacheRegistryUpdates, "Distributed Cache registry event. Number of distributed cache registry updates", ValueType::Number) \
    M(DistrCacheHashRingRebuilds, "Distributed Cache registry event. Number of distributed cache hash ring rebuilds", ValueType::Number) \
    \
    M(DistrCacheReadBytesFromCache, "Distributed Cache read buffer event. Bytes read from distributed cache", ValueType::Bytes) \
    M(DistrCacheReadBytesFromFallbackBuffer, "Distributed Cache read buffer event. Bytes read from fallback buffer", ValueType::Number) \
    \
    M(DistrCacheOpenedConnections, "Distributed Cache connection event. The number of open connections to distributed cache", ValueType::Number) \
    M(DistrCacheReusedConnections, "Distributed Cache connection event. The number of reused connections to distributed cache", ValueType::Number) \
    M(DistrCacheOpenedConnectionsBypassingPool, "Distributed Cache connection event. The number of open connections to distributed cache bypassing pool", ValueType::Number) \
    M(DistrCacheConnectMicroseconds, "Distributed Cache connection event. The time spent to connect to distributed cache", ValueType::Microseconds) \
    M(DistrCacheConnectAttempts, "Distributed Cache connection event. The number of connection attempts to distributed cache", ValueType::Number) \
    M(DistrCacheGetClientMicroseconds, "Distributed Cache connection event. Time spent getting client for distributed cache", ValueType::Microseconds) \
    \
    M(DistrCacheServerProcessRequestMicroseconds, "Distributed Cache server event. Time spent processing request on DistributedCache server side", ValueType::Microseconds) \
    M(DistrCacheServerStartRequestPackets, "Distributed Cache server event. Number of StartRequest packets in DistributedCacheServer", ValueType::Number) \
    M(DistrCacheServerContinueRequestPackets, "Distributed Cache server event. Number of ContinueRequest packets in DistributedCacheServer", ValueType::Number) \
    M(DistrCacheServerEndRequestPackets, "Distributed Cache server event. Number of EndRequest packets in DistributedCacheServer", ValueType::Number) \
    M(DistrCacheServerAckRequestPackets, "Distributed Cache server event. Number of AckRequest packets in DistributedCacheServer", ValueType::Number) \
    M(DistrCacheServerNewS3CachedClients, "Distributed Cache server event. The number of new cached s3 clients", ValueType::Number) \
    M(DistrCacheServerReusedS3CachedClients, "Distributed Cache server event. The number of reused cached s3 clients", ValueType::Number) \
    \
    M(LogTest, "Number of log messages with level Test", ValueType::Number) \
    M(LogTrace, "Number of log messages with level Trace", ValueType::Number) \
    M(LogDebug, "Number of log messages with level Debug", ValueType::Number) \
    M(LogInfo, "Number of log messages with level Info", ValueType::Number) \
    M(LogWarning, "Number of log messages with level Warning", ValueType::Number) \
    M(LogError, "Number of log messages with level Error", ValueType::Number) \
    M(LogFatal, "Number of log messages with level Fatal", ValueType::Number) \
    M(LoggerElapsedNanoseconds, "Cumulative time spend in logging", ValueType::Nanoseconds) \
    \
    M(InterfaceHTTPSendBytes, "Number of bytes sent through HTTP interfaces", ValueType::Bytes) \
    M(InterfaceHTTPReceiveBytes, "Number of bytes received through HTTP interfaces", ValueType::Bytes) \
    M(InterfaceNativeSendBytes, "Number of bytes sent through native interfaces", ValueType::Bytes) \
    M(InterfaceNativeReceiveBytes, "Number of bytes received through native interfaces", ValueType::Bytes) \
    M(InterfacePrometheusSendBytes, "Number of bytes sent through Prometheus interfaces", ValueType::Bytes) \
    M(InterfacePrometheusReceiveBytes, "Number of bytes received through Prometheus interfaces", ValueType::Bytes) \
    M(InterfaceInterserverSendBytes, "Number of bytes sent through interserver interfaces", ValueType::Bytes) \
    M(InterfaceInterserverReceiveBytes, "Number of bytes received through interserver interfaces", ValueType::Bytes) \
    M(InterfaceMySQLSendBytes, "Number of bytes sent through MySQL interfaces", ValueType::Bytes) \
    M(InterfaceMySQLReceiveBytes, "Number of bytes received through MySQL interfaces", ValueType::Bytes) \
    M(InterfacePostgreSQLSendBytes, "Number of bytes sent through PostgreSQL interfaces", ValueType::Bytes) \
    M(InterfacePostgreSQLReceiveBytes, "Number of bytes received through PostgreSQL interfaces", ValueType::Bytes) \
    \
    M(ParallelReplicasUsedCount, "Number of replicas used to execute a query with task-based parallel replicas", ValueType::Number) \
    M(ParallelReplicasAvailableCount, "Number of replicas available to execute a query with task-based parallel replicas", ValueType::Number) \
    M(ParallelReplicasUnavailableCount, "Number of replicas which was chosen, but found to be unavailable during query execution with task-based parallel replicas", ValueType::Number) \
    \
    M(SharedMergeTreeVirtualPartsUpdates, "Virtual parts update count", ValueType::Number) \
    M(SharedMergeTreeVirtualPartsUpdatesByLeader, "Virtual parts updates by leader", ValueType::Number) \
    M(SharedMergeTreeVirtualPartsUpdateMicroseconds, "Virtual parts update microseconds", ValueType::Microseconds) \
    M(SharedMergeTreeVirtualPartsUpdatesFromZooKeeper, "Virtual parts updates count from ZooKeeper", ValueType::Number) \
    M(SharedMergeTreeVirtualPartsUpdatesFromZooKeeperMicroseconds, "Virtual parts updates from ZooKeeper microseconds", ValueType::Microseconds) \
    M(SharedMergeTreeVirtualPartsUpdatesPeerNotFound, "Virtual updates from peer failed because no one found", ValueType::Number) \
    M(SharedMergeTreeVirtualPartsUpdatesFromPeer, "Virtual parts updates count from peer", ValueType::Number) \
    M(SharedMergeTreeVirtualPartsUpdatesFromPeerMicroseconds, "Virtual parts updates from peer microseconds", ValueType::Microseconds) \
    M(SharedMergeTreeVirtualPartsUpdatesForMergesOrStatus, "Virtual parts updates from non-default background job", ValueType::Number) \
    M(SharedMergeTreeVirtualPartsUpdatesLeaderFailedElection, "Virtual parts updates leader election failed", ValueType::Number) \
    M(SharedMergeTreeVirtualPartsUpdatesLeaderSuccessfulElection, "Virtual parts updates leader election successful", ValueType::Number) \
    M(SharedMergeTreeMergeMutationAssignmentAttempt, "How many times we tried to assign merge or mutation", ValueType::Number) \
    M(SharedMergeTreeMergeMutationAssignmentFailedWithNothingToDo, "How many times we tried to assign merge or mutation and failed because nothing to merge", ValueType::Number) \
    M(SharedMergeTreeMergeMutationAssignmentFailedWithConflict, "How many times we tried to assign merge or mutation and failed because of conflict in Keeper", ValueType::Number) \
    M(SharedMergeTreeMergeMutationAssignmentSuccessful, "How many times we tried to assign merge or mutation", ValueType::Number) \
    M(SharedMergeTreeMergePartsMovedToOudated, "How many parts moved to oudated directory", ValueType::Number) \
    M(SharedMergeTreeMergePartsMovedToCondemned, "How many parts moved to condemned directory", ValueType::Number) \
    M(SharedMergeTreeOutdatedPartsConfirmationRequest, "How many ZooKeeper requests were used to config outdated parts", ValueType::Number) \
    M(SharedMergeTreeOutdatedPartsConfirmationInvocations, "How many invocations were made to confirm outdated parts", ValueType::Number) \
    M(SharedMergeTreeOutdatedPartsHTTPRequest, "How many HTTP requests were send to confirm outdated parts", ValueType::Number) \
    M(SharedMergeTreeOutdatedPartsHTTPResponse, "How many HTTP responses were send to confirm outdated parts", ValueType::Number) \
    M(SharedMergeTreeCondemnedPartsKillRequest, "How many ZooKeeper requests were used to remove condemned parts", ValueType::Number) \
    M(SharedMergeTreeCondemnedPartsLockConfict, "How many times we failed to acquite lock because of conflict", ValueType::Number) \
    M(SharedMergeTreeCondemnedPartsRemoved, "How many condemned parts were removed", ValueType::Number) \
    M(SharedMergeTreeMergeSelectingTaskMicroseconds, "Merge selecting task microseconds for SMT", ValueType::Number) \
    M(SharedMergeTreeOptimizeAsync, "Asynchronous OPTIMIZE queries executed", ValueType::Number) \
    M(SharedMergeTreeOptimizeSync, "Synchronous OPTIMIZE queries executed", ValueType::Number) \
    M(SharedMergeTreeScheduleDataProcessingJob, "How many times scheduleDataProcessingJob called/", ValueType::Number) \
    M(SharedMergeTreeScheduleDataProcessingJobNothingToScheduled, "How many times scheduleDataProcessingJob called but nothing to do", ValueType::Number) \
    M(SharedMergeTreeScheduleDataProcessingJobMicroseconds, "scheduleDataProcessingJob execute time", ValueType::Number) \
    M(SharedMergeTreeHandleBlockingParts, "How many blocking parts to handle in scheduleDataProcessingJob", ValueType::Number) \
    M(SharedMergeTreeHandleBlockingPartsMicroseconds, "Time of handling blocking parts in scheduleDataProcessingJob ", ValueType::Number) \
    M(SharedMergeTreeHandleFetchPartsMicroseconds, "Time of handling fetched parts in scheduleDataProcessingJob", ValueType::Number) \
    M(SharedMergeTreeHandleOutdatedParts, "How many outdated parts to handle in scheduleDataProcessingJob", ValueType::Number) \
    M(SharedMergeTreeHandleOutdatedPartsMicroseconds, "Time of handling outdated parts in scheduleDataProcessingJob", ValueType::Number) \
    M(SharedMergeTreeGetPartsBatchToLoadMicroseconds, "Time of getPartsBatchToLoad in scheduleDataProcessingJob", ValueType::Number) \
    M(SharedMergeTreeTryUpdateDiskMetadataCacheForPartMicroseconds, "Time of tryUpdateDiskMetadataCacheForPart in scheduleDataProcessingJob", ValueType::Number) \
    M(SharedMergeTreeLoadChecksumAndIndexesMicroseconds, "Time of loadColumnsChecksumsIndexes only for SharedMergeTree", ValueType::Number)                                                                                                                                                                                                             \
    \
    M(SharedMergeTreeDataPartsFetchAttempt, "How many times we tried to fetch data parts", ValueType::Number) \
    M(SharedMergeTreeDataPartsFetchFromPeer, "How many times we fetch data parts from peer", ValueType::Number) \
    M(SharedMergeTreeDataPartsFetchFromPeerMicroseconds, "Data parts fetch from peer microseconds", ValueType::Number) \
    M(SharedMergeTreeDataPartsFetchFromS3, "How many times we fetch data parts from S3", ValueType::Number) \
    \
    M(KeeperLogsEntryReadFromLatestCache, "Number of log entries in Keeper being read from latest logs cache", ValueType::Number)                                                                                                                                                                                                                       \
    M(KeeperLogsEntryReadFromCommitCache, "Number of log entries in Keeper being read from commit logs cache", ValueType::Number) \
    M(KeeperLogsEntryReadFromFile, "Number of log entries in Keeper being read directly from the changelog file", ValueType::Number) \
    M(KeeperLogsPrefetchedEntries, "Number of log entries in Keeper being prefetched from the changelog file", ValueType::Number) \
    \
    M(StorageConnectionsCreated, "Number of created connections for storages", ValueType::Number) \
    M(StorageConnectionsReused, "Number of reused connections for storages", ValueType::Number) \
    M(StorageConnectionsReset, "Number of reset connections for storages", ValueType::Number) \
    M(StorageConnectionsPreserved, "Number of preserved connections for storages", ValueType::Number) \
    M(StorageConnectionsExpired, "Number of expired connections for storages", ValueType::Number) \
    M(StorageConnectionsErrors, "Number of cases when creation of a connection for storage is failed", ValueType::Number) \
    M(StorageConnectionsElapsedMicroseconds, "Total time spend on creating connections for storages", ValueType::Microseconds) \
    \
    M(DiskConnectionsCreated, "Number of created connections for disk", ValueType::Number) \
    M(DiskConnectionsReused, "Number of reused connections for disk", ValueType::Number) \
    M(DiskConnectionsReset, "Number of reset connections for disk", ValueType::Number) \
    M(DiskConnectionsPreserved, "Number of preserved connections for disk", ValueType::Number) \
    M(DiskConnectionsExpired, "Number of expired connections for disk", ValueType::Number) \
    M(DiskConnectionsErrors, "Number of cases when creation of a connection for disk is failed", ValueType::Number) \
    M(DiskConnectionsElapsedMicroseconds, "Total time spend on creating connections for disk", ValueType::Microseconds) \
    \
    M(HTTPConnectionsCreated, "Number of created http connections", ValueType::Number) \
    M(HTTPConnectionsReused, "Number of reused http connections", ValueType::Number) \
    M(HTTPConnectionsReset, "Number of reset http connections", ValueType::Number) \
    M(HTTPConnectionsPreserved, "Number of preserved http connections", ValueType::Number) \
    M(HTTPConnectionsExpired, "Number of expired http connections", ValueType::Number) \
    M(HTTPConnectionsErrors, "Number of cases when creation of a http connection failed", ValueType::Number) \
    M(HTTPConnectionsElapsedMicroseconds, "Total time spend on creating http connections", ValueType::Microseconds) \
    \
    M(AddressesDiscovered, "Total count of new addresses in dns resolve results for http connections", ValueType::Number) \
    M(AddressesExpired, "Total count of expired addresses which is no longer presented in dns resolve results for http connections", ValueType::Number) \
    M(AddressesMarkedAsFailed, "Total count of addresses which has been marked as faulty due to connection errors for http connections", ValueType::Number) \
    \
    M(ReadWriteBufferFromHTTPRequestsSent, "Number of HTTP requests sent by ReadWriteBufferFromHTTP", ValueType::Number) \
    M(ReadWriteBufferFromHTTPBytes, "Total size of payload bytes received and sent by ReadWriteBufferFromHTTP. Doesn't include HTTP headers.", ValueType::Bytes) \
    \
    M(ConcurrencyControlSlotsGranted, "Number of CPU slot granted according to guarantee of 1 thread per query and for queries with setting 'use_concurrency_control' = 0", ValueType::Number) \
    M(ConcurrencyControlSlotsDelayed, "Number of CPU slot not granted initially and required to wait for a free CPU slot", ValueType::Number) \
    M(ConcurrencyControlSlotsAcquired, "Total number of CPU slot acquired", ValueType::Number) \
    M(ConcurrencyControlSlotsAcquiredNonCompeting, "Total number of noncompeting CPU slot acquired", ValueType::Number) \
    M(ConcurrencyControlQueriesDelayed, "Total number of CPU slot allocations (queries) that were required to wait for slots to upscale", ValueType::Number) \
    M(ConcurrencyControlWaitMicroseconds, "Total time a query was waiting on resource requests for CPU slots.", ValueType::Microseconds) \
    \
    M(SharedDatabaseCatalogFailedToApplyState, "Number of failures to apply new state in SharedDatabaseCatalog", ValueType::Number) \
    M(SharedDatabaseCatalogStateApplicationMicroseconds, "Total time spend on application of new state in SharedDatabaseCatalog", ValueType::Microseconds) \
    \
    M(GWPAsanAllocateSuccess, "Number of successful allocations done by GWPAsan", ValueType::Number) \
    M(GWPAsanAllocateFailed, "Number of failed allocations done by GWPAsan (i.e. filled pool)", ValueType::Number) \
    M(GWPAsanFree, "Number of free operations done by GWPAsan", ValueType::Number) \
    \
    M(MemoryWorkerRun, "Number of runs done by MemoryWorker in background", ValueType::Number) \
    M(MemoryWorkerRunElapsedMicroseconds, "Total time spent by MemoryWorker for background work", ValueType::Microseconds) \
    \
    M(ParquetFetchWaitTimeMicroseconds, "Time of waiting fetching parquet data", ValueType::Microseconds) \
<<<<<<< HEAD
    \
    M(WasmExecuteMicroseconds, "Time spent executing WebAssembly code", ValueType::Microseconds) \
    M(WasmModuleInstatiate, "Number of WebAssembly compartments created", ValueType::Number) \
    M(WasmMemoryAllocated, "Total memory allocated for WebAssembly compartments", ValueType::Bytes) \
=======
    M(FilterTransformPassedRows, "Number of rows that passed the filter in the query", ValueType::Number) \
    M(FilterTransformPassedBytes, "Number of bytes that passed the filter in the query", ValueType::Bytes) \
    M(QueryPreempted, "How many times tasks are paused and waiting due to 'priority' setting", ValueType::Number) \
>>>>>>> 659da487


#ifdef APPLY_FOR_EXTERNAL_EVENTS
    #define APPLY_FOR_EVENTS(M) APPLY_FOR_BUILTIN_EVENTS(M) APPLY_FOR_EXTERNAL_EVENTS(M)
#else
    #define APPLY_FOR_EVENTS(M) APPLY_FOR_BUILTIN_EVENTS(M)
#endif

namespace DB::ErrorCodes
{
    extern const int SERVER_OVERLOADED;
}

namespace ProfileEvents
{

#define M(NAME, DOCUMENTATION, VALUE_TYPE) extern const Event NAME = Event(__COUNTER__);
    APPLY_FOR_EVENTS(M)
#undef M
constexpr Event END = Event(__COUNTER__);

/// Global variable, initialized by zeros.
static Counter global_counters_array[END] {};
/// Initialize global counters statically
Counters global_counters(global_counters_array);

const Event Counters::num_counters = END;


Timer::Timer(Counters & counters_, Event timer_event_, Resolution resolution_)
    : counters(counters_), timer_event(timer_event_), resolution(resolution_)
{
}

Timer::Timer(Counters & counters_, Event timer_event_, Event counter_event, Resolution resolution_)
    : Timer(counters_, timer_event_, resolution_)
{
    counters.increment(counter_event);
}

UInt64 Timer::get()
{
    return watch.elapsedNanoseconds() / static_cast<UInt64>(resolution);
}

void Timer::end()
{
    counters.increment(timer_event, get());
    watch.reset();
}

Counters::Counters(VariableContext level_, Counters * parent_)
    : counters_holder(new Counter[num_counters] {}),
      parent(parent_),
      level(level_)
{
    counters = counters_holder.get();
}

Counters::Counters(Counters && src) noexcept
    : counters(std::exchange(src.counters, nullptr))
    , counters_holder(std::move(src.counters_holder))
    , parent(src.parent.exchange(nullptr))
    , trace_profile_events(src.trace_profile_events)
    , level(src.level)
{
}

void Counters::resetCounters()
{
    if (counters)
    {
        for (Event i = Event(0); i < num_counters; ++i)
            counters[i].store(0, std::memory_order_relaxed);
    }
}

void Counters::reset()
{
    setParent(nullptr);
    resetCounters();
}

Counters::Snapshot::Snapshot()
    : counters_holder(new Count[num_counters] {})
{}

Counters::Snapshot Counters::getPartiallyAtomicSnapshot() const
{
    Snapshot res;
    for (Event i = Event(0); i < num_counters; ++i)
        res.counters_holder[i] = counters[i].load(std::memory_order_relaxed);
    return res;
}

const char * getName(Event event)
{
    static const char * strings[] =
    {
    #define M(NAME, DOCUMENTATION, VALUE_TYPE) #NAME,
        APPLY_FOR_EVENTS(M)
    #undef M
    };

    return strings[event];
}

const char * getDocumentation(Event event)
{
    static const char * strings[] =
    {
    #define M(NAME, DOCUMENTATION, VALUE_TYPE) DOCUMENTATION,
        APPLY_FOR_EVENTS(M)
    #undef M
    };

    return strings[event];
}

ValueType getValueType(Event event)
{
    static ValueType strings[] =
    {
    #define M(NAME, DOCUMENTATION, VALUE_TYPE) VALUE_TYPE,
        APPLY_FOR_EVENTS(M)
    #undef M
    };

    return strings[event];
}

Event end() { return END; }

bool checkCPUOverload(Int64 os_cpu_busy_time_threshold, double min_ratio, double max_ratio, bool should_throw)
{
    double cpu_load = global_counters.getCPUOverload(os_cpu_busy_time_threshold);

    if (cpu_load > DBL_EPSILON)
    {
        double current_ratio = std::min(std::max(min_ratio, cpu_load), max_ratio);
        double probability_to_throw = (max_ratio <= min_ratio) ? 0.0 : (current_ratio - min_ratio) / (max_ratio - min_ratio);

        const PreformattedMessage error_message = PreformattedMessage::create("CPU is overloaded, CPU is waiting for execution way more than executing, "
                "ratio of wait time (OSCPUWaitMicroseconds metric) to busy time (OSCPUVirtualTimeMicroseconds metric) is {}. "
                "Min ratio for error {}{}, max ratio for error {}{}, probability used to decide whether to {} {}.{}",
                current_ratio,
                should_throw ? "(min_os_cpu_wait_time_ratio_to_throw setting) " : "",
                min_ratio,
                should_throw ? "(max_os_cpu_wait_time_ratio_to_throw setting) " : "",
                max_ratio,
                should_throw ? "discard the query" : "drop the connection",
                probability_to_throw,
                should_throw ? " Consider reducing the number of queries or increase backoff between retries." : "");

        if (std::bernoulli_distribution server_overloaded(probability_to_throw); server_overloaded(thread_local_rng))
        {
            if (should_throw)
                throw DB::Exception(error_message, DB::ErrorCodes::SERVER_OVERLOADED);
            else
            {
                LOG_ERROR(getLogger("ProfileEvents"), error_message);
                return true;
            }
        }
    }

    return false;
}

void increment(Event event, Count amount)
{
    DB::CurrentThread::getProfileEvents().increment(event, amount);
}

void incrementNoTrace(Event event, Count amount)
{
    DB::CurrentThread::getProfileEvents().incrementNoTrace(event, amount);
}

double Counters::getCPUOverload(Int64 os_cpu_busy_time_threshold, bool reset)
{
    /// It's possible that we'll have slightly inconsistent values between wait time and busy time. But since we take the value of CPU wait time first,
    /// it should not affect the situation a lot. In the worst case scenario we will have a slightly lower CPU overload value than it should be, but it's fine.
    Int64 curr_cpu_wait_microseconds = counters[OSCPUWaitMicroseconds];
    Int64 curr_cpu_virtual_time_microseconds = counters[OSCPUVirtualTimeMicroseconds];

    Int64 os_cpu_wait_microseconds = curr_cpu_wait_microseconds - prev_cpu_wait_microseconds.load(std::memory_order_acquire);
    Int64 os_cpu_virtual_time_microseconds = curr_cpu_virtual_time_microseconds - prev_cpu_virtual_time_microseconds.load(std::memory_order_acquire);

    if (reset)
    {
        /// It's important to update wait time first, since the atomicity is not guaranteed for both counters at the same time.
        /// So in the worst case scenario, we'll update prev wait time first, which will result in an underestimated wait time and lower CPU overload value.
        prev_cpu_wait_microseconds.store(curr_cpu_wait_microseconds, std::memory_order_release);
        prev_cpu_virtual_time_microseconds.store(curr_cpu_virtual_time_microseconds, std::memory_order_release);
    }

    if (os_cpu_virtual_time_microseconds <= os_cpu_busy_time_threshold || os_cpu_wait_microseconds <= 0)
        return 0;

    return static_cast<double>(os_cpu_wait_microseconds) / os_cpu_virtual_time_microseconds;
}

void Counters::increment(Event event, Count amount)
{
    Counters * current = this;
    bool send_to_trace_log = false;

    do
    {
        send_to_trace_log |= current->trace_profile_events;
        current->counters[event].fetch_add(amount, std::memory_order_relaxed);
        current = current->parent;
    } while (current != nullptr);

    if (unlikely(send_to_trace_log))
        DB::TraceSender::send(DB::TraceType::ProfileEvent, StackTrace(), {.event = event, .increment = amount});
}

void Counters::incrementNoTrace(Event event, Count amount)
{
    Counters * current = this;
    do
    {
        current->counters[event].fetch_add(amount, std::memory_order_relaxed);
        current = current->parent;
    } while (current != nullptr);
}

void incrementForLogMessage(Poco::Message::Priority priority)
{
    switch (priority)
    {
        case Poco::Message::PRIO_TEST: increment(LogTest); break;
        case Poco::Message::PRIO_TRACE: increment(LogTrace); break;
        case Poco::Message::PRIO_DEBUG: increment(LogDebug); break;
        case Poco::Message::PRIO_INFORMATION: increment(LogInfo); break;
        case Poco::Message::PRIO_WARNING: increment(LogWarning); break;
        case Poco::Message::PRIO_ERROR: increment(LogError); break;
        case Poco::Message::PRIO_FATAL: increment(LogFatal); break;
        default: break;
    }
}

void incrementLoggerElapsedNanoseconds(UInt64 ns)
{
    increment(LoggerElapsedNanoseconds, ns);
}

CountersIncrement::CountersIncrement(Counters::Snapshot const & snapshot)
{
    init();
    memcpy(increment_holder.get(), snapshot.counters_holder.get(), Counters::num_counters * sizeof(Increment));
}

CountersIncrement::CountersIncrement(Counters::Snapshot const & after, Counters::Snapshot const & before)
{
    init();
    for (Event i = Event(0); i < Counters::num_counters; ++i)
        increment_holder[i] = static_cast<Increment>(after[i]) - static_cast<Increment>(before[i]);
}

void CountersIncrement::init()
{
    increment_holder = std::make_unique<Increment[]>(Counters::num_counters);
}

}

#undef APPLY_FOR_EVENTS<|MERGE_RESOLUTION|>--- conflicted
+++ resolved
@@ -994,16 +994,14 @@
     M(MemoryWorkerRunElapsedMicroseconds, "Total time spent by MemoryWorker for background work", ValueType::Microseconds) \
     \
     M(ParquetFetchWaitTimeMicroseconds, "Time of waiting fetching parquet data", ValueType::Microseconds) \
-<<<<<<< HEAD
     \
     M(WasmExecuteMicroseconds, "Time spent executing WebAssembly code", ValueType::Microseconds) \
     M(WasmModuleInstatiate, "Number of WebAssembly compartments created", ValueType::Number) \
     M(WasmMemoryAllocated, "Total memory allocated for WebAssembly compartments", ValueType::Bytes) \
-=======
+    \
     M(FilterTransformPassedRows, "Number of rows that passed the filter in the query", ValueType::Number) \
     M(FilterTransformPassedBytes, "Number of bytes that passed the filter in the query", ValueType::Bytes) \
     M(QueryPreempted, "How many times tasks are paused and waiting due to 'priority' setting", ValueType::Number) \
->>>>>>> 659da487
 
 
 #ifdef APPLY_FOR_EXTERNAL_EVENTS
