#include <Common/ProfileEvents.h>
#include <Common/CurrentThread.h>
#include <Common/TraceSender.h>


// clang-format off
/// Available events. Add something here as you wish.
/// If the event is generic (i.e. not server specific)
/// it should be also added to src/Coordination/KeeperConstant.cpp
#define APPLY_FOR_BUILTIN_EVENTS(M) \
    M(Query, "Number of queries to be interpreted and potentially executed. Does not include queries that failed to parse or were rejected due to AST size limits, quota limits or limits on the number of simultaneously running queries. May include internal queries initiated by ClickHouse itself. Does not count subqueries.", ValueType::Number) \
    M(SelectQuery, "Same as Query, but only for SELECT queries.", ValueType::Number) \
    M(InsertQuery, "Same as Query, but only for INSERT queries.", ValueType::Number) \
    M(InitialQuery, "Same as Query, but only counts initial queries (see is_initial_query).", ValueType::Number)\
    M(QueriesWithSubqueries, "Count queries with all subqueries", ValueType::Number) \
    M(SelectQueriesWithSubqueries, "Count SELECT queries with all subqueries", ValueType::Number) \
    M(InsertQueriesWithSubqueries, "Count INSERT queries with all subqueries", ValueType::Number) \
    M(SelectQueriesWithPrimaryKeyUsage, "Count SELECT queries which use the primary key to evaluate the WHERE condition", ValueType::Number) \
    M(AsyncInsertQuery, "Same as InsertQuery, but only for asynchronous INSERT queries.", ValueType::Number) \
    M(AsyncInsertBytes, "Data size in bytes of asynchronous INSERT queries.", ValueType::Bytes) \
    M(AsyncInsertRows, "Number of rows inserted by asynchronous INSERT queries.", ValueType::Number) \
    M(AsyncInsertCacheHits, "Number of times a duplicate hash id has been found in asynchronous INSERT hash id cache.", ValueType::Number) \
    M(FailedQuery, "Number of failed queries.", ValueType::Number) \
    M(FailedSelectQuery, "Same as FailedQuery, but only for SELECT queries.", ValueType::Number) \
    M(FailedInsertQuery, "Same as FailedQuery, but only for INSERT queries.", ValueType::Number) \
    M(FailedAsyncInsertQuery, "Number of failed ASYNC INSERT queries.", ValueType::Number) \
    M(QueryTimeMicroseconds, "Total time of all queries.", ValueType::Microseconds) \
    M(SelectQueryTimeMicroseconds, "Total time of SELECT queries.", ValueType::Microseconds) \
    M(InsertQueryTimeMicroseconds, "Total time of INSERT queries.", ValueType::Microseconds) \
    M(OtherQueryTimeMicroseconds, "Total time of queries that are not SELECT or INSERT.", ValueType::Microseconds) \
    M(FileOpen, "Number of files opened.", ValueType::Number) \
    M(Seek, "Number of times the 'lseek' function was called.", ValueType::Number) \
    M(ReadBufferFromFileDescriptorRead, "Number of reads (read/pread) from a file descriptor. Does not include sockets.", ValueType::Number) \
    M(ReadBufferFromFileDescriptorReadFailed, "Number of times the read (read/pread) from a file descriptor have failed.", ValueType::Number) \
    M(ReadBufferFromFileDescriptorReadBytes, "Number of bytes read from file descriptors. If the file is compressed, this will show the compressed data size.", ValueType::Bytes) \
    M(WriteBufferFromFileDescriptorWrite, "Number of writes (write/pwrite) to a file descriptor. Does not include sockets.", ValueType::Number) \
    M(WriteBufferFromFileDescriptorWriteFailed, "Number of times the write (write/pwrite) to a file descriptor have failed.", ValueType::Number) \
    M(WriteBufferFromFileDescriptorWriteBytes, "Number of bytes written to file descriptors. If the file is compressed, this will show compressed data size.", ValueType::Bytes) \
    M(FileSync, "Number of times the F_FULLFSYNC/fsync/fdatasync function was called for files.", ValueType::Number) \
    M(DirectorySync, "Number of times the F_FULLFSYNC/fsync/fdatasync function was called for directories.", ValueType::Number) \
    M(FileSyncElapsedMicroseconds, "Total time spent waiting for F_FULLFSYNC/fsync/fdatasync syscall for files.", ValueType::Microseconds) \
    M(DirectorySyncElapsedMicroseconds, "Total time spent waiting for F_FULLFSYNC/fsync/fdatasync syscall for directories.", ValueType::Microseconds) \
    M(ReadCompressedBytes, "Number of bytes (the number of bytes before decompression) read from compressed sources (files, network).", ValueType::Bytes) \
    M(CompressedReadBufferBlocks, "Number of compressed blocks (the blocks of data that are compressed independent of each other) read from compressed sources (files, network).", ValueType::Number) \
    M(CompressedReadBufferBytes, "Number of uncompressed bytes (the number of bytes after decompression) read from compressed sources (files, network).", ValueType::Bytes) \
    M(UncompressedCacheHits, "Number of times a block of data has been found in the uncompressed cache (and decompression was avoided).", ValueType::Number) \
    M(UncompressedCacheMisses, "Number of times a block of data has not been found in the uncompressed cache (and required decompression).", ValueType::Number) \
    M(UncompressedCacheWeightLost, "Number of bytes evicted from the uncompressed cache.", ValueType::Bytes) \
    M(MMappedFileCacheHits, "Number of times a file has been found in the MMap cache (for the 'mmap' read_method), so we didn't have to mmap it again.", ValueType::Number) \
    M(MMappedFileCacheMisses, "Number of times a file has not been found in the MMap cache (for the 'mmap' read_method), so we had to mmap it again.", ValueType::Number) \
    M(OpenedFileCacheHits, "Number of times a file has been found in the opened file cache, so we didn't have to open it again.", ValueType::Number) \
    M(OpenedFileCacheMisses, "Number of times a file has been found in the opened file cache, so we had to open it again.", ValueType::Number) \
    M(OpenedFileCacheMicroseconds, "Amount of time spent executing OpenedFileCache methods.", ValueType::Microseconds) \
    M(AIOWrite, "Number of writes with Linux or FreeBSD AIO interface", ValueType::Number) \
    M(AIOWriteBytes, "Number of bytes written with Linux or FreeBSD AIO interface", ValueType::Bytes) \
    M(AIORead, "Number of reads with Linux or FreeBSD AIO interface", ValueType::Number) \
    M(AIOReadBytes, "Number of bytes read with Linux or FreeBSD AIO interface", ValueType::Bytes) \
    M(IOBufferAllocs, "Number of allocations of IO buffers (for ReadBuffer/WriteBuffer).", ValueType::Number) \
    M(IOBufferAllocBytes, "Number of bytes allocated for IO buffers (for ReadBuffer/WriteBuffer).", ValueType::Bytes) \
    M(ArenaAllocChunks, "Number of chunks allocated for memory Arena (used for GROUP BY and similar operations)", ValueType::Number) \
    M(ArenaAllocBytes, "Number of bytes allocated for memory Arena (used for GROUP BY and similar operations)", ValueType::Bytes) \
    M(FunctionExecute, "Number of SQL ordinary function calls (SQL functions are called on per-block basis, so this number represents the number of blocks).", ValueType::Number) \
    M(TableFunctionExecute, "Number of table function calls.", ValueType::Number) \
    M(MarkCacheHits, "Number of times an entry has been found in the mark cache, so we didn't have to load a mark file.", ValueType::Number) \
    M(MarkCacheMisses, "Number of times an entry has not been found in the mark cache, so we had to load a mark file in memory, which is a costly operation, adding to query latency.", ValueType::Number) \
<<<<<<< HEAD
    M(SkippingIndexCacheHits, "Number of times an index granule has been found in the skipping index cache.", ValueType::Number) \
    M(SkippingIndexCacheMisses, "Number of times an index granule has not been found in the skipping index cache and had to be read from disk.", ValueType::Number) \
    M(SkippingIndexCacheWeightLost, "Approximate number of bytes evicted from the secondary index cache.", ValueType::Number) \
=======
    M(PrimaryIndexCacheHits, "Number of times an entry has been found in the primary index cache, so we didn't have to load a index file.", ValueType::Number) \
    M(PrimaryIndexCacheMisses, "Number of times an entry has not been found in the primary index cache, so we had to load a index file in memory, which is a costly operation, adding to query latency.", ValueType::Number) \
>>>>>>> 552d8b96
    M(QueryCacheHits, "Number of times a query result has been found in the query cache (and query computation was avoided). Only updated for SELECT queries with SETTING use_query_cache = 1.", ValueType::Number) \
    M(QueryCacheMisses, "Number of times a query result has not been found in the query cache (and required query computation). Only updated for SELECT queries with SETTING use_query_cache = 1.", ValueType::Number) \
    /* Each page cache chunk access increments exactly one of the following 5 PageCacheChunk* counters. */ \
    /* Something like hit rate: (PageCacheChunkShared + PageCacheChunkDataHits) / [sum of all 5]. */ \
    M(PageCacheChunkMisses, "Number of times a chunk has not been found in the userspace page cache.", ValueType::Number) \
    M(PageCacheChunkShared, "Number of times a chunk has been found in the userspace page cache, already in use by another thread.", ValueType::Number) \
    M(PageCacheChunkDataHits, "Number of times a chunk has been found in the userspace page cache, not in use, with all pages intact.", ValueType::Number) \
    M(PageCacheChunkDataPartialHits, "Number of times a chunk has been found in the userspace page cache, not in use, but some of its pages were evicted by the OS.", ValueType::Number) \
    M(PageCacheChunkDataMisses, "Number of times a chunk has been found in the userspace page cache, not in use, but all its pages were evicted by the OS.", ValueType::Number) \
    M(PageCacheBytesUnpinnedRoundedToPages, "Total size of populated pages in chunks that became evictable in PageCache. Rounded up to whole pages.", ValueType::Number) \
    M(PageCacheBytesUnpinnedRoundedToHugePages, "See PageCacheBytesUnpinnedRoundedToPages, but rounded to huge pages. Use the ratio between the two as a measure of memory waste from using huge pages.", ValueType::Number) \
    M(CreatedReadBufferOrdinary, "Number of times ordinary read buffer was created for reading data (while choosing among other read methods).", ValueType::Number) \
    M(CreatedReadBufferDirectIO, "Number of times a read buffer with O_DIRECT was created for reading data (while choosing among other read methods).", ValueType::Number) \
    M(CreatedReadBufferDirectIOFailed, "Number of times a read buffer with O_DIRECT was attempted to be created for reading data (while choosing among other read methods), but the OS did not allow it (due to lack of filesystem support or other reasons) and we fallen back to the ordinary reading method.", ValueType::Number) \
    M(CreatedReadBufferMMap, "Number of times a read buffer using 'mmap' was created for reading data (while choosing among other read methods).", ValueType::Number) \
    M(CreatedReadBufferMMapFailed, "Number of times a read buffer with 'mmap' was attempted to be created for reading data (while choosing among other read methods), but the OS did not allow it (due to lack of filesystem support or other reasons) and we fallen back to the ordinary reading method.", ValueType::Number) \
    M(DiskReadElapsedMicroseconds, "Total time spent waiting for read syscall. This include reads from page cache.", ValueType::Microseconds) \
    M(DiskWriteElapsedMicroseconds, "Total time spent waiting for write syscall. This include writes to page cache.", ValueType::Microseconds) \
    M(NetworkReceiveElapsedMicroseconds, "Total time spent waiting for data to receive or receiving data from network. Only ClickHouse-related network interaction is included, not by 3rd party libraries.", ValueType::Microseconds) \
    M(NetworkSendElapsedMicroseconds, "Total time spent waiting for data to send to network or sending data to network. Only ClickHouse-related network interaction is included, not by 3rd party libraries.", ValueType::Microseconds) \
    M(NetworkReceiveBytes, "Total number of bytes received from network. Only ClickHouse-related network interaction is included, not by 3rd party libraries.", ValueType::Bytes) \
    M(NetworkSendBytes, "Total number of bytes send to network. Only ClickHouse-related network interaction is included, not by 3rd party libraries.", ValueType::Bytes) \
    \
    M(GlobalThreadPoolExpansions, "Counts the total number of times new threads have been added to the global thread pool. This metric indicates the frequency of expansions in the global thread pool to accommodate increased processing demands.", ValueType::Number) \
    M(GlobalThreadPoolShrinks, "Counts the total number of times the global thread pool has shrunk by removing threads. This occurs when the number of idle threads exceeds max_thread_pool_free_size, indicating adjustments in the global thread pool size in response to decreased thread utilization.", ValueType::Number) \
    M(GlobalThreadPoolThreadCreationMicroseconds, "Total time spent waiting for new threads to start.", ValueType::Microseconds) \
    M(GlobalThreadPoolLockWaitMicroseconds, "Total time threads have spent waiting for locks in the global thread pool.", ValueType::Microseconds) \
    M(GlobalThreadPoolJobs, "Counts the number of jobs that have been pushed to the global thread pool.", ValueType::Number) \
    M(GlobalThreadPoolJobWaitTimeMicroseconds, "Measures the elapsed time from when a job is scheduled in the thread pool to when it is picked up for execution by a worker thread. This metric helps identify delays in job processing, indicating the responsiveness of the thread pool to new tasks.", ValueType::Microseconds) \
    M(LocalThreadPoolExpansions, "Counts the total number of times threads have been borrowed from the global thread pool to expand local thread pools.", ValueType::Number) \
    M(LocalThreadPoolShrinks, "Counts the total number of times threads have been returned to the global thread pool from local thread pools.", ValueType::Number) \
    M(LocalThreadPoolThreadCreationMicroseconds, "Total time local thread pools have spent waiting to borrow a thread from the global pool.", ValueType::Microseconds) \
    M(LocalThreadPoolLockWaitMicroseconds, "Total time threads have spent waiting for locks in the local thread pools.", ValueType::Microseconds) \
    M(LocalThreadPoolJobs, "Counts the number of jobs that have been pushed to the local thread pools.", ValueType::Microseconds) \
    M(LocalThreadPoolBusyMicroseconds, "Total time threads have spent executing the actual work.", ValueType::Microseconds) \
    M(LocalThreadPoolJobWaitTimeMicroseconds, "Measures the elapsed time from when a job is scheduled in the thread pool to when it is picked up for execution by a worker thread. This metric helps identify delays in job processing, indicating the responsiveness of the thread pool to new tasks.", ValueType::Microseconds) \
    \
    M(DiskS3GetRequestThrottlerCount, "Number of DiskS3 GET and SELECT requests passed through throttler.", ValueType::Number) \
    M(DiskS3GetRequestThrottlerSleepMicroseconds, "Total time a query was sleeping to conform DiskS3 GET and SELECT request throttling.", ValueType::Microseconds) \
    M(DiskS3PutRequestThrottlerCount, "Number of DiskS3 PUT, COPY, POST and LIST requests passed through throttler.", ValueType::Number) \
    M(DiskS3PutRequestThrottlerSleepMicroseconds, "Total time a query was sleeping to conform DiskS3 PUT, COPY, POST and LIST request throttling.", ValueType::Microseconds) \
    M(S3GetRequestThrottlerCount, "Number of S3 GET and SELECT requests passed through throttler.", ValueType::Number) \
    M(S3GetRequestThrottlerSleepMicroseconds, "Total time a query was sleeping to conform S3 GET and SELECT request throttling.", ValueType::Microseconds) \
    M(S3PutRequestThrottlerCount, "Number of S3 PUT, COPY, POST and LIST requests passed through throttler.", ValueType::Number) \
    M(S3PutRequestThrottlerSleepMicroseconds, "Total time a query was sleeping to conform S3 PUT, COPY, POST and LIST request throttling.", ValueType::Microseconds) \
    M(RemoteReadThrottlerBytes, "Bytes passed through 'max_remote_read_network_bandwidth_for_server'/'max_remote_read_network_bandwidth' throttler.", ValueType::Bytes) \
    M(RemoteReadThrottlerSleepMicroseconds, "Total time a query was sleeping to conform 'max_remote_read_network_bandwidth_for_server'/'max_remote_read_network_bandwidth' throttling.", ValueType::Microseconds) \
    M(RemoteWriteThrottlerBytes, "Bytes passed through 'max_remote_write_network_bandwidth_for_server'/'max_remote_write_network_bandwidth' throttler.", ValueType::Bytes) \
    M(RemoteWriteThrottlerSleepMicroseconds, "Total time a query was sleeping to conform 'max_remote_write_network_bandwidth_for_server'/'max_remote_write_network_bandwidth' throttling.", ValueType::Microseconds) \
    M(LocalReadThrottlerBytes, "Bytes passed through 'max_local_read_bandwidth_for_server'/'max_local_read_bandwidth' throttler.", ValueType::Bytes) \
    M(LocalReadThrottlerSleepMicroseconds, "Total time a query was sleeping to conform 'max_local_read_bandwidth_for_server'/'max_local_read_bandwidth' throttling.", ValueType::Microseconds) \
    M(LocalWriteThrottlerBytes, "Bytes passed through 'max_local_write_bandwidth_for_server'/'max_local_write_bandwidth' throttler.", ValueType::Bytes) \
    M(LocalWriteThrottlerSleepMicroseconds, "Total time a query was sleeping to conform 'max_local_write_bandwidth_for_server'/'max_local_write_bandwidth' throttling.", ValueType::Microseconds) \
    M(ThrottlerSleepMicroseconds, "Total time a query was sleeping to conform all throttling settings.", ValueType::Microseconds) \
    M(PartsWithAppliedMutationsOnFly, "Total number of parts for which there was any mutation applied on fly", ValueType::Number) \
    M(MutationsAppliedOnFlyInAllParts, "The sum of number of applied mutations on-fly for part among all read parts", ValueType::Number) \
    \
    M(SchedulerIOReadRequests, "Resource requests passed through scheduler for IO reads.", ValueType::Number) \
    M(SchedulerIOReadBytes, "Bytes passed through scheduler for IO reads.", ValueType::Bytes) \
    M(SchedulerIOReadWaitMicroseconds, "Total time a query was waiting on resource requests for IO reads.", ValueType::Microseconds) \
    M(SchedulerIOWriteRequests, "Resource requests passed through scheduler for IO writes.", ValueType::Number) \
    M(SchedulerIOWriteBytes, "Bytes passed through scheduler for IO writes.", ValueType::Bytes) \
    M(SchedulerIOWriteWaitMicroseconds, "Total time a query was waiting on resource requests for IO writes.", ValueType::Microseconds) \
    \
    M(QueryMaskingRulesMatch, "Number of times query masking rules was successfully matched.", ValueType::Number) \
    \
    M(ReplicatedPartFetches, "Number of times a data part was downloaded from replica of a ReplicatedMergeTree table.", ValueType::Number) \
    M(ReplicatedPartFailedFetches, "Number of times a data part was failed to download from replica of a ReplicatedMergeTree table.", ValueType::Number) \
    M(ObsoleteReplicatedParts, "Number of times a data part was covered by another data part that has been fetched from a replica (so, we have marked a covered data part as obsolete and no longer needed).", ValueType::Number) \
    M(ReplicatedPartMerges, "Number of times data parts of ReplicatedMergeTree tables were successfully merged.", ValueType::Number) \
    M(ReplicatedPartFetchesOfMerged, "Number of times we prefer to download already merged part from replica of ReplicatedMergeTree table instead of performing a merge ourself (usually we prefer doing a merge ourself to save network traffic). This happens when we have not all source parts to perform a merge or when the data part is old enough.", ValueType::Number) \
    M(ReplicatedPartMutations, "Number of times data parts of ReplicatedMergeTree tables were successfully mutated.", ValueType::Number) \
    M(ReplicatedPartChecks, "Number of times we had to perform advanced search for a data part on replicas or to clarify the need of an existing data part.", ValueType::Number) \
    M(ReplicatedPartChecksFailed, "Number of times the advanced search for a data part on replicas did not give result or when unexpected part has been found and moved away.", ValueType::Number) \
    M(ReplicatedDataLoss, "Number of times a data part that we wanted doesn't exist on any replica (even on replicas that are offline right now). That data parts are definitely lost. This is normal due to asynchronous replication (if quorum inserts were not enabled), when the replica on which the data part was written was failed and when it became online after fail it doesn't contain that data part.", ValueType::Number) \
    M(ReplicatedCoveredPartsInZooKeeperOnStart, "For debugging purposes. Number of parts in ZooKeeper that have a covering part, but doesn't exist on disk. Checked on server start.", ValueType::Number) \
    \
    M(InsertedRows, "Number of rows INSERTed to all tables.", ValueType::Number) \
    M(InsertedBytes, "Number of bytes (uncompressed; for columns as they stored in memory) INSERTed to all tables.", ValueType::Bytes) \
    M(DelayedInserts, "Number of times the INSERT of a block to a MergeTree table was throttled due to high number of active data parts for partition.", ValueType::Number) \
    M(RejectedInserts, "Number of times the INSERT of a block to a MergeTree table was rejected with 'Too many parts' exception due to high number of active data parts for partition.", ValueType::Number) \
    M(DelayedInsertsMilliseconds, "Total number of milliseconds spent while the INSERT of a block to a MergeTree table was throttled due to high number of active data parts for partition.", ValueType::Milliseconds) \
    M(DelayedMutations, "Number of times the mutation of a MergeTree table was throttled due to high number of unfinished mutations for table.", ValueType::Number) \
    M(RejectedMutations, "Number of times the mutation of a MergeTree table was rejected with 'Too many mutations' exception due to high number of unfinished mutations for table.", ValueType::Number) \
    M(DelayedMutationsMilliseconds, "Total number of milliseconds spent while the mutation of a MergeTree table was throttled due to high number of unfinished mutations for table.", ValueType::Milliseconds) \
    M(DistributedDelayedInserts, "Number of times the INSERT of a block to a Distributed table was throttled due to high number of pending bytes.", ValueType::Number) \
    M(DistributedRejectedInserts, "Number of times the INSERT of a block to a Distributed table was rejected with 'Too many bytes' exception due to high number of pending bytes.", ValueType::Number) \
    M(DistributedDelayedInsertsMilliseconds, "Total number of milliseconds spent while the INSERT of a block to a Distributed table was throttled due to high number of pending bytes.", ValueType::Milliseconds) \
    M(DuplicatedInsertedBlocks, "Number of times the INSERTed block to a ReplicatedMergeTree table was deduplicated.", ValueType::Number) \
    \
    M(ZooKeeperInit, "Number of times connection with ZooKeeper has been established.", ValueType::Number) \
    M(ZooKeeperTransactions, "Number of ZooKeeper operations, which include both read and write operations as well as multi-transactions.", ValueType::Number) \
    M(ZooKeeperList, "Number of 'list' (getChildren) requests to ZooKeeper.", ValueType::Number) \
    M(ZooKeeperCreate, "Number of 'create' requests to ZooKeeper.", ValueType::Number) \
    M(ZooKeeperRemove, "Number of 'remove' requests to ZooKeeper.", ValueType::Number) \
    M(ZooKeeperExists, "Number of 'exists' requests to ZooKeeper.", ValueType::Number) \
    M(ZooKeeperGet, "Number of 'get' requests to ZooKeeper.", ValueType::Number) \
    M(ZooKeeperSet, "Number of 'set' requests to ZooKeeper.", ValueType::Number) \
    M(ZooKeeperMulti, "Number of 'multi' requests to ZooKeeper (compound transactions).", ValueType::Number) \
    M(ZooKeeperCheck, "Number of 'check' requests to ZooKeeper. Usually they don't make sense in isolation, only as part of a complex transaction.", ValueType::Number) \
    M(ZooKeeperSync, "Number of 'sync' requests to ZooKeeper. These requests are rarely needed or usable.", ValueType::Number) \
    M(ZooKeeperReconfig, "Number of 'reconfig' requests to ZooKeeper.", ValueType::Number) \
    M(ZooKeeperClose, "Number of times connection with ZooKeeper has been closed voluntary.", ValueType::Number) \
    M(ZooKeeperWatchResponse, "Number of times watch notification has been received from ZooKeeper.", ValueType::Number) \
    M(ZooKeeperUserExceptions, "Number of exceptions while working with ZooKeeper related to the data (no node, bad version or similar).", ValueType::Number) \
    M(ZooKeeperHardwareExceptions, "Number of exceptions while working with ZooKeeper related to network (connection loss or similar).", ValueType::Number) \
    M(ZooKeeperOtherExceptions, "Number of exceptions while working with ZooKeeper other than ZooKeeperUserExceptions and ZooKeeperHardwareExceptions.", ValueType::Number) \
    M(ZooKeeperWaitMicroseconds, "Number of microseconds spent waiting for responses from ZooKeeper after creating a request, summed across all the requesting threads.", ValueType::Microseconds) \
    M(ZooKeeperBytesSent, "Number of bytes send over network while communicating with ZooKeeper.", ValueType::Bytes) \
    M(ZooKeeperBytesReceived, "Number of bytes received over network while communicating with ZooKeeper.", ValueType::Bytes) \
    \
    M(DistributedConnectionTries, "Total count of distributed connection attempts.", ValueType::Number) \
    M(DistributedConnectionUsable, "Total count of successful distributed connections to a usable server (with required table, but maybe stale).", ValueType::Number) \
    M(DistributedConnectionFailTry, "Total count when distributed connection fails with retry.", ValueType::Number) \
    M(DistributedConnectionMissingTable, "Number of times we rejected a replica from a distributed query, because it did not contain a table needed for the query.", ValueType::Number) \
    M(DistributedConnectionStaleReplica, "Number of times we rejected a replica from a distributed query, because some table needed for a query had replication lag higher than the configured threshold.", ValueType::Number) \
    M(DistributedConnectionSkipReadOnlyReplica, "Number of replicas skipped during INSERT into Distributed table due to replicas being read-only", ValueType::Number) \
    M(DistributedConnectionFailAtAll, "Total count when distributed connection fails after all retries finished.", ValueType::Number) \
    \
    M(HedgedRequestsChangeReplica, "Total count when timeout for changing replica expired in hedged requests.", ValueType::Number) \
    M(SuspendSendingQueryToShard, "Total count when sending query to shard was suspended when async_query_sending_for_remote is enabled.", ValueType::Number) \
    \
    M(CompileFunction, "Number of times a compilation of generated LLVM code (to create fused function for complex expressions) was initiated.", ValueType::Number) \
    M(CompiledFunctionExecute, "Number of times a compiled function was executed.", ValueType::Number) \
    M(CompileExpressionsMicroseconds, "Total time spent for compilation of expressions to LLVM code.", ValueType::Microseconds) \
    M(CompileExpressionsBytes, "Number of bytes used for expressions compilation.", ValueType::Bytes) \
    \
    M(ExecuteShellCommand, "Number of shell command executions.", ValueType::Number) \
    \
    M(ExternalProcessingCompressedBytesTotal, "Number of compressed bytes written by external processing (sorting/aggragating/joining)", ValueType::Bytes) \
    M(ExternalProcessingUncompressedBytesTotal, "Amount of data (uncompressed, before compression) written by external processing (sorting/aggragating/joining)", ValueType::Bytes) \
    M(ExternalProcessingFilesTotal, "Number of files used by external processing (sorting/aggragating/joining)", ValueType::Number) \
    M(ExternalSortWritePart, "Number of times a temporary file was written to disk for sorting in external memory.", ValueType::Number) \
    M(ExternalSortMerge, "Number of times temporary files were merged for sorting in external memory.", ValueType::Number) \
    M(ExternalSortCompressedBytes, "Number of compressed bytes written for sorting in external memory.", ValueType::Bytes) \
    M(ExternalSortUncompressedBytes, "Amount of data (uncompressed, before compression) written for sorting in external memory.", ValueType::Bytes) \
    M(ExternalAggregationWritePart, "Number of times a temporary file was written to disk for aggregation in external memory.", ValueType::Number) \
    M(ExternalAggregationMerge, "Number of times temporary files were merged for aggregation in external memory.", ValueType::Number) \
    M(ExternalAggregationCompressedBytes, "Number of bytes written to disk for aggregation in external memory.", ValueType::Bytes) \
    M(ExternalAggregationUncompressedBytes, "Amount of data (uncompressed, before compression) written to disk for aggregation in external memory.", ValueType::Bytes) \
    M(ExternalJoinWritePart, "Number of times a temporary file was written to disk for JOIN in external memory.", ValueType::Number) \
    M(ExternalJoinMerge, "Number of times temporary files were merged for JOIN in external memory.", ValueType::Number) \
    M(ExternalJoinCompressedBytes, "Number of compressed bytes written for JOIN in external memory.", ValueType::Bytes) \
    M(ExternalJoinUncompressedBytes, "Amount of data (uncompressed, before compression) written for JOIN in external memory.", ValueType::Bytes) \
    \
    M(SlowRead, "Number of reads from a file that were slow. This indicate system overload. Thresholds are controlled by read_backoff_* settings.", ValueType::Number) \
    M(ReadBackoff, "Number of times the number of query processing threads was lowered due to slow reads.", ValueType::Number) \
    \
    M(ReplicaPartialShutdown, "How many times Replicated table has to deinitialize its state due to session expiration in ZooKeeper. The state is reinitialized every time when ZooKeeper is available again.", ValueType::Number) \
    \
    M(SelectedParts, "Number of data parts selected to read from a MergeTree table.", ValueType::Number) \
    M(SelectedPartsTotal, "Number of total data parts before selecting which ones to read from a MergeTree table.", ValueType::Number) \
    M(SelectedRanges, "Number of (non-adjacent) ranges in all data parts selected to read from a MergeTree table.", ValueType::Number) \
    M(SelectedMarks, "Number of marks (index granules) selected to read from a MergeTree table.", ValueType::Number) \
    M(SelectedMarksTotal, "Number of total marks (index granules) before selecting which ones to read from a MergeTree table.", ValueType::Number) \
    M(SelectedRows, "Number of rows SELECTed from all tables.", ValueType::Number) \
    M(SelectedBytes, "Number of bytes (uncompressed; for columns as they stored in memory) SELECTed from all tables.", ValueType::Bytes) \
    M(RowsReadByMainReader, "Number of rows read from MergeTree tables by the main reader (after PREWHERE step).", ValueType::Number) \
    M(RowsReadByPrewhereReaders, "Number of rows read from MergeTree tables (in total) by prewhere readers.", ValueType::Number) \
    M(LoadedDataParts, "Number of data parts loaded by MergeTree tables during initialization.", ValueType::Number) \
    M(LoadedDataPartsMicroseconds, "Microseconds spent by MergeTree tables for loading data parts during initialization.", ValueType::Microseconds) \
    \
    M(WaitMarksLoadMicroseconds, "Time spent loading marks", ValueType::Microseconds) \
    M(BackgroundLoadingMarksTasks, "Number of background tasks for loading marks", ValueType::Number) \
    M(LoadedMarksCount, "Number of marks loaded (total across columns).", ValueType::Number) \
    M(LoadedMarksMemoryBytes, "Size of in-memory representations of loaded marks.", ValueType::Bytes) \
    M(LoadedPrimaryIndexFiles, "Number of primary index files loaded.", ValueType::Number) \
    M(LoadedPrimaryIndexRows, "Number of rows of primary key loaded.", ValueType::Number) \
    M(LoadedPrimaryIndexBytes, "Number of rows of primary key loaded.", ValueType::Bytes) \
    \
    M(Merge, "Number of launched background merges.", ValueType::Number) \
    M(MergeSourceParts, "Number of source parts scheduled for merges.", ValueType::Number) \
    M(MergedRows, "Rows read for background merges. This is the number of rows before merge.", ValueType::Number) \
    M(MergedColumns, "Number of columns merged during the horizontal stage of merges.", ValueType::Number) \
    M(GatheredColumns, "Number of columns gathered during the vertical stage of merges.", ValueType::Number) \
    M(MergedUncompressedBytes, "Uncompressed bytes (for columns as they stored in memory) that was read for background merges. This is the number before merge.", ValueType::Bytes) \
    M(MergeTotalMilliseconds, "Total time spent for background merges", ValueType::Milliseconds) \
    M(MergeExecuteMilliseconds, "Total busy time spent for execution of background merges", ValueType::Milliseconds) \
    M(MergeHorizontalStageTotalMilliseconds, "Total time spent for horizontal stage of background merges", ValueType::Milliseconds) \
    M(MergeHorizontalStageExecuteMilliseconds, "Total busy time spent for execution of horizontal stage of background merges", ValueType::Milliseconds) \
    M(MergeVerticalStageTotalMilliseconds, "Total time spent for vertical stage of background merges", ValueType::Milliseconds) \
    M(MergeVerticalStageExecuteMilliseconds, "Total busy time spent for execution of vertical stage of background merges", ValueType::Milliseconds) \
    M(MergeProjectionStageTotalMilliseconds, "Total time spent for projection stage of background merges", ValueType::Milliseconds) \
    M(MergeProjectionStageExecuteMilliseconds, "Total busy time spent for execution of projection stage of background merges", ValueType::Milliseconds) \
    M(MergePrewarmStageTotalMilliseconds, "Total time spent for prewarm stage of background merges", ValueType::Milliseconds) \
    M(MergePrewarmStageExecuteMilliseconds, "Total busy time spent for execution of prewarm stage of background merges", ValueType::Milliseconds) \
    \
    M(MergingSortedMilliseconds, "Total time spent while merging sorted columns", ValueType::Milliseconds) \
    M(AggregatingSortedMilliseconds, "Total time spent while aggregating sorted columns", ValueType::Milliseconds) \
    M(CollapsingSortedMilliseconds, "Total time spent while collapsing sorted columns", ValueType::Milliseconds) \
    M(ReplacingSortedMilliseconds, "Total time spent while replacing sorted columns", ValueType::Milliseconds) \
    M(SummingSortedMilliseconds, "Total time spent while summing sorted columns", ValueType::Milliseconds) \
    M(VersionedCollapsingSortedMilliseconds, "Total time spent while version collapsing sorted columns", ValueType::Milliseconds) \
    M(GatheringColumnMilliseconds, "Total time spent while gathering columns for vertical merge", ValueType::Milliseconds) \
    \
    M(MutationTotalParts, "Number of total parts for which mutations tried to be applied", ValueType::Number) \
    M(MutationUntouchedParts, "Number of total parts for which mutations tried to be applied but which was completely skipped according to predicate", ValueType::Number) \
    M(MutatedRows, "Rows read for mutations. This is the number of rows before mutation", ValueType::Number) \
    M(MutatedUncompressedBytes, "Uncompressed bytes (for columns as they stored in memory) that was read for mutations. This is the number before mutation.", ValueType::Bytes) \
    M(MutationTotalMilliseconds, "Total time spent for mutations.", ValueType::Milliseconds) \
    M(MutationExecuteMilliseconds, "Total busy time spent for execution of mutations.", ValueType::Milliseconds) \
    M(MutationAllPartColumns, "Number of times when task to mutate all columns in part was created", ValueType::Number) \
    M(MutationSomePartColumns, "Number of times when task to mutate some columns in part was created", ValueType::Number) \
    M(MutateTaskProjectionsCalculationMicroseconds, "Time spent calculating projections in mutations", ValueType::Microseconds) \
    \
    M(MergeTreeDataWriterRows, "Number of rows INSERTed to MergeTree tables.", ValueType::Number) \
    M(MergeTreeDataWriterUncompressedBytes, "Uncompressed bytes (for columns as they stored in memory) INSERTed to MergeTree tables.", ValueType::Bytes) \
    M(MergeTreeDataWriterCompressedBytes, "Bytes written to filesystem for data INSERTed to MergeTree tables.", ValueType::Bytes) \
    M(MergeTreeDataWriterBlocks, "Number of blocks INSERTed to MergeTree tables. Each block forms a data part of level zero.", ValueType::Number) \
    M(MergeTreeDataWriterBlocksAlreadySorted, "Number of blocks INSERTed to MergeTree tables that appeared to be already sorted.", ValueType::Number) \
    \
    M(MergeTreeDataWriterSkipIndicesCalculationMicroseconds, "Time spent calculating skip indices", ValueType::Microseconds) \
    M(MergeTreeDataWriterStatisticsCalculationMicroseconds, "Time spent calculating statistics", ValueType::Microseconds) \
    M(MergeTreeDataWriterSortingBlocksMicroseconds, "Time spent sorting blocks", ValueType::Microseconds) \
    M(MergeTreeDataWriterMergingBlocksMicroseconds, "Time spent merging input blocks (for special MergeTree engines)", ValueType::Microseconds) \
    M(MergeTreeDataWriterProjectionsCalculationMicroseconds, "Time spent calculating projections", ValueType::Microseconds) \
    M(MergeTreeDataProjectionWriterSortingBlocksMicroseconds, "Time spent sorting blocks (for projection it might be a key different from table's sorting key)", ValueType::Microseconds) \
    M(MergeTreeDataProjectionWriterMergingBlocksMicroseconds, "Time spent merging blocks", ValueType::Microseconds) \
    \
    M(InsertedWideParts, "Number of parts inserted in Wide format.", ValueType::Number) \
    M(InsertedCompactParts, "Number of parts inserted in Compact format.", ValueType::Number) \
    M(MergedIntoWideParts, "Number of parts merged into Wide format.", ValueType::Number) \
    M(MergedIntoCompactParts, "Number of parts merged into Compact format.", ValueType::Number) \
    \
    M(MergeTreeDataProjectionWriterRows, "Number of rows INSERTed to MergeTree tables projection.", ValueType::Number) \
    M(MergeTreeDataProjectionWriterUncompressedBytes, "Uncompressed bytes (for columns as they stored in memory) INSERTed to MergeTree tables projection.", ValueType::Bytes) \
    M(MergeTreeDataProjectionWriterCompressedBytes, "Bytes written to filesystem for data INSERTed to MergeTree tables projection.", ValueType::Bytes) \
    M(MergeTreeDataProjectionWriterBlocks, "Number of blocks INSERTed to MergeTree tables projection. Each block forms a data part of level zero.", ValueType::Number) \
    M(MergeTreeDataProjectionWriterBlocksAlreadySorted, "Number of blocks INSERTed to MergeTree tables projection that appeared to be already sorted.", ValueType::Number) \
    \
    M(CannotRemoveEphemeralNode, "Number of times an error happened while trying to remove ephemeral node. This is not an issue, because our implementation of ZooKeeper library guarantee that the session will expire and the node will be removed.", ValueType::Number) \
    \
    M(RegexpWithMultipleNeedlesCreated, "Regular expressions with multiple needles (VectorScan library) compiled.", ValueType::Number) \
    M(RegexpWithMultipleNeedlesGlobalCacheHit, "Number of times we fetched compiled regular expression with multiple needles (VectorScan library) from the global cache.", ValueType::Number) \
    M(RegexpWithMultipleNeedlesGlobalCacheMiss, "Number of times we failed to fetch compiled regular expression with multiple needles (VectorScan library) from the global cache.", ValueType::Number) \
    M(RegexpLocalCacheHit, "Number of times we fetched compiled regular expression from a local cache.", ValueType::Number) \
    M(RegexpLocalCacheMiss, "Number of times we failed to fetch compiled regular expression from a local cache.", ValueType::Number) \
    \
    M(ContextLock, "Number of times the lock of Context was acquired or tried to acquire. This is global lock.", ValueType::Number) \
    M(ContextLockWaitMicroseconds, "Context lock wait time in microseconds", ValueType::Microseconds) \
    \
    M(StorageBufferFlush, "Number of times a buffer in a 'Buffer' table was flushed.", ValueType::Number) \
    M(StorageBufferErrorOnFlush, "Number of times a buffer in the 'Buffer' table has not been able to flush due to error writing in the destination table.", ValueType::Number) \
    M(StorageBufferPassedAllMinThresholds, "Number of times a criteria on min thresholds has been reached to flush a buffer in a 'Buffer' table.", ValueType::Number) \
    M(StorageBufferPassedTimeMaxThreshold, "Number of times a criteria on max time threshold has been reached to flush a buffer in a 'Buffer' table.", ValueType::Number) \
    M(StorageBufferPassedRowsMaxThreshold, "Number of times a criteria on max rows threshold has been reached to flush a buffer in a 'Buffer' table.", ValueType::Number) \
    M(StorageBufferPassedBytesMaxThreshold, "Number of times a criteria on max bytes threshold has been reached to flush a buffer in a 'Buffer' table.", ValueType::Number) \
    M(StorageBufferPassedTimeFlushThreshold, "Number of times background-only flush threshold on time has been reached to flush a buffer in a 'Buffer' table. This is expert-only metric. If you read this and you are not an expert, stop reading.", ValueType::Number) \
    M(StorageBufferPassedRowsFlushThreshold, "Number of times background-only flush threshold on rows has been reached to flush a buffer in a 'Buffer' table. This is expert-only metric. If you read this and you are not an expert, stop reading.", ValueType::Number) \
    M(StorageBufferPassedBytesFlushThreshold, "Number of times background-only flush threshold on bytes has been reached to flush a buffer in a 'Buffer' table. This is expert-only metric. If you read this and you are not an expert, stop reading.", ValueType::Number) \
    M(StorageBufferLayerLockReadersWaitMilliseconds, "Time for waiting for Buffer layer during reading.", ValueType::Milliseconds) \
    M(StorageBufferLayerLockWritersWaitMilliseconds, "Time for waiting free Buffer layer to write to (can be used to tune Buffer layers).", ValueType::Milliseconds) \
    \
    M(DictCacheKeysRequested, "Number of keys requested from the data source for the dictionaries of 'cache' types.", ValueType::Number) \
    M(DictCacheKeysRequestedMiss, "Number of keys requested from the data source for dictionaries of 'cache' types but not found in the data source.", ValueType::Number) \
    M(DictCacheKeysRequestedFound, "Number of keys requested from the data source for dictionaries of 'cache' types and found in the data source.", ValueType::Number) \
    M(DictCacheKeysExpired, "Number of keys looked up in the dictionaries of 'cache' types and found in the cache but they were obsolete.", ValueType::Number) \
    M(DictCacheKeysNotFound, "Number of keys looked up in the dictionaries of 'cache' types and not found.", ValueType::Number) \
    M(DictCacheKeysHit, "Number of keys looked up in the dictionaries of 'cache' types and found in the cache.", ValueType::Number) \
    M(DictCacheRequestTimeNs, "Number of nanoseconds spend in querying the external data sources for the dictionaries of 'cache' types.", ValueType::Nanoseconds) \
    M(DictCacheRequests, "Number of bulk requests to the external data sources for the dictionaries of 'cache' types.", ValueType::Number) \
    M(DictCacheLockWriteNs, "Number of nanoseconds spend in waiting for write lock to update the data for the dictionaries of 'cache' types.", ValueType::Nanoseconds) \
    M(DictCacheLockReadNs, "Number of nanoseconds spend in waiting for read lock to lookup the data for the dictionaries of 'cache' types.", ValueType::Nanoseconds) \
    \
    M(DistributedSyncInsertionTimeoutExceeded, "A timeout has exceeded while waiting for shards during synchronous insertion into a Distributed table (with 'distributed_foreground_insert' = 1)", ValueType::Number) \
    M(DistributedAsyncInsertionFailures, "Number of failures for asynchronous insertion into a Distributed table (with 'distributed_foreground_insert' = 0)", ValueType::Number) \
    M(DataAfterMergeDiffersFromReplica, R"(
Number of times data after merge is not byte-identical to the data on another replicas. There could be several reasons:
1. Using newer version of compression library after server update.
2. Using another compression method.
3. Non-deterministic compression algorithm (highly unlikely).
4. Non-deterministic merge algorithm due to logical error in code.
5. Data corruption in memory due to bug in code.
6. Data corruption in memory due to hardware issue.
7. Manual modification of source data after server startup.
8. Manual modification of checksums stored in ZooKeeper.
9. Part format related settings like 'enable_mixed_granularity_parts' are different on different replicas.
The server successfully detected this situation and will download merged part from the replica to force the byte-identical result.
)", ValueType::Number) \
    M(DataAfterMutationDiffersFromReplica, "Number of times data after mutation is not byte-identical to the data on other replicas. In addition to the reasons described in 'DataAfterMergeDiffersFromReplica', it is also possible due to non-deterministic mutation.", ValueType::Number) \
    M(PolygonsAddedToPool, "A polygon has been added to the cache (pool) for the 'pointInPolygon' function.", ValueType::Number) \
    M(PolygonsInPoolAllocatedBytes, "The number of bytes for polygons added to the cache (pool) for the 'pointInPolygon' function.", ValueType::Bytes) \
    \
    M(USearchAddCount, "Number of vectors added to usearch indexes.", ValueType::Number) \
    M(USearchAddVisitedMembers, "Number of nodes visited when adding vectors to usearch indexes.", ValueType::Number) \
    M(USearchAddComputedDistances, "Number of times distance was computed when adding vectors to usearch indexes.", ValueType::Number) \
    M(USearchSearchCount, "Number of search operations performed in usearch indexes.", ValueType::Number) \
    M(USearchSearchVisitedMembers, "Number of nodes visited when searching in usearch indexes.", ValueType::Number) \
    M(USearchSearchComputedDistances, "Number of times distance was computed when searching usearch indexes.", ValueType::Number) \
    \
    M(RWLockAcquiredReadLocks, "Number of times a read lock was acquired (in a heavy RWLock).", ValueType::Number) \
    M(RWLockAcquiredWriteLocks, "Number of times a write lock was acquired (in a heavy RWLock).", ValueType::Number) \
    M(RWLockReadersWaitMilliseconds, "Total time spent waiting for a read lock to be acquired (in a heavy RWLock).", ValueType::Milliseconds) \
    M(RWLockWritersWaitMilliseconds, "Total time spent waiting for a write lock to be acquired (in a heavy RWLock).", ValueType::Milliseconds) \
    M(DNSError, "Total count of errors in DNS resolution", ValueType::Number) \
    M(PartsLockHoldMicroseconds, "Total time spent holding data parts lock in MergeTree tables", ValueType::Microseconds) \
    M(PartsLockWaitMicroseconds, "Total time spent waiting for data parts lock in MergeTree tables", ValueType::Microseconds) \
    \
    M(RealTimeMicroseconds, "Total (wall clock) time spent in processing (queries and other tasks) threads (note that this is a sum).", ValueType::Microseconds) \
    M(UserTimeMicroseconds, "Total time spent in processing (queries and other tasks) threads executing CPU instructions in user mode. This includes time CPU pipeline was stalled due to main memory access, cache misses, branch mispredictions, hyper-threading, etc.", ValueType::Microseconds) \
    M(SystemTimeMicroseconds, "Total time spent in processing (queries and other tasks) threads executing CPU instructions in OS kernel mode. This is time spent in syscalls, excluding waiting time during blocking syscalls.", ValueType::Microseconds) \
    M(MemoryOvercommitWaitTimeMicroseconds, "Total time spent in waiting for memory to be freed in OvercommitTracker.", ValueType::Microseconds) \
    M(MemoryAllocatorPurge, "Total number of times memory allocator purge was requested", ValueType::Number) \
    M(MemoryAllocatorPurgeTimeMicroseconds, "Total number of times memory allocator purge was requested", ValueType::Microseconds) \
    M(SoftPageFaults, "The number of soft page faults in query execution threads. Soft page fault usually means a miss in the memory allocator cache, which requires a new memory mapping from the OS and subsequent allocation of a page of physical memory.", ValueType::Number) \
    M(HardPageFaults, "The number of hard page faults in query execution threads. High values indicate either that you forgot to turn off swap on your server, or eviction of memory pages of the ClickHouse binary during very high memory pressure, or successful usage of the 'mmap' read method for the tables data.", ValueType::Number) \
    \
    M(OSIOWaitMicroseconds, "Total time a thread spent waiting for a result of IO operation, from the OS point of view. This is real IO that doesn't include page cache.", ValueType::Microseconds) \
    M(OSCPUWaitMicroseconds, "Total time a thread was ready for execution but waiting to be scheduled by OS, from the OS point of view.", ValueType::Microseconds) \
    M(OSCPUVirtualTimeMicroseconds, "CPU time spent seen by OS. Does not include involuntary waits due to virtualization.", ValueType::Microseconds) \
    M(OSReadBytes, "Number of bytes read from disks or block devices. Doesn't include bytes read from page cache. May include excessive data due to block size, readahead, etc.", ValueType::Bytes) \
    M(OSWriteBytes, "Number of bytes written to disks or block devices. Doesn't include bytes that are in page cache dirty pages. May not include data that was written by OS asynchronously.", ValueType::Bytes) \
    M(OSReadChars, "Number of bytes read from filesystem, including page cache.", ValueType::Bytes) \
    M(OSWriteChars, "Number of bytes written to filesystem, including page cache.", ValueType::Bytes) \
    \
    M(ParallelReplicasHandleRequestMicroseconds, "Time spent processing requests for marks from replicas", ValueType::Microseconds) \
    M(ParallelReplicasHandleAnnouncementMicroseconds, "Time spent processing replicas announcements", ValueType::Microseconds) \
    M(ParallelReplicasAnnouncementMicroseconds, "Time spent to send an announcement", ValueType::Microseconds) \
    M(ParallelReplicasReadRequestMicroseconds, "Time spent for read requests", ValueType::Microseconds) \
    \
    M(ParallelReplicasReadAssignedMarks, "Sum across all replicas of how many of scheduled marks were assigned by consistent hash", ValueType::Number) \
    M(ParallelReplicasReadUnassignedMarks, "Sum across all replicas of how many unassigned marks were scheduled", ValueType::Number) \
    M(ParallelReplicasReadAssignedForStealingMarks, "Sum across all replicas of how many of scheduled marks were assigned for stealing by consistent hash", ValueType::Number) \
    M(ParallelReplicasReadMarks, "How many marks were read by the given replica", ValueType::Number) \
    \
    M(ParallelReplicasStealingByHashMicroseconds, "Time spent collecting segments meant for stealing by hash", ValueType::Microseconds) \
    M(ParallelReplicasProcessingPartsMicroseconds, "Time spent processing data parts", ValueType::Microseconds) \
    M(ParallelReplicasStealingLeftoversMicroseconds, "Time spent collecting orphaned segments", ValueType::Microseconds) \
    M(ParallelReplicasCollectingOwnedSegmentsMicroseconds, "Time spent collecting segments meant by hash", ValueType::Microseconds) \
    M(ParallelReplicasNumRequests, "Number of requests to the initiator.", ValueType::Number) \
    M(ParallelReplicasDeniedRequests, "Number of completely denied requests to the initiator", ValueType::Number) \
    M(CacheWarmerBytesDownloaded, "Amount of data fetched into filesystem cache by dedicated background threads.", ValueType::Bytes) \
    M(CacheWarmerDataPartsDownloaded, "Number of data parts that were fully fetched by CacheWarmer.", ValueType::Number) \
    M(IgnoredColdParts, "See setting ignore_cold_parts_seconds. Number of times read queries ignored very new parts that weren't pulled into cache by CacheWarmer yet.", ValueType::Number) \
    M(PreferredWarmedUnmergedParts, "See setting prefer_warmed_unmerged_parts_seconds. Number of times read queries used outdated pre-merge parts that are in cache instead of merged part that wasn't pulled into cache by CacheWarmer yet.", ValueType::Number) \
    \
    M(PerfCPUCycles, "Total cycles. Be wary of what happens during CPU frequency scaling.", ValueType::Number) \
    M(PerfInstructions, "Retired instructions. Be careful, these can be affected by various issues, most notably hardware interrupt counts.", ValueType::Number) \
    M(PerfCacheReferences, "Cache accesses. Usually, this indicates Last Level Cache accesses, but this may vary depending on your CPU. This may include prefetches and coherency messages; again this depends on the design of your CPU.", ValueType::Number) \
    M(PerfCacheMisses, "Cache misses. Usually this indicates Last Level Cache misses; this is intended to be used in conjunction with the PERFCOUNTHWCACHEREFERENCES event to calculate cache miss rates.", ValueType::Number) \
    M(PerfBranchInstructions, "Retired branch instructions. Prior to Linux 2.6.35, this used the wrong event on AMD processors.", ValueType::Number) \
    M(PerfBranchMisses, "Mispredicted branch instructions.", ValueType::Number) \
    M(PerfBusCycles, "Bus cycles, which can be different from total cycles.", ValueType::Number) \
    M(PerfStalledCyclesFrontend, "Stalled cycles during issue.", ValueType::Number) \
    M(PerfStalledCyclesBackend, "Stalled cycles during retirement.", ValueType::Number) \
    M(PerfRefCPUCycles, "Total cycles; not affected by CPU frequency scaling.", ValueType::Number) \
    \
    M(PerfCPUClock, "The CPU clock, a high-resolution per-CPU timer", ValueType::Number) \
    M(PerfTaskClock, "A clock count specific to the task that is running", ValueType::Number) \
    M(PerfContextSwitches, "Number of context switches", ValueType::Number) \
    M(PerfCPUMigrations, "Number of times the process has migrated to a new CPU", ValueType::Number) \
    M(PerfAlignmentFaults, "Number of alignment faults. These happen when unaligned memory accesses happen; the kernel can handle these but it reduces performance. This happens only on some architectures (never on x86).", ValueType::Number) \
    M(PerfEmulationFaults, "Number of emulation faults. The kernel sometimes traps on unimplemented instructions and emulates them for user space. This can negatively impact performance.", ValueType::Number) \
    M(PerfMinEnabledTime, "For all events, minimum time that an event was enabled. Used to track event multiplexing influence", ValueType::Number) \
    M(PerfMinEnabledRunningTime, "Running time for event with minimum enabled time. Used to track the amount of event multiplexing", ValueType::Number) \
    M(PerfDataTLBReferences, "Data TLB references", ValueType::Number) \
    M(PerfDataTLBMisses, "Data TLB misses", ValueType::Number) \
    M(PerfInstructionTLBReferences, "Instruction TLB references", ValueType::Number) \
    M(PerfInstructionTLBMisses, "Instruction TLB misses", ValueType::Number) \
    M(PerfLocalMemoryReferences, "Local NUMA node memory reads", ValueType::Number) \
    M(PerfLocalMemoryMisses, "Local NUMA node memory read misses", ValueType::Number) \
    \
    M(CannotWriteToWriteBufferDiscard, "Number of stack traces dropped by query profiler or signal handler because pipe is full or cannot write to pipe.", ValueType::Number) \
    M(QueryProfilerSignalOverruns, "Number of times we drop processing of a query profiler signal due to overrun plus the number of signals that OS has not delivered due to overrun.", ValueType::Number) \
    M(QueryProfilerConcurrencyOverruns, "Number of times we drop processing of a query profiler signal due to too many concurrent query profilers in other threads, which may indicate overload.", ValueType::Number) \
    M(QueryProfilerRuns, "Number of times QueryProfiler had been run.", ValueType::Number) \
    M(QueryProfilerErrors, "Invalid memory accesses during asynchronous stack unwinding.", ValueType::Number) \
    \
    M(CreatedLogEntryForMerge, "Successfully created log entry to merge parts in ReplicatedMergeTree.", ValueType::Number) \
    M(NotCreatedLogEntryForMerge, "Log entry to merge parts in ReplicatedMergeTree is not created due to concurrent log update by another replica.", ValueType::Number) \
    M(CreatedLogEntryForMutation, "Successfully created log entry to mutate parts in ReplicatedMergeTree.", ValueType::Number) \
    M(NotCreatedLogEntryForMutation, "Log entry to mutate parts in ReplicatedMergeTree is not created due to concurrent log update by another replica.", ValueType::Number) \
    \
    M(S3ReadMicroseconds, "Time of GET and HEAD requests to S3 storage.", ValueType::Microseconds) \
    M(S3ReadRequestsCount, "Number of GET and HEAD requests to S3 storage.", ValueType::Number) \
    M(S3ReadRequestsErrors, "Number of non-throttling errors in GET and HEAD requests to S3 storage.", ValueType::Number) \
    M(S3ReadRequestsThrottling, "Number of 429 and 503 errors in GET and HEAD requests to S3 storage.", ValueType::Number) \
    M(S3ReadRequestsRedirects, "Number of redirects in GET and HEAD requests to S3 storage.", ValueType::Number) \
    \
    M(S3WriteMicroseconds, "Time of POST, DELETE, PUT and PATCH requests to S3 storage.", ValueType::Microseconds) \
    M(S3WriteRequestsCount, "Number of POST, DELETE, PUT and PATCH requests to S3 storage.", ValueType::Number) \
    M(S3WriteRequestsErrors, "Number of non-throttling errors in POST, DELETE, PUT and PATCH requests to S3 storage.", ValueType::Number) \
    M(S3WriteRequestsThrottling, "Number of 429 and 503 errors in POST, DELETE, PUT and PATCH requests to S3 storage.", ValueType::Number) \
    M(S3WriteRequestsRedirects, "Number of redirects in POST, DELETE, PUT and PATCH requests to S3 storage.", ValueType::Number) \
    \
    M(DiskS3ReadMicroseconds, "Time of GET and HEAD requests to DiskS3 storage.", ValueType::Microseconds) \
    M(DiskS3ReadRequestsCount, "Number of GET and HEAD requests to DiskS3 storage.", ValueType::Number) \
    M(DiskS3ReadRequestsErrors, "Number of non-throttling errors in GET and HEAD requests to DiskS3 storage.", ValueType::Number) \
    M(DiskS3ReadRequestsThrottling, "Number of 429 and 503 errors in GET and HEAD requests to DiskS3 storage.", ValueType::Number) \
    M(DiskS3ReadRequestsRedirects, "Number of redirects in GET and HEAD requests to DiskS3 storage.", ValueType::Number) \
    \
    M(DiskS3WriteMicroseconds, "Time of POST, DELETE, PUT and PATCH requests to DiskS3 storage.", ValueType::Microseconds) \
    M(DiskS3WriteRequestsCount, "Number of POST, DELETE, PUT and PATCH requests to DiskS3 storage.", ValueType::Number) \
    M(DiskS3WriteRequestsErrors, "Number of non-throttling errors in POST, DELETE, PUT and PATCH requests to DiskS3 storage.", ValueType::Number) \
    M(DiskS3WriteRequestsThrottling, "Number of 429 and 503 errors in POST, DELETE, PUT and PATCH requests to DiskS3 storage.", ValueType::Number) \
    M(DiskS3WriteRequestsRedirects, "Number of redirects in POST, DELETE, PUT and PATCH requests to DiskS3 storage.", ValueType::Number) \
    \
    M(S3DeleteObjects, "Number of S3 API DeleteObject(s) calls.", ValueType::Number) \
    M(S3CopyObject, "Number of S3 API CopyObject calls.", ValueType::Number) \
    M(S3ListObjects, "Number of S3 API ListObjects calls.", ValueType::Number) \
    M(S3HeadObject,  "Number of S3 API HeadObject calls.", ValueType::Number) \
    M(S3GetObjectAttributes, "Number of S3 API GetObjectAttributes calls.", ValueType::Number) \
    M(S3CreateMultipartUpload, "Number of S3 API CreateMultipartUpload calls.", ValueType::Number) \
    M(S3UploadPartCopy, "Number of S3 API UploadPartCopy calls.", ValueType::Number) \
    M(S3UploadPart, "Number of S3 API UploadPart calls.", ValueType::Number) \
    M(S3AbortMultipartUpload, "Number of S3 API AbortMultipartUpload calls.", ValueType::Number) \
    M(S3CompleteMultipartUpload, "Number of S3 API CompleteMultipartUpload calls.", ValueType::Number) \
    M(S3PutObject, "Number of S3 API PutObject calls.", ValueType::Number) \
    M(S3GetObject, "Number of S3 API GetObject calls.", ValueType::Number) \
    \
    M(DiskS3DeleteObjects, "Number of DiskS3 API DeleteObject(s) calls.", ValueType::Number) \
    M(DiskS3CopyObject, "Number of DiskS3 API CopyObject calls.", ValueType::Number) \
    M(DiskS3ListObjects, "Number of DiskS3 API ListObjects calls.", ValueType::Number) \
    M(DiskS3HeadObject,  "Number of DiskS3 API HeadObject calls.", ValueType::Number) \
    M(DiskS3GetObjectAttributes, "Number of DiskS3 API GetObjectAttributes calls.", ValueType::Number) \
    M(DiskS3CreateMultipartUpload, "Number of DiskS3 API CreateMultipartUpload calls.", ValueType::Number) \
    M(DiskS3UploadPartCopy, "Number of DiskS3 API UploadPartCopy calls.", ValueType::Number) \
    M(DiskS3UploadPart, "Number of DiskS3 API UploadPart calls.", ValueType::Number) \
    M(DiskS3AbortMultipartUpload, "Number of DiskS3 API AbortMultipartUpload calls.", ValueType::Number) \
    M(DiskS3CompleteMultipartUpload, "Number of DiskS3 API CompleteMultipartUpload calls.", ValueType::Number) \
    M(DiskS3PutObject, "Number of DiskS3 API PutObject calls.", ValueType::Number) \
    M(DiskS3GetObject, "Number of DiskS3 API GetObject calls.", ValueType::Number) \
    \
    M(DiskPlainRewritableAzureDirectoryCreated, "Number of directories created by the 'plain_rewritable' metadata storage for AzureObjectStorage.", ValueType::Number) \
    M(DiskPlainRewritableAzureDirectoryRemoved, "Number of directories removed by the 'plain_rewritable' metadata storage for AzureObjectStorage.", ValueType::Number) \
    M(DiskPlainRewritableLocalDirectoryCreated, "Number of directories created by the 'plain_rewritable' metadata storage for LocalObjectStorage.", ValueType::Number) \
    M(DiskPlainRewritableLocalDirectoryRemoved, "Number of directories removed by the 'plain_rewritable' metadata storage for LocalObjectStorage.", ValueType::Number) \
    M(DiskPlainRewritableS3DirectoryCreated, "Number of directories created by the 'plain_rewritable' metadata storage for S3ObjectStorage.", ValueType::Number) \
    M(DiskPlainRewritableS3DirectoryRemoved, "Number of directories removed by the 'plain_rewritable' metadata storage for S3ObjectStorage.", ValueType::Number) \
    \
    M(S3Clients, "Number of created S3 clients.", ValueType::Number) \
    M(TinyS3Clients, "Number of S3 clients copies which reuse an existing auth provider from another client.", ValueType::Number) \
    \
    M(EngineFileLikeReadFiles, "Number of files read in table engines working with files (like File/S3/URL/HDFS).", ValueType::Number) \
    \
    M(ReadBufferFromS3Microseconds, "Time spent on reading from S3.", ValueType::Microseconds) \
    M(ReadBufferFromS3InitMicroseconds, "Time spent initializing connection to S3.", ValueType::Microseconds) \
    M(ReadBufferFromS3Bytes, "Bytes read from S3.", ValueType::Bytes) \
    M(ReadBufferFromS3RequestsErrors, "Number of exceptions while reading from S3.", ValueType::Number) \
    \
    M(WriteBufferFromS3Microseconds, "Time spent on writing to S3.", ValueType::Microseconds) \
    M(WriteBufferFromS3Bytes, "Bytes written to S3.", ValueType::Bytes) \
    M(WriteBufferFromS3RequestsErrors, "Number of exceptions while writing to S3.", ValueType::Number) \
    M(WriteBufferFromS3WaitInflightLimitMicroseconds, "Time spent on waiting while some of the current requests are done when its number reached the limit defined by s3_max_inflight_parts_for_one_file.", ValueType::Microseconds) \
    M(QueryMemoryLimitExceeded, "Number of times when memory limit exceeded for query.", ValueType::Number) \
    \
    M(AzureGetObject, "Number of Azure API GetObject calls.", ValueType::Number) \
    M(AzureUpload, "Number of Azure blob storage API Upload calls", ValueType::Number) \
    M(AzureStageBlock, "Number of Azure blob storage API StageBlock calls", ValueType::Number) \
    M(AzureCommitBlockList, "Number of Azure blob storage API CommitBlockList calls", ValueType::Number) \
    M(AzureCopyObject, "Number of Azure blob storage API CopyObject calls", ValueType::Number) \
    M(AzureDeleteObjects, "Number of Azure blob storage API DeleteObject(s) calls.", ValueType::Number) \
    M(AzureListObjects, "Number of Azure blob storage API ListObjects calls.", ValueType::Number) \
    M(AzureGetProperties, "Number of Azure blob storage API GetProperties calls.", ValueType::Number) \
    M(AzureCreateContainer, "Number of Azure blob storage API CreateContainer calls.", ValueType::Number) \
    \
    M(DiskAzureGetObject, "Number of Disk Azure API GetObject calls.", ValueType::Number) \
    M(DiskAzureUpload, "Number of Disk Azure blob storage API Upload calls", ValueType::Number) \
    M(DiskAzureStageBlock, "Number of Disk Azure blob storage API StageBlock calls", ValueType::Number) \
    M(DiskAzureCommitBlockList, "Number of Disk Azure blob storage API CommitBlockList calls", ValueType::Number) \
    M(DiskAzureCopyObject, "Number of Disk Azure blob storage API CopyObject calls", ValueType::Number) \
    M(DiskAzureListObjects, "Number of Disk Azure blob storage API ListObjects calls.", ValueType::Number) \
    M(DiskAzureDeleteObjects, "Number of Azure blob storage API DeleteObject(s) calls.", ValueType::Number) \
    M(DiskAzureGetProperties, "Number of Disk Azure blob storage API GetProperties calls.", ValueType::Number) \
    M(DiskAzureCreateContainer, "Number of Disk Azure blob storage API CreateContainer calls.", ValueType::Number) \
    \
    M(ReadBufferFromAzureMicroseconds, "Time spent on reading from Azure.", ValueType::Microseconds) \
    M(ReadBufferFromAzureInitMicroseconds, "Time spent initializing connection to Azure.", ValueType::Microseconds) \
    M(ReadBufferFromAzureBytes, "Bytes read from Azure.", ValueType::Bytes) \
    M(ReadBufferFromAzureRequestsErrors, "Number of exceptions while reading from Azure", ValueType::Number) \
    \
    M(CachedReadBufferReadFromCacheHits, "Number of times the read from filesystem cache hit the cache.", ValueType::Number) \
    M(CachedReadBufferReadFromCacheMisses, "Number of times the read from filesystem cache miss the cache.", ValueType::Number) \
    M(CachedReadBufferReadFromSourceMicroseconds, "Time reading from filesystem cache source (from remote filesystem, etc)", ValueType::Microseconds) \
    M(CachedReadBufferReadFromCacheMicroseconds, "Time reading from filesystem cache", ValueType::Microseconds) \
    M(CachedReadBufferReadFromSourceBytes, "Bytes read from filesystem cache source (from remote fs, etc)", ValueType::Bytes) \
    M(CachedReadBufferReadFromCacheBytes, "Bytes read from filesystem cache", ValueType::Bytes) \
    M(CachedReadBufferPredownloadedBytes, "Bytes read from filesystem cache source. Cache segments are read from left to right as a whole, it might be that we need to predownload some part of the segment irrelevant for the current task just to get to the needed data", ValueType::Bytes) \
    M(CachedReadBufferCacheWriteBytes, "Bytes written from source (remote fs, etc) to filesystem cache", ValueType::Bytes) \
    M(CachedReadBufferCacheWriteMicroseconds, "Time spent writing data into filesystem cache", ValueType::Microseconds) \
    M(CachedReadBufferCreateBufferMicroseconds, "Prepare buffer time", ValueType::Microseconds) \
    M(CachedWriteBufferCacheWriteBytes, "Bytes written from source (remote fs, etc) to filesystem cache", ValueType::Bytes) \
    M(CachedWriteBufferCacheWriteMicroseconds, "Time spent writing data into filesystem cache", ValueType::Microseconds) \
    \
    M(FilesystemCacheLoadMetadataMicroseconds, "Time spent loading filesystem cache metadata", ValueType::Microseconds) \
    M(FilesystemCacheEvictedBytes, "Number of bytes evicted from filesystem cache", ValueType::Bytes) \
    M(FilesystemCacheEvictedFileSegments, "Number of file segments evicted from filesystem cache", ValueType::Number) \
    M(FilesystemCacheBackgroundDownloadQueuePush, "Number of file segments sent for background download in filesystem cache", ValueType::Number) \
    M(FilesystemCacheEvictionSkippedFileSegments, "Number of file segments skipped for eviction because of being in unreleasable state", ValueType::Number) \
    M(FilesystemCacheEvictionSkippedEvictingFileSegments, "Number of file segments skipped for eviction because of being in evicting state", ValueType::Number) \
    M(FilesystemCacheEvictionTries, "Number of filesystem cache eviction attempts", ValueType::Number) \
    M(FilesystemCacheLockKeyMicroseconds, "Lock cache key time", ValueType::Microseconds) \
    M(FilesystemCacheLockMetadataMicroseconds, "Lock filesystem cache metadata time", ValueType::Microseconds) \
    M(FilesystemCacheLockCacheMicroseconds, "Lock filesystem cache time", ValueType::Microseconds) \
    M(FilesystemCacheReserveMicroseconds, "Filesystem cache space reservation time", ValueType::Microseconds) \
    M(FilesystemCacheEvictMicroseconds, "Filesystem cache eviction time", ValueType::Microseconds) \
    M(FilesystemCacheGetOrSetMicroseconds, "Filesystem cache getOrSet() time", ValueType::Microseconds) \
    M(FilesystemCacheGetMicroseconds, "Filesystem cache get() time", ValueType::Microseconds) \
    M(FileSegmentWaitMicroseconds, "Wait on DOWNLOADING state", ValueType::Microseconds) \
    M(FileSegmentCompleteMicroseconds, "Duration of FileSegment::complete() in filesystem cache", ValueType::Microseconds) \
    M(FileSegmentLockMicroseconds, "Lock file segment time", ValueType::Microseconds) \
    M(FileSegmentWriteMicroseconds, "File segment write() time", ValueType::Microseconds) \
    M(FileSegmentUseMicroseconds, "File segment use() time", ValueType::Microseconds) \
    M(FileSegmentRemoveMicroseconds, "File segment remove() time", ValueType::Microseconds) \
    M(FileSegmentHolderCompleteMicroseconds, "File segments holder complete() time", ValueType::Microseconds) \
    M(FileSegmentFailToIncreasePriority, "Number of times the priority was not increased due to a high contention on the cache lock", ValueType::Number) \
    M(FilesystemCacheFailToReserveSpaceBecauseOfLockContention, "Number of times space reservation was skipped due to a high contention on the cache lock", ValueType::Number) \
    M(FilesystemCacheFailToReserveSpaceBecauseOfCacheResize, "Number of times space reservation was skipped due to the cache is being resized", ValueType::Number) \
    M(FilesystemCacheHoldFileSegments, "Filesystem cache file segments count, which were hold", ValueType::Number) \
    M(FilesystemCacheUnusedHoldFileSegments, "Filesystem cache file segments count, which were hold, but not used (because of seek or LIMIT n, etc)", ValueType::Number) \
    M(FilesystemCacheFreeSpaceKeepingThreadRun, "Number of times background thread executed free space keeping job", ValueType::Number) \
    M(FilesystemCacheFreeSpaceKeepingThreadWorkMilliseconds, "Time for which background thread executed free space keeping job", ValueType::Milliseconds) \
    \
    M(RemoteFSSeeks, "Total number of seeks for async buffer", ValueType::Number) \
    M(RemoteFSPrefetches, "Number of prefetches made with asynchronous reading from remote filesystem", ValueType::Number) \
    M(RemoteFSCancelledPrefetches, "Number of cancelled prefecthes (because of seek)", ValueType::Number) \
    M(RemoteFSUnusedPrefetches, "Number of prefetches pending at buffer destruction", ValueType::Number) \
    M(RemoteFSPrefetchedReads, "Number of reads from prefecthed buffer", ValueType::Number) \
    M(RemoteFSPrefetchedBytes, "Number of bytes from prefecthed buffer", ValueType::Bytes) \
    M(RemoteFSUnprefetchedReads, "Number of reads from unprefetched buffer", ValueType::Number) \
    M(RemoteFSUnprefetchedBytes, "Number of bytes from unprefetched buffer", ValueType::Bytes) \
    M(RemoteFSLazySeeks, "Number of lazy seeks", ValueType::Number) \
    M(RemoteFSSeeksWithReset, "Number of seeks which lead to a new connection", ValueType::Number) \
    M(RemoteFSBuffers, "Number of buffers created for asynchronous reading from remote filesystem", ValueType::Number) \
    M(MergeTreePrefetchedReadPoolInit, "Time spent preparing tasks in MergeTreePrefetchedReadPool", ValueType::Microseconds) \
    M(WaitPrefetchTaskMicroseconds, "Time spend waiting for prefetched reader", ValueType::Microseconds) \
    \
    M(ThreadpoolReaderTaskMicroseconds, "Time spent getting the data in asynchronous reading", ValueType::Microseconds) \
    M(ThreadpoolReaderPrepareMicroseconds, "Time spent on preparation (e.g. call to reader seek() method)", ValueType::Microseconds) \
    M(ThreadpoolReaderReadBytes, "Bytes read from a threadpool task in asynchronous reading", ValueType::Bytes) \
    M(ThreadpoolReaderSubmit, "Bytes read from a threadpool task in asynchronous reading", ValueType::Bytes) \
    M(ThreadpoolReaderSubmitReadSynchronously, "How many times we haven't scheduled a task on the thread pool and read synchronously instead", ValueType::Number) \
    M(ThreadpoolReaderSubmitReadSynchronouslyBytes, "How many bytes were read synchronously", ValueType::Bytes) \
    M(ThreadpoolReaderSubmitReadSynchronouslyMicroseconds, "How much time we spent reading synchronously", ValueType::Microseconds) \
    M(ThreadpoolReaderSubmitLookupInCacheMicroseconds, "How much time we spent checking if content is cached", ValueType::Microseconds) \
    M(AsynchronousReaderIgnoredBytes, "Number of bytes ignored during asynchronous reading", ValueType::Bytes) \
    \
    M(FileSegmentWaitReadBufferMicroseconds, "Metric per file segment. Time spend waiting for internal read buffer (includes cache waiting)", ValueType::Microseconds) \
    M(FileSegmentReadMicroseconds, "Metric per file segment. Time spend reading from file", ValueType::Microseconds) \
    M(FileSegmentCacheWriteMicroseconds, "Metric per file segment. Time spend writing data to cache", ValueType::Microseconds) \
    M(FileSegmentPredownloadMicroseconds, "Metric per file segment. Time spent pre-downloading data to cache (pre-downloading - finishing file segment download (after someone who failed to do that) up to the point current thread was requested to do)", ValueType::Microseconds) \
    M(FileSegmentUsedBytes, "Metric per file segment. How many bytes were actually used from current file segment", ValueType::Bytes) \
    \
    M(ReadBufferSeekCancelConnection, "Number of seeks which lead to new connection (s3, http)", ValueType::Number) \
    \
    M(SleepFunctionCalls, "Number of times a sleep function (sleep, sleepEachRow) has been called.", ValueType::Number) \
    M(SleepFunctionMicroseconds, "Time set to sleep in a sleep function (sleep, sleepEachRow).", ValueType::Microseconds) \
    M(SleepFunctionElapsedMicroseconds, "Time spent sleeping in a sleep function (sleep, sleepEachRow).", ValueType::Microseconds) \
    \
    M(ThreadPoolReaderPageCacheHit, "Number of times the read inside ThreadPoolReader was done from the page cache.", ValueType::Number) \
    M(ThreadPoolReaderPageCacheHitBytes, "Number of bytes read inside ThreadPoolReader when it was done from the page cache.", ValueType::Bytes) \
    M(ThreadPoolReaderPageCacheHitElapsedMicroseconds, "Time spent reading data from page cache in ThreadPoolReader.", ValueType::Microseconds) \
    M(ThreadPoolReaderPageCacheMiss, "Number of times the read inside ThreadPoolReader was not done from page cache and was hand off to thread pool.", ValueType::Number) \
    M(ThreadPoolReaderPageCacheMissBytes, "Number of bytes read inside ThreadPoolReader when read was not done from page cache and was hand off to thread pool.", ValueType::Bytes) \
    M(ThreadPoolReaderPageCacheMissElapsedMicroseconds, "Time spent reading data inside the asynchronous job in ThreadPoolReader - when read was not done from the page cache.", ValueType::Microseconds) \
    \
    M(AsynchronousReadWaitMicroseconds, "Time spent in waiting for asynchronous reads in asynchronous local read.", ValueType::Microseconds) \
    M(SynchronousReadWaitMicroseconds, "Time spent in waiting for synchronous reads in asynchronous local read.", ValueType::Microseconds) \
    M(AsynchronousRemoteReadWaitMicroseconds, "Time spent in waiting for asynchronous remote reads.", ValueType::Microseconds) \
    M(SynchronousRemoteReadWaitMicroseconds, "Time spent in waiting for synchronous remote reads.", ValueType::Microseconds) \
    \
    M(ExternalDataSourceLocalCacheReadBytes, "Bytes read from local cache buffer in RemoteReadBufferCache", ValueType::Bytes) \
    \
    M(MainConfigLoads, "Number of times the main configuration was reloaded.", ValueType::Number) \
    \
    M(AggregationPreallocatedElementsInHashTables, "How many elements were preallocated in hash tables for aggregation.", ValueType::Number) \
    M(AggregationHashTablesInitializedAsTwoLevel, "How many hash tables were inited as two-level for aggregation.", ValueType::Number) \
    M(AggregationOptimizedEqualRangesOfKeys, "For how many blocks optimization of equal ranges of keys was applied", ValueType::Number) \
    M(HashJoinPreallocatedElementsInHashTables, "How many elements were preallocated in hash tables for hash join.", ValueType::Number) \
    \
    M(MetadataFromKeeperCacheHit, "Number of times an object storage metadata request was answered from cache without making request to Keeper", ValueType::Number) \
    M(MetadataFromKeeperCacheMiss, "Number of times an object storage metadata request had to be answered from Keeper", ValueType::Number) \
    M(MetadataFromKeeperCacheUpdateMicroseconds, "Total time spent in updating the cache including waiting for responses from Keeper", ValueType::Microseconds) \
    M(MetadataFromKeeperUpdateCacheOneLevel, "Number of times a cache update for one level of directory tree was done", ValueType::Number) \
    M(MetadataFromKeeperTransactionCommit, "Number of times metadata transaction commit was attempted", ValueType::Number) \
    M(MetadataFromKeeperTransactionCommitRetry, "Number of times metadata transaction commit was retried", ValueType::Number) \
    M(MetadataFromKeeperCleanupTransactionCommit, "Number of times metadata transaction commit for deleted objects cleanup was attempted", ValueType::Number) \
    M(MetadataFromKeeperCleanupTransactionCommitRetry, "Number of times metadata transaction commit for deleted objects cleanup was retried", ValueType::Number) \
    M(MetadataFromKeeperOperations, "Number of times a request was made to Keeper", ValueType::Number) \
    M(MetadataFromKeeperIndividualOperations, "Number of paths read or written by single or multi requests to Keeper", ValueType::Number) \
    M(MetadataFromKeeperReconnects, "Number of times a reconnect to Keeper was done", ValueType::Number) \
    M(MetadataFromKeeperBackgroundCleanupObjects, "Number of times a old deleted object clean up was performed by background task", ValueType::Number) \
    M(MetadataFromKeeperBackgroundCleanupTransactions, "Number of times old transaction idempotency token was cleaned up by background task", ValueType::Number) \
    M(MetadataFromKeeperBackgroundCleanupErrors, "Number of times an error was encountered in background cleanup task", ValueType::Number) \
    \
    M(SharedMergeTreeMetadataCacheHintLoadedFromCache, "Number of times metadata cache hint was found without going to Keeper", ValueType::Number) \
    \
    M(KafkaRebalanceRevocations, "Number of partition revocations (the first stage of consumer group rebalance)", ValueType::Number) \
    M(KafkaRebalanceAssignments, "Number of partition assignments (the final stage of consumer group rebalance)", ValueType::Number) \
    M(KafkaRebalanceErrors, "Number of failed consumer group rebalances", ValueType::Number) \
    M(KafkaMessagesPolled, "Number of Kafka messages polled from librdkafka to ClickHouse", ValueType::Number) \
    M(KafkaMessagesRead, "Number of Kafka messages already processed by ClickHouse", ValueType::Number) \
    M(KafkaMessagesFailed, "Number of Kafka messages ClickHouse failed to parse", ValueType::Number) \
    M(KafkaRowsRead, "Number of rows parsed from Kafka messages", ValueType::Number) \
    M(KafkaRowsRejected, "Number of parsed rows which were later rejected (due to rebalances / errors or similar reasons). Those rows will be consumed again after the rebalance.", ValueType::Number) \
    M(KafkaDirectReads, "Number of direct selects from Kafka tables since server start", ValueType::Number) \
    M(KafkaBackgroundReads, "Number of background reads populating materialized views from Kafka since server start", ValueType::Number) \
    M(KafkaCommits, "Number of successful commits of consumed offsets to Kafka (normally should be the same as KafkaBackgroundReads)", ValueType::Number) \
    M(KafkaCommitFailures, "Number of failed commits of consumed offsets to Kafka (usually is a sign of some data duplication)", ValueType::Number) \
    M(KafkaConsumerErrors, "Number of errors reported by librdkafka during polls", ValueType::Number) \
    M(KafkaWrites, "Number of writes (inserts) to Kafka tables ", ValueType::Number) \
    M(KafkaRowsWritten, "Number of rows inserted into Kafka tables", ValueType::Number) \
    M(KafkaProducerFlushes, "Number of explicit flushes to Kafka producer", ValueType::Number) \
    M(KafkaMessagesProduced, "Number of messages produced to Kafka", ValueType::Number) \
    M(KafkaProducerErrors, "Number of errors during producing the messages to Kafka", ValueType::Number) \
    \
    M(ScalarSubqueriesGlobalCacheHit, "Number of times a read from a scalar subquery was done using the global cache", ValueType::Number) \
    M(ScalarSubqueriesLocalCacheHit, "Number of times a read from a scalar subquery was done using the local cache", ValueType::Number) \
    M(ScalarSubqueriesCacheMiss, "Number of times a read from a scalar subquery was not cached and had to be calculated completely", ValueType::Number) \
    \
    M(SchemaInferenceCacheHits, "Number of times the requested source is found in schema cache", ValueType::Number) \
    M(SchemaInferenceCacheSchemaHits, "Number of times the schema is found in schema cache during schema inference", ValueType::Number) \
    M(SchemaInferenceCacheNumRowsHits, "Number of times the number of rows is found in schema cache during count from files", ValueType::Number) \
    M(SchemaInferenceCacheMisses, "Number of times the requested source is not in schema cache", ValueType::Number) \
    M(SchemaInferenceCacheSchemaMisses, "Number of times the requested source is in cache but the schema is not in cache during schema inference", ValueType::Number) \
    M(SchemaInferenceCacheNumRowsMisses, "Number of times the requested source is in cache but the number of rows is not in cache while count from files", ValueType::Number) \
    M(SchemaInferenceCacheEvictions, "Number of times a schema from cache was evicted due to overflow", ValueType::Number) \
    M(SchemaInferenceCacheInvalidations, "Number of times a schema in cache became invalid due to changes in data", ValueType::Number) \
    \
    M(KeeperPacketsSent, "Packets sent by keeper server", ValueType::Number) \
    M(KeeperPacketsReceived, "Packets received by keeper server", ValueType::Number) \
    M(KeeperRequestTotal, "Total requests number on keeper server", ValueType::Number) \
    M(KeeperLatency, "Keeper latency", ValueType::Milliseconds) \
    M(KeeperTotalElapsedMicroseconds, "Keeper total latency for a single request", ValueType::Microseconds) \
    M(KeeperProcessElapsedMicroseconds, "Keeper commit latency for a single request", ValueType::Microseconds) \
    M(KeeperPreprocessElapsedMicroseconds, "Keeper preprocessing latency for a single reuquest", ValueType::Microseconds)\
    M(KeeperStorageLockWaitMicroseconds, "Time spent waiting for acquiring Keeper storage lock", ValueType::Microseconds) \
    M(KeeperCommitWaitElapsedMicroseconds, "Time spent waiting for certain log to be committed", ValueType::Microseconds) \
    M(KeeperBatchMaxCount, "Number of times the size of batch was limited by the amount", ValueType::Number) \
    M(KeeperBatchMaxTotalSize, "Number of times the size of batch was limited by the total bytes size", ValueType::Number) \
    M(KeeperCommits, "Number of successful commits", ValueType::Number) \
    M(KeeperCommitsFailed, "Number of failed commits", ValueType::Number) \
    M(KeeperSnapshotCreations, "Number of snapshots creations", ValueType::Number) \
    M(KeeperSnapshotCreationsFailed, "Number of failed snapshot creations", ValueType::Number) \
    M(KeeperSnapshotApplys, "Number of snapshot applying", ValueType::Number) \
    M(KeeperSnapshotApplysFailed, "Number of failed snapshot applying", ValueType::Number) \
    M(KeeperReadSnapshot, "Number of snapshot read(serialization)", ValueType::Number) \
    M(KeeperSaveSnapshot, "Number of snapshot save", ValueType::Number) \
    M(KeeperCreateRequest, "Number of create requests", ValueType::Number) \
    M(KeeperRemoveRequest, "Number of remove requests", ValueType::Number) \
    M(KeeperSetRequest, "Number of set requests", ValueType::Number) \
    M(KeeperReconfigRequest, "Number of reconfig requests", ValueType::Number) \
    M(KeeperCheckRequest, "Number of check requests", ValueType::Number) \
    M(KeeperMultiRequest, "Number of multi requests", ValueType::Number) \
    M(KeeperMultiReadRequest, "Number of multi read requests", ValueType::Number) \
    M(KeeperGetRequest, "Number of get requests", ValueType::Number) \
    M(KeeperListRequest, "Number of list requests", ValueType::Number) \
    M(KeeperExistsRequest, "Number of exists requests", ValueType::Number) \
    \
    M(OverflowBreak, "Number of times, data processing was cancelled by query complexity limitation with setting '*_overflow_mode' = 'break' and the result is incomplete.", ValueType::Number) \
    M(OverflowThrow, "Number of times, data processing was cancelled by query complexity limitation with setting '*_overflow_mode' = 'throw' and exception was thrown.", ValueType::Number) \
    M(OverflowAny, "Number of times approximate GROUP BY was in effect: when aggregation was performed only on top of first 'max_rows_to_group_by' unique keys and other keys were ignored due to 'group_by_overflow_mode' = 'any'.", ValueType::Number) \
    \
    M(S3QueueSetFileProcessingMicroseconds, "Time spent to set file as processing", ValueType::Microseconds) \
    M(S3QueueSetFileProcessedMicroseconds, "Time spent to set file as processed", ValueType::Microseconds) \
    M(S3QueueSetFileFailedMicroseconds, "Time spent to set file as failed", ValueType::Microseconds) \
    M(ObjectStorageQueueFailedFiles, "Number of files which failed to be processed", ValueType::Number)\
    M(ObjectStorageQueueProcessedFiles, "Number of files which were processed", ValueType::Number)\
    M(ObjectStorageQueueCleanupMaxSetSizeOrTTLMicroseconds, "Time spent to set file as failed", ValueType::Microseconds) \
    M(ObjectStorageQueuePullMicroseconds, "Time spent to read file data", ValueType::Microseconds) \
    M(ObjectStorageQueueLockLocalFileStatusesMicroseconds, "Time spent to lock local file statuses", ValueType::Microseconds) \
    \
    M(ServerStartupMilliseconds, "Time elapsed from starting server to listening to sockets in milliseconds", ValueType::Milliseconds) \
    M(IOUringSQEsSubmitted, "Total number of io_uring SQEs submitted", ValueType::Number) \
    M(IOUringSQEsResubmitsAsync, "Total number of asynchronous io_uring SQE resubmits performed", ValueType::Number) \
    M(IOUringSQEsResubmitsSync, "Total number of synchronous io_uring SQE resubmits performed", ValueType::Number) \
    M(IOUringCQEsCompleted, "Total number of successfully completed io_uring CQEs", ValueType::Number) \
    M(IOUringCQEsFailed, "Total number of completed io_uring CQEs with failures", ValueType::Number) \
    \
    M(BackupsOpenedForRead, "Number of backups opened for reading", ValueType::Number) \
    M(BackupsOpenedForWrite, "Number of backups opened for writing", ValueType::Number) \
    M(BackupReadMetadataMicroseconds, "Time spent reading backup metadata from .backup file", ValueType::Microseconds) \
    M(BackupWriteMetadataMicroseconds, "Time spent writing backup metadata to .backup file", ValueType::Microseconds) \
    M(BackupEntriesCollectorMicroseconds, "Time spent making backup entries", ValueType::Microseconds) \
    M(BackupEntriesCollectorForTablesDataMicroseconds, "Time spent making backup entries for tables data", ValueType::Microseconds) \
    M(BackupEntriesCollectorRunPostTasksMicroseconds, "Time spent running post tasks after making backup entries", ValueType::Microseconds) \
    \
    M(ReadTaskRequestsReceived, "The number of callbacks requested from the remote server back to the initiator server to choose the read task (for s3Cluster table function and similar). Measured on the initiator server side.", ValueType::Number) \
    M(MergeTreeReadTaskRequestsReceived, "The number of callbacks requested from the remote server back to the initiator server to choose the read task (for MergeTree tables). Measured on the initiator server side.", ValueType::Number) \
    \
    M(ReadTaskRequestsSent, "The number of callbacks requested from the remote server back to the initiator server to choose the read task (for s3Cluster table function and similar). Measured on the remote server side.", ValueType::Number) \
    M(MergeTreeReadTaskRequestsSent, "The number of callbacks requested from the remote server back to the initiator server to choose the read task (for MergeTree tables). Measured on the remote server side.", ValueType::Number) \
    M(MergeTreeAllRangesAnnouncementsSent, "The number of announcements sent from the remote server to the initiator server about the set of data parts (for MergeTree tables). Measured on the remote server side.", ValueType::Number) \
    M(ReadTaskRequestsSentElapsedMicroseconds, "Time spent in callbacks requested from the remote server back to the initiator server to choose the read task (for s3Cluster table function and similar). Measured on the remote server side.", ValueType::Microseconds) \
    M(MergeTreeReadTaskRequestsSentElapsedMicroseconds, "Time spent in callbacks requested from the remote server back to the initiator server to choose the read task (for MergeTree tables). Measured on the remote server side.", ValueType::Microseconds) \
    M(MergeTreeAllRangesAnnouncementsSentElapsedMicroseconds, "Time spent in sending the announcement from the remote server to the initiator server about the set of data parts (for MergeTree tables). Measured on the remote server side.", ValueType::Microseconds) \
    M(MergerMutatorsGetPartsForMergeElapsedMicroseconds, "Time spent to take data parts snapshot to build ranges from them.", ValueType::Microseconds) \
    M(MergerMutatorPrepareRangesForMergeElapsedMicroseconds, "Time spent to prepare parts ranges which can be merged according to merge predicate.", ValueType::Microseconds) \
    M(MergerMutatorSelectPartsForMergeElapsedMicroseconds, "Time spent to select parts from ranges which can be merged.", ValueType::Microseconds) \
    M(MergerMutatorRangesForMergeCount, "Amount of candidate ranges for merge", ValueType::Number) \
    M(MergerMutatorPartsInRangesForMergeCount, "Amount of candidate parts for merge", ValueType::Number) \
    M(MergerMutatorSelectRangePartsCount, "Amount of parts in selected range for merge", ValueType::Number) \
    \
    M(ConnectionPoolIsFullMicroseconds, "Total time spent waiting for a slot in connection pool.", ValueType::Microseconds) \
    M(AsyncLoaderWaitMicroseconds, "Total time a query was waiting for async loader jobs.", ValueType::Microseconds) \
    \
    M(DistrCacheServerSwitches, "Distributed Cache read buffer event. Number of server switches between distributed cache servers in read/write-through cache", ValueType::Number) \
    M(DistrCacheReadMicroseconds, "Distributed Cache read buffer event. Time spent reading from distributed cache", ValueType::Microseconds) \
    M(DistrCacheFallbackReadMicroseconds, "Distributed Cache read buffer event. Time spend reading from fallback buffer instead of distributed cache", ValueType::Microseconds) \
    M(DistrCachePrecomputeRangesMicroseconds, "Distributed Cache read buffer event. Time spent to precompute read ranges", ValueType::Microseconds) \
    M(DistrCacheNextImplMicroseconds, "Distributed Cache read buffer event. Time spend in ReadBufferFromDistributedCache::nextImpl", ValueType::Microseconds) \
    M(DistrCacheStartRangeMicroseconds, "Distributed Cache read buffer event. Time spent to start a new read range with distributed cache", ValueType::Microseconds) \
    M(DistrCacheIgnoredBytesWhileWaitingProfileEvents, "Distributed Cache read buffer event. Ignored bytes while waiting for profile events in distributed cache", ValueType::Number) \
    M(DistrCacheRangeChange, "Distributed Cache read buffer event. Number of times we changed read range because of seek/last_position change", ValueType::Number) \
    \
    M(DistrCacheGetResponseMicroseconds, "Distributed Cache client event. Time spend to wait for response from distributed cache", ValueType::Microseconds) \
    M(DistrCacheReadErrors, "Distributed Cache client event. Number of distributed cache errors during read", ValueType::Number) \
    M(DistrCacheMakeRequestErrors, "Distributed Cache client event. Number of distributed cache errors when making a request", ValueType::Number) \
    M(DistrCacheReceiveResponseErrors, "Distributed Cache client event. Number of distributed cache errors when receiving response a request", ValueType::Number) \
    \
    M(DistrCachePackets, "Distributed Cache client event. Total number of packets received from distributed cache", ValueType::Number) \
    M(DistrCachePacketsBytes, "Distributed Cache client event. The number of bytes in Data packets which were not ignored", ValueType::Bytes) \
    M(DistrCacheUnusedPackets, "Distributed Cache client event. Number of skipped unused packets from distributed cache", ValueType::Number) \
    M(DistrCacheUnusedPacketsBytes, "Distributed Cache client event. The number of bytes in Data packets which were ignored", ValueType::Bytes) \
    M(DistrCacheUnusedPacketsBufferAllocations, "Distributed Cache client event. The number of extra buffer allocations in case we could not reuse existing buffer", ValueType::Number) \
    \
    M(DistrCacheLockRegistryMicroseconds, "Distributed Cache registry event. Time spent to take DistributedCacheRegistry lock", ValueType::Microseconds) \
    M(DistrCacheRegistryUpdateMicroseconds, "Distributed Cache registry event. Time spent updating distributed cache registry", ValueType::Microseconds) \
    M(DistrCacheRegistryUpdates, "Distributed Cache registry event. Number of distributed cache registry updates", ValueType::Number) \
    M(DistrCacheHashRingRebuilds, "Distributed Cache registry event. Number of distributed cache hash ring rebuilds", ValueType::Number) \
    \
    M(DistrCacheReadBytesFromCache, "Distributed Cache read buffer event. Bytes read from distributed cache", ValueType::Bytes) \
    M(DistrCacheReadBytesFromFallbackBuffer, "Distributed Cache read buffer event. Bytes read from fallback buffer", ValueType::Number) \
    \
    M(DistrCacheRangeResetBackward, "Distributed Cache read buffer event. Number of times we reset read range because of seek/last_position change", ValueType::Number) \
    M(DistrCacheRangeResetForward, "Distributed Cache read buffer event. Number of times we reset read range because of seek/last_position change", ValueType::Number) \
    \
    M(DistrCacheOpenedConnections, "Distributed Cache connection event. The number of open connections to distributed cache", ValueType::Number) \
    M(DistrCacheReusedConnections, "Distributed Cache connection event. The number of reused connections to distributed cache", ValueType::Number) \
    M(DistrCacheOpenedConnectionsBypassingPool, "Distributed Cache connection event. The number of open connections to distributed cache bypassing pool", ValueType::Number) \
    M(DistrCacheConnectMicroseconds, "Distributed Cache connection event. The time spent to connect to distributed cache", ValueType::Microseconds) \
    M(DistrCacheConnectAttempts, "Distributed Cache connection event. The number of connection attempts to distributed cache", ValueType::Number) \
    M(DistrCacheGetClientMicroseconds, "Distributed Cache connection event. Time spent getting client for distributed cache", ValueType::Microseconds) \
    \
    M(DistrCacheServerProcessRequestMicroseconds, "Distributed Cache server event. Time spent processing request on DistributedCache server side", ValueType::Microseconds) \
    M(DistrCacheServerStartRequestPackets, "Distributed Cache server event. Number of StartRequest packets in DistributedCacheServer", ValueType::Number) \
    M(DistrCacheServerContinueRequestPackets, "Distributed Cache server event. Number of ContinueRequest packets in DistributedCacheServer", ValueType::Number) \
    M(DistrCacheServerEndRequestPackets, "Distributed Cache server event. Number of EndRequest packets in DistributedCacheServer", ValueType::Number) \
    M(DistrCacheServerAckRequestPackets, "Distributed Cache server event. Number of AckRequest packets in DistributedCacheServer", ValueType::Number) \
    M(DistrCacheServerNewS3CachedClients, "Distributed Cache server event. The number of new cached s3 clients", ValueType::Number) \
    M(DistrCacheServerReusedS3CachedClients, "Distributed Cache server event. The number of reused cached s3 clients", ValueType::Number) \
    \
    M(LogTest, "Number of log messages with level Test", ValueType::Number) \
    M(LogTrace, "Number of log messages with level Trace", ValueType::Number) \
    M(LogDebug, "Number of log messages with level Debug", ValueType::Number) \
    M(LogInfo, "Number of log messages with level Info", ValueType::Number) \
    M(LogWarning, "Number of log messages with level Warning", ValueType::Number) \
    M(LogError, "Number of log messages with level Error", ValueType::Number) \
    M(LogFatal, "Number of log messages with level Fatal", ValueType::Number) \
    \
    M(InterfaceHTTPSendBytes, "Number of bytes sent through HTTP interfaces", ValueType::Bytes) \
    M(InterfaceHTTPReceiveBytes, "Number of bytes received through HTTP interfaces", ValueType::Bytes) \
    M(InterfaceNativeSendBytes, "Number of bytes sent through native interfaces", ValueType::Bytes) \
    M(InterfaceNativeReceiveBytes, "Number of bytes received through native interfaces", ValueType::Bytes) \
    M(InterfacePrometheusSendBytes, "Number of bytes sent through Prometheus interfaces", ValueType::Bytes) \
    M(InterfacePrometheusReceiveBytes, "Number of bytes received through Prometheus interfaces", ValueType::Bytes) \
    M(InterfaceInterserverSendBytes, "Number of bytes sent through interserver interfaces", ValueType::Bytes) \
    M(InterfaceInterserverReceiveBytes, "Number of bytes received through interserver interfaces", ValueType::Bytes) \
    M(InterfaceMySQLSendBytes, "Number of bytes sent through MySQL interfaces", ValueType::Bytes) \
    M(InterfaceMySQLReceiveBytes, "Number of bytes received through MySQL interfaces", ValueType::Bytes) \
    M(InterfacePostgreSQLSendBytes, "Number of bytes sent through PostgreSQL interfaces", ValueType::Bytes) \
    M(InterfacePostgreSQLReceiveBytes, "Number of bytes received through PostgreSQL interfaces", ValueType::Bytes) \
    \
    M(ParallelReplicasUsedCount, "Number of replicas used to execute a query with task-based parallel replicas", ValueType::Number) \
    M(ParallelReplicasAvailableCount, "Number of replicas available to execute a query with task-based parallel replicas", ValueType::Number) \
    M(ParallelReplicasUnavailableCount, "Number of replicas which was chosen, but found to be unavailable during query execution with task-based parallel replicas", ValueType::Number) \
    \
    M(SharedMergeTreeVirtualPartsUpdates, "Virtual parts update count", ValueType::Number) \
    M(SharedMergeTreeVirtualPartsUpdatesByLeader, "Virtual parts updates by leader", ValueType::Number) \
    M(SharedMergeTreeVirtualPartsUpdateMicroseconds, "Virtual parts update microseconds", ValueType::Microseconds) \
    M(SharedMergeTreeVirtualPartsUpdatesFromZooKeeper, "Virtual parts updates count from ZooKeeper", ValueType::Number) \
    M(SharedMergeTreeVirtualPartsUpdatesFromZooKeeperMicroseconds, "Virtual parts updates from ZooKeeper microseconds", ValueType::Microseconds) \
    M(SharedMergeTreeVirtualPartsUpdatesPeerNotFound, "Virtual updates from peer failed because no one found", ValueType::Number) \
    M(SharedMergeTreeVirtualPartsUpdatesFromPeer, "Virtual parts updates count from peer", ValueType::Number) \
    M(SharedMergeTreeVirtualPartsUpdatesFromPeerMicroseconds, "Virtual parts updates from peer microseconds", ValueType::Microseconds) \
    M(SharedMergeTreeVirtualPartsUpdatesForMergesOrStatus, "Virtual parts updates from non-default background job", ValueType::Number) \
    M(SharedMergeTreeVirtualPartsUpdatesLeaderFailedElection, "Virtual parts updates leader election failed", ValueType::Number) \
    M(SharedMergeTreeVirtualPartsUpdatesLeaderSuccessfulElection, "Virtual parts updates leader election successful", ValueType::Number) \
    M(SharedMergeTreeMergeMutationAssignmentAttempt, "How many times we tried to assign merge or mutation", ValueType::Number) \
    M(SharedMergeTreeMergeMutationAssignmentFailedWithNothingToDo, "How many times we tried to assign merge or mutation and failed because nothing to merge", ValueType::Number) \
    M(SharedMergeTreeMergeMutationAssignmentFailedWithConflict, "How many times we tried to assign merge or mutation and failed because of conflict in Keeper", ValueType::Number) \
    M(SharedMergeTreeMergeMutationAssignmentSuccessful, "How many times we tried to assign merge or mutation", ValueType::Number) \
    M(SharedMergeTreeMergePartsMovedToOudated, "How many parts moved to oudated directory", ValueType::Number) \
    M(SharedMergeTreeMergePartsMovedToCondemned, "How many parts moved to condemned directory", ValueType::Number) \
    M(SharedMergeTreeOutdatedPartsConfirmationRequest, "How many ZooKeeper requests were used to config outdated parts", ValueType::Number) \
    M(SharedMergeTreeOutdatedPartsConfirmationInvocations, "How many invocations were made to confirm outdated parts", ValueType::Number) \
    M(SharedMergeTreeOutdatedPartsHTTPRequest, "How many HTTP requests were send to confirm outdated parts", ValueType::Number) \
    M(SharedMergeTreeOutdatedPartsHTTPResponse, "How many HTTP responses were send to confirm outdated parts", ValueType::Number) \
    M(SharedMergeTreeCondemnedPartsKillRequest, "How many ZooKeeper requests were used to remove condemned parts", ValueType::Number) \
    M(SharedMergeTreeCondemnedPartsLockConfict, "How many times we failed to acquite lock because of conflict", ValueType::Number) \
    M(SharedMergeTreeCondemnedPartsRemoved, "How many condemned parts were removed", ValueType::Number) \
    M(KeeperLogsEntryReadFromLatestCache, "Number of log entries in Keeper being read from latest logs cache", ValueType::Number) \
    M(KeeperLogsEntryReadFromCommitCache, "Number of log entries in Keeper being read from commit logs cache", ValueType::Number) \
    M(KeeperLogsEntryReadFromFile, "Number of log entries in Keeper being read directly from the changelog file", ValueType::Number) \
    M(KeeperLogsPrefetchedEntries, "Number of log entries in Keeper being prefetched from the changelog file", ValueType::Number) \
    \
    M(StorageConnectionsCreated, "Number of created connections for storages", ValueType::Number) \
    M(StorageConnectionsReused, "Number of reused connections for storages", ValueType::Number) \
    M(StorageConnectionsReset, "Number of reset connections for storages", ValueType::Number) \
    M(StorageConnectionsPreserved, "Number of preserved connections for storages", ValueType::Number) \
    M(StorageConnectionsExpired, "Number of expired connections for storages", ValueType::Number) \
    M(StorageConnectionsErrors, "Number of cases when creation of a connection for storage is failed", ValueType::Number) \
    M(StorageConnectionsElapsedMicroseconds, "Total time spend on creating connections for storages", ValueType::Microseconds)                                                                                                                                                                                                                                               \
    \
    M(DiskConnectionsCreated, "Number of created connections for disk", ValueType::Number) \
    M(DiskConnectionsReused, "Number of reused connections for disk", ValueType::Number) \
    M(DiskConnectionsReset, "Number of reset connections for disk", ValueType::Number) \
    M(DiskConnectionsPreserved, "Number of preserved connections for disk", ValueType::Number) \
    M(DiskConnectionsExpired, "Number of expired connections for disk", ValueType::Number) \
    M(DiskConnectionsErrors, "Number of cases when creation of a connection for disk is failed", ValueType::Number) \
    M(DiskConnectionsElapsedMicroseconds, "Total time spend on creating connections for disk", ValueType::Microseconds) \
    \
    M(HTTPConnectionsCreated, "Number of created http connections", ValueType::Number) \
    M(HTTPConnectionsReused, "Number of reused http connections", ValueType::Number) \
    M(HTTPConnectionsReset, "Number of reset http connections", ValueType::Number) \
    M(HTTPConnectionsPreserved, "Number of preserved http connections", ValueType::Number) \
    M(HTTPConnectionsExpired, "Number of expired http connections", ValueType::Number) \
    M(HTTPConnectionsErrors, "Number of cases when creation of a http connection failed", ValueType::Number) \
    M(HTTPConnectionsElapsedMicroseconds, "Total time spend on creating http connections", ValueType::Microseconds) \
    \
    M(AddressesDiscovered, "Total count of new addresses in dns resolve results for http connections", ValueType::Number) \
    M(AddressesExpired, "Total count of expired addresses which is no longer presented in dns resolve results for http connections", ValueType::Number) \
    M(AddressesMarkedAsFailed, "Total count of addresses which has been marked as faulty due to connection errors for http connections", ValueType::Number) \
    \
    M(ReadWriteBufferFromHTTPRequestsSent, "Number of HTTP requests sent by ReadWriteBufferFromHTTP", ValueType::Number) \
    M(ReadWriteBufferFromHTTPBytes, "Total size of payload bytes received and sent by ReadWriteBufferFromHTTP. Doesn't include HTTP headers.", ValueType::Bytes) \
    \
    M(ConcurrencyControlSlotsGranted, "Number of CPU slot granted according to guarantee of 1 thread per query and for queries with setting 'use_concurrency_control' = 0", ValueType::Number) \
    M(ConcurrencyControlSlotsDelayed, "Number of CPU slot not granted initially and required to wait for a free CPU slot", ValueType::Number) \
    M(ConcurrencyControlSlotsAcquired, "Total number of CPU slot acquired", ValueType::Number) \
    M(ConcurrencyControlQueriesDelayed, "Total number of CPU slot allocations (queries) that were required to wait for slots to upscale", ValueType::Number) \
    \
    M(SharedDatabaseCatalogFailedToApplyState, "Number of failures to apply new state in SharedDatabaseCatalog", ValueType::Number) \
    M(SharedDatabaseCatalogStateApplicationMicroseconds, "Total time spend on application of new state in SharedDatabaseCatalog", ValueType::Microseconds) \
    \
    M(GWPAsanAllocateSuccess, "Number of successful allocations done by GWPAsan", ValueType::Number) \
    M(GWPAsanAllocateFailed, "Number of failed allocations done by GWPAsan (i.e. filled pool)", ValueType::Number) \
    M(GWPAsanFree, "Number of free operations done by GWPAsan", ValueType::Number) \
    \
    M(MemoryWorkerRun, "Number of runs done by MemoryWorker in background", ValueType::Number) \
    M(MemoryWorkerRunElapsedMicroseconds, "Total time spent by MemoryWorker for background work", ValueType::Microseconds) \
    \
    M(ParquetFetchWaitTimeMicroseconds, "Time of waiting fetching parquet data", ValueType::Microseconds) \


#ifdef APPLY_FOR_EXTERNAL_EVENTS
    #define APPLY_FOR_EVENTS(M) APPLY_FOR_BUILTIN_EVENTS(M) APPLY_FOR_EXTERNAL_EVENTS(M)
#else
    #define APPLY_FOR_EVENTS(M) APPLY_FOR_BUILTIN_EVENTS(M)
#endif

namespace ProfileEvents
{

#define M(NAME, DOCUMENTATION, VALUE_TYPE) extern const Event NAME = Event(__COUNTER__);
    APPLY_FOR_EVENTS(M)
#undef M
constexpr Event END = Event(__COUNTER__);

/// Global variable, initialized by zeros.
static Counter global_counters_array[END] {};
/// Initialize global counters statically
Counters global_counters(global_counters_array);

const Event Counters::num_counters = END;


Timer::Timer(Counters & counters_, Event timer_event_, Resolution resolution_)
    : counters(counters_), timer_event(timer_event_), resolution(resolution_)
{
}

Timer::Timer(Counters & counters_, Event timer_event_, Event counter_event, Resolution resolution_)
    : Timer(counters_, timer_event_, resolution_)
{
    counters.increment(counter_event);
}

UInt64 Timer::get()
{
    return watch.elapsedNanoseconds() / static_cast<UInt64>(resolution);
}

void Timer::end()
{
    counters.increment(timer_event, get());
    watch.reset();
}

Counters::Counters(VariableContext level_, Counters * parent_)
    : counters_holder(new Counter[num_counters] {}),
      parent(parent_),
      level(level_)
{
    counters = counters_holder.get();
}

void Counters::resetCounters()
{
    if (counters)
    {
        for (Event i = Event(0); i < num_counters; ++i)
            counters[i].store(0, std::memory_order_relaxed);
    }
}

void Counters::reset()
{
    parent = nullptr;
    resetCounters();
}

Counters::Snapshot::Snapshot()
    : counters_holder(new Count[num_counters] {})
{}

Counters::Snapshot Counters::getPartiallyAtomicSnapshot() const
{
    Snapshot res;
    for (Event i = Event(0); i < num_counters; ++i)
        res.counters_holder[i] = counters[i].load(std::memory_order_relaxed);
    return res;
}

const char * getName(Event event)
{
    static const char * strings[] =
    {
    #define M(NAME, DOCUMENTATION, VALUE_TYPE) #NAME,
        APPLY_FOR_EVENTS(M)
    #undef M
    };

    return strings[event];
}

const char * getDocumentation(Event event)
{
    static const char * strings[] =
    {
    #define M(NAME, DOCUMENTATION, VALUE_TYPE) DOCUMENTATION,
        APPLY_FOR_EVENTS(M)
    #undef M
    };

    return strings[event];
}

ValueType getValueType(Event event)
{
    static ValueType strings[] =
    {
    #define M(NAME, DOCUMENTATION, VALUE_TYPE) VALUE_TYPE,
        APPLY_FOR_EVENTS(M)
    #undef M
    };

    return strings[event];
}

Event end() { return END; }

void increment(Event event, Count amount)
{
    DB::CurrentThread::getProfileEvents().increment(event, amount);
}

void incrementNoTrace(Event event, Count amount)
{
    DB::CurrentThread::getProfileEvents().incrementNoTrace(event, amount);
}

void Counters::increment(Event event, Count amount)
{
    Counters * current = this;
    bool send_to_trace_log = false;

    do
    {
        send_to_trace_log |= current->trace_profile_events;
        current->counters[event].fetch_add(amount, std::memory_order_relaxed);
        current = current->parent;
    } while (current != nullptr);

    if (unlikely(send_to_trace_log))
        DB::TraceSender::send(DB::TraceType::ProfileEvent, StackTrace(), {.event = event, .increment = amount});
}

void Counters::incrementNoTrace(Event event, Count amount)
{
    Counters * current = this;
    do
    {
        current->counters[event].fetch_add(amount, std::memory_order_relaxed);
        current = current->parent;
    } while (current != nullptr);
}

void incrementForLogMessage(Poco::Message::Priority priority)
{
    switch (priority)
    {
        case Poco::Message::PRIO_TEST: increment(LogTest); break;
        case Poco::Message::PRIO_TRACE: increment(LogTrace); break;
        case Poco::Message::PRIO_DEBUG: increment(LogDebug); break;
        case Poco::Message::PRIO_INFORMATION: increment(LogInfo); break;
        case Poco::Message::PRIO_WARNING: increment(LogWarning); break;
        case Poco::Message::PRIO_ERROR: increment(LogError); break;
        case Poco::Message::PRIO_FATAL: increment(LogFatal); break;
        default: break;
    }
}

CountersIncrement::CountersIncrement(Counters::Snapshot const & snapshot)
{
    init();
    memcpy(increment_holder.get(), snapshot.counters_holder.get(), Counters::num_counters * sizeof(Increment));
}

CountersIncrement::CountersIncrement(Counters::Snapshot const & after, Counters::Snapshot const & before)
{
    init();
    for (Event i = Event(0); i < Counters::num_counters; ++i)
        increment_holder[i] = static_cast<Increment>(after[i]) - static_cast<Increment>(before[i]);
}

void CountersIncrement::init()
{
    increment_holder = std::make_unique<Increment[]>(Counters::num_counters);
}

}

#undef APPLY_FOR_EVENTS<|MERGE_RESOLUTION|>--- conflicted
+++ resolved
@@ -63,14 +63,11 @@
     M(TableFunctionExecute, "Number of table function calls.", ValueType::Number) \
     M(MarkCacheHits, "Number of times an entry has been found in the mark cache, so we didn't have to load a mark file.", ValueType::Number) \
     M(MarkCacheMisses, "Number of times an entry has not been found in the mark cache, so we had to load a mark file in memory, which is a costly operation, adding to query latency.", ValueType::Number) \
-<<<<<<< HEAD
+    M(PrimaryIndexCacheHits, "Number of times an entry has been found in the primary index cache, so we didn't have to load a index file.", ValueType::Number) \
+    M(PrimaryIndexCacheMisses, "Number of times an entry has not been found in the primary index cache, so we had to load a index file in memory, which is a costly operation, adding to query latency.", ValueType::Number) \
     M(SkippingIndexCacheHits, "Number of times an index granule has been found in the skipping index cache.", ValueType::Number) \
     M(SkippingIndexCacheMisses, "Number of times an index granule has not been found in the skipping index cache and had to be read from disk.", ValueType::Number) \
     M(SkippingIndexCacheWeightLost, "Approximate number of bytes evicted from the secondary index cache.", ValueType::Number) \
-=======
-    M(PrimaryIndexCacheHits, "Number of times an entry has been found in the primary index cache, so we didn't have to load a index file.", ValueType::Number) \
-    M(PrimaryIndexCacheMisses, "Number of times an entry has not been found in the primary index cache, so we had to load a index file in memory, which is a costly operation, adding to query latency.", ValueType::Number) \
->>>>>>> 552d8b96
     M(QueryCacheHits, "Number of times a query result has been found in the query cache (and query computation was avoided). Only updated for SELECT queries with SETTING use_query_cache = 1.", ValueType::Number) \
     M(QueryCacheMisses, "Number of times a query result has not been found in the query cache (and required query computation). Only updated for SELECT queries with SETTING use_query_cache = 1.", ValueType::Number) \
     /* Each page cache chunk access increments exactly one of the following 5 PageCacheChunk* counters. */ \
