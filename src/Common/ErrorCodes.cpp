#include <Common/ErrorCodes.h>
#include <Common/Exception.h>
#include <chrono>

/** Previously, these constants were located in one enum.
  * But in this case there is a problem: when you add a new constant, you need to recompile
  * all translation units that use at least one constant (almost the whole project).
  * Therefore it is made so that definitions of constants are located here, in one file,
  * and their declaration are in different files, at the place of use.
  *
  * Later it was converted to the lookup table, to provide:
  * - errorCodeToName()
  * - system.errors table
  */

#define APPLY_FOR_ERROR_CODES(M) \
    M(0, OK) \
    M(1, UNSUPPORTED_METHOD) \
    M(2, UNSUPPORTED_PARAMETER) \
    M(3, UNEXPECTED_END_OF_FILE) \
    M(4, EXPECTED_END_OF_FILE) \
    M(6, CANNOT_PARSE_TEXT) \
    M(7, INCORRECT_NUMBER_OF_COLUMNS) \
    M(8, THERE_IS_NO_COLUMN) \
    M(9, SIZES_OF_COLUMNS_DOESNT_MATCH) \
    M(10, NOT_FOUND_COLUMN_IN_BLOCK) \
    M(11, POSITION_OUT_OF_BOUND) \
    M(12, PARAMETER_OUT_OF_BOUND) \
    M(13, SIZES_OF_COLUMNS_IN_TUPLE_DOESNT_MATCH) \
    M(15, DUPLICATE_COLUMN) \
    M(16, NO_SUCH_COLUMN_IN_TABLE) \
    M(17, DELIMITER_IN_STRING_LITERAL_DOESNT_MATCH) \
    M(18, CANNOT_INSERT_ELEMENT_INTO_CONSTANT_COLUMN) \
    M(19, SIZE_OF_FIXED_STRING_DOESNT_MATCH) \
    M(20, NUMBER_OF_COLUMNS_DOESNT_MATCH) \
    M(21, CANNOT_READ_ALL_DATA_FROM_TAB_SEPARATED_INPUT) \
    M(22, CANNOT_PARSE_ALL_VALUE_FROM_TAB_SEPARATED_INPUT) \
    M(23, CANNOT_READ_FROM_ISTREAM) \
    M(24, CANNOT_WRITE_TO_OSTREAM) \
    M(25, CANNOT_PARSE_ESCAPE_SEQUENCE) \
    M(26, CANNOT_PARSE_QUOTED_STRING) \
    M(27, CANNOT_PARSE_INPUT_ASSERTION_FAILED) \
    M(28, CANNOT_PRINT_FLOAT_OR_DOUBLE_NUMBER) \
    M(29, CANNOT_PRINT_INTEGER) \
    M(30, CANNOT_READ_SIZE_OF_COMPRESSED_CHUNK) \
    M(31, CANNOT_READ_COMPRESSED_CHUNK) \
    M(32, ATTEMPT_TO_READ_AFTER_EOF) \
    M(33, CANNOT_READ_ALL_DATA) \
    M(34, TOO_MANY_ARGUMENTS_FOR_FUNCTION) \
    M(35, TOO_FEW_ARGUMENTS_FOR_FUNCTION) \
    M(36, BAD_ARGUMENTS) \
    M(37, UNKNOWN_ELEMENT_IN_AST) \
    M(38, CANNOT_PARSE_DATE) \
    M(39, TOO_LARGE_SIZE_COMPRESSED) \
    M(40, CHECKSUM_DOESNT_MATCH) \
    M(41, CANNOT_PARSE_DATETIME) \
    M(42, NUMBER_OF_ARGUMENTS_DOESNT_MATCH) \
    M(43, ILLEGAL_TYPE_OF_ARGUMENT) \
    M(44, ILLEGAL_COLUMN) \
    M(45, ILLEGAL_NUMBER_OF_RESULT_COLUMNS) \
    M(46, UNKNOWN_FUNCTION) \
    M(47, UNKNOWN_IDENTIFIER) \
    M(48, NOT_IMPLEMENTED) \
    M(49, LOGICAL_ERROR) \
    M(50, UNKNOWN_TYPE) \
    M(51, EMPTY_LIST_OF_COLUMNS_QUERIED) \
    M(52, COLUMN_QUERIED_MORE_THAN_ONCE) \
    M(53, TYPE_MISMATCH) \
    M(54, STORAGE_DOESNT_ALLOW_PARAMETERS) \
    M(55, STORAGE_REQUIRES_PARAMETER) \
    M(56, UNKNOWN_STORAGE) \
    M(57, TABLE_ALREADY_EXISTS) \
    M(58, TABLE_METADATA_ALREADY_EXISTS) \
    M(59, ILLEGAL_TYPE_OF_COLUMN_FOR_FILTER) \
    M(60, UNKNOWN_TABLE) \
    M(61, ONLY_FILTER_COLUMN_IN_BLOCK) \
    M(62, SYNTAX_ERROR) \
    M(63, UNKNOWN_AGGREGATE_FUNCTION) \
    M(64, CANNOT_READ_AGGREGATE_FUNCTION_FROM_TEXT) \
    M(65, CANNOT_WRITE_AGGREGATE_FUNCTION_AS_TEXT) \
    M(66, NOT_A_COLUMN) \
    M(67, ILLEGAL_KEY_OF_AGGREGATION) \
    M(68, CANNOT_GET_SIZE_OF_FIELD) \
    M(69, ARGUMENT_OUT_OF_BOUND) \
    M(70, CANNOT_CONVERT_TYPE) \
    M(71, CANNOT_WRITE_AFTER_END_OF_BUFFER) \
    M(72, CANNOT_PARSE_NUMBER) \
    M(73, UNKNOWN_FORMAT) \
    M(74, CANNOT_READ_FROM_FILE_DESCRIPTOR) \
    M(75, CANNOT_WRITE_TO_FILE_DESCRIPTOR) \
    M(76, CANNOT_OPEN_FILE) \
    M(77, CANNOT_CLOSE_FILE) \
    M(78, UNKNOWN_TYPE_OF_QUERY) \
    M(79, INCORRECT_FILE_NAME) \
    M(80, INCORRECT_QUERY) \
    M(81, UNKNOWN_DATABASE) \
    M(82, DATABASE_ALREADY_EXISTS) \
    M(83, DIRECTORY_DOESNT_EXIST) \
    M(84, DIRECTORY_ALREADY_EXISTS) \
    M(85, FORMAT_IS_NOT_SUITABLE_FOR_INPUT) \
    M(86, RECEIVED_ERROR_FROM_REMOTE_IO_SERVER) \
    M(87, CANNOT_SEEK_THROUGH_FILE) \
    M(88, CANNOT_TRUNCATE_FILE) \
    M(89, UNKNOWN_COMPRESSION_METHOD) \
    M(90, EMPTY_LIST_OF_COLUMNS_PASSED) \
    M(91, SIZES_OF_MARKS_FILES_ARE_INCONSISTENT) \
    M(92, EMPTY_DATA_PASSED) \
    M(93, UNKNOWN_AGGREGATED_DATA_VARIANT) \
    M(94, CANNOT_MERGE_DIFFERENT_AGGREGATED_DATA_VARIANTS) \
    M(95, CANNOT_READ_FROM_SOCKET) \
    M(96, CANNOT_WRITE_TO_SOCKET) \
    M(97, CANNOT_READ_ALL_DATA_FROM_CHUNKED_INPUT) \
    M(98, CANNOT_WRITE_TO_EMPTY_BLOCK_OUTPUT_STREAM) \
    M(99, UNKNOWN_PACKET_FROM_CLIENT) \
    M(100, UNKNOWN_PACKET_FROM_SERVER) \
    M(101, UNEXPECTED_PACKET_FROM_CLIENT) \
    M(102, UNEXPECTED_PACKET_FROM_SERVER) \
    M(103, RECEIVED_DATA_FOR_WRONG_QUERY_ID) \
    M(104, TOO_SMALL_BUFFER_SIZE) \
    M(105, CANNOT_READ_HISTORY) \
    M(106, CANNOT_APPEND_HISTORY) \
    M(107, FILE_DOESNT_EXIST) \
    M(108, NO_DATA_TO_INSERT) \
    M(109, CANNOT_BLOCK_SIGNAL) \
    M(110, CANNOT_UNBLOCK_SIGNAL) \
    M(111, CANNOT_MANIPULATE_SIGSET) \
    M(112, CANNOT_WAIT_FOR_SIGNAL) \
    M(113, THERE_IS_NO_SESSION) \
    M(114, CANNOT_CLOCK_GETTIME) \
    M(115, UNKNOWN_SETTING) \
    M(116, THERE_IS_NO_DEFAULT_VALUE) \
    M(117, INCORRECT_DATA) \
    M(119, ENGINE_REQUIRED) \
    M(120, CANNOT_INSERT_VALUE_OF_DIFFERENT_SIZE_INTO_TUPLE) \
    M(121, UNSUPPORTED_JOIN_KEYS) \
    M(122, INCOMPATIBLE_COLUMNS) \
    M(123, UNKNOWN_TYPE_OF_AST_NODE) \
    M(124, INCORRECT_ELEMENT_OF_SET) \
    M(125, INCORRECT_RESULT_OF_SCALAR_SUBQUERY) \
    M(126, CANNOT_GET_RETURN_TYPE) \
    M(127, ILLEGAL_INDEX) \
    M(128, TOO_LARGE_ARRAY_SIZE) \
    M(129, FUNCTION_IS_SPECIAL) \
    M(130, CANNOT_READ_ARRAY_FROM_TEXT) \
    M(131, TOO_LARGE_STRING_SIZE) \
    M(133, AGGREGATE_FUNCTION_DOESNT_ALLOW_PARAMETERS) \
    M(134, PARAMETERS_TO_AGGREGATE_FUNCTIONS_MUST_BE_LITERALS) \
    M(135, ZERO_ARRAY_OR_TUPLE_INDEX) \
    M(137, UNKNOWN_ELEMENT_IN_CONFIG) \
    M(138, EXCESSIVE_ELEMENT_IN_CONFIG) \
    M(139, NO_ELEMENTS_IN_CONFIG) \
    M(140, ALL_REQUESTED_COLUMNS_ARE_MISSING) \
    M(141, SAMPLING_NOT_SUPPORTED) \
    M(142, NOT_FOUND_NODE) \
    M(143, FOUND_MORE_THAN_ONE_NODE) \
    M(144, FIRST_DATE_IS_BIGGER_THAN_LAST_DATE) \
    M(145, UNKNOWN_OVERFLOW_MODE) \
    M(146, QUERY_SECTION_DOESNT_MAKE_SENSE) \
    M(147, NOT_FOUND_FUNCTION_ELEMENT_FOR_AGGREGATE) \
    M(148, NOT_FOUND_RELATION_ELEMENT_FOR_CONDITION) \
    M(149, NOT_FOUND_RHS_ELEMENT_FOR_CONDITION) \
    M(150, EMPTY_LIST_OF_ATTRIBUTES_PASSED) \
    M(151, INDEX_OF_COLUMN_IN_SORT_CLAUSE_IS_OUT_OF_RANGE) \
    M(152, UNKNOWN_DIRECTION_OF_SORTING) \
    M(153, ILLEGAL_DIVISION) \
    M(154, AGGREGATE_FUNCTION_NOT_APPLICABLE) \
    M(155, UNKNOWN_RELATION) \
    M(156, DICTIONARIES_WAS_NOT_LOADED) \
    M(157, ILLEGAL_OVERFLOW_MODE) \
    M(158, TOO_MANY_ROWS) \
    M(159, TIMEOUT_EXCEEDED) \
    M(160, TOO_SLOW) \
    M(161, TOO_MANY_COLUMNS) \
    M(162, TOO_DEEP_SUBQUERIES) \
    M(163, TOO_DEEP_PIPELINE) \
    M(164, READONLY) \
    M(165, TOO_MANY_TEMPORARY_COLUMNS) \
    M(166, TOO_MANY_TEMPORARY_NON_CONST_COLUMNS) \
    M(167, TOO_DEEP_AST) \
    M(168, TOO_BIG_AST) \
    M(169, BAD_TYPE_OF_FIELD) \
    M(170, BAD_GET) \
    M(172, CANNOT_CREATE_DIRECTORY) \
    M(173, CANNOT_ALLOCATE_MEMORY) \
    M(174, CYCLIC_ALIASES) \
    M(176, CHUNK_NOT_FOUND) \
    M(177, DUPLICATE_CHUNK_NAME) \
    M(178, MULTIPLE_ALIASES_FOR_EXPRESSION) \
    M(179, MULTIPLE_EXPRESSIONS_FOR_ALIAS) \
    M(180, THERE_IS_NO_PROFILE) \
    M(181, ILLEGAL_FINAL) \
    M(182, ILLEGAL_PREWHERE) \
    M(183, UNEXPECTED_EXPRESSION) \
    M(184, ILLEGAL_AGGREGATION) \
    M(185, UNSUPPORTED_MYISAM_BLOCK_TYPE) \
    M(186, UNSUPPORTED_COLLATION_LOCALE) \
    M(187, COLLATION_COMPARISON_FAILED) \
    M(188, UNKNOWN_ACTION) \
    M(189, TABLE_MUST_NOT_BE_CREATED_MANUALLY) \
    M(190, SIZES_OF_ARRAYS_DOESNT_MATCH) \
    M(191, SET_SIZE_LIMIT_EXCEEDED) \
    M(192, UNKNOWN_USER) \
    M(193, WRONG_PASSWORD) \
    M(194, REQUIRED_PASSWORD) \
    M(195, IP_ADDRESS_NOT_ALLOWED) \
    M(196, UNKNOWN_ADDRESS_PATTERN_TYPE) \
    M(197, SERVER_REVISION_IS_TOO_OLD) \
    M(198, DNS_ERROR) \
    M(199, UNKNOWN_QUOTA) \
    M(200, QUOTA_DOESNT_ALLOW_KEYS) \
    M(201, QUOTA_EXPIRED) \
    M(202, TOO_MANY_SIMULTANEOUS_QUERIES) \
    M(203, NO_FREE_CONNECTION) \
    M(204, CANNOT_FSYNC) \
    M(205, NESTED_TYPE_TOO_DEEP) \
    M(206, ALIAS_REQUIRED) \
    M(207, AMBIGUOUS_IDENTIFIER) \
    M(208, EMPTY_NESTED_TABLE) \
    M(209, SOCKET_TIMEOUT) \
    M(210, NETWORK_ERROR) \
    M(211, EMPTY_QUERY) \
    M(212, UNKNOWN_LOAD_BALANCING) \
    M(213, UNKNOWN_TOTALS_MODE) \
    M(214, CANNOT_STATVFS) \
    M(215, NOT_AN_AGGREGATE) \
    M(216, QUERY_WITH_SAME_ID_IS_ALREADY_RUNNING) \
    M(217, CLIENT_HAS_CONNECTED_TO_WRONG_PORT) \
    M(218, TABLE_IS_DROPPED) \
    M(219, DATABASE_NOT_EMPTY) \
    M(220, DUPLICATE_INTERSERVER_IO_ENDPOINT) \
    M(221, NO_SUCH_INTERSERVER_IO_ENDPOINT) \
    M(222, ADDING_REPLICA_TO_NON_EMPTY_TABLE) \
    M(223, UNEXPECTED_AST_STRUCTURE) \
    M(224, REPLICA_IS_ALREADY_ACTIVE) \
    M(225, NO_ZOOKEEPER) \
    M(226, NO_FILE_IN_DATA_PART) \
    M(227, UNEXPECTED_FILE_IN_DATA_PART) \
    M(228, BAD_SIZE_OF_FILE_IN_DATA_PART) \
    M(229, QUERY_IS_TOO_LARGE) \
    M(230, NOT_FOUND_EXPECTED_DATA_PART) \
    M(231, TOO_MANY_UNEXPECTED_DATA_PARTS) \
    M(232, NO_SUCH_DATA_PART) \
    M(233, BAD_DATA_PART_NAME) \
    M(234, NO_REPLICA_HAS_PART) \
    M(235, DUPLICATE_DATA_PART) \
    M(236, ABORTED) \
    M(237, NO_REPLICA_NAME_GIVEN) \
    M(238, FORMAT_VERSION_TOO_OLD) \
    M(239, CANNOT_MUNMAP) \
    M(240, CANNOT_MREMAP) \
    M(241, MEMORY_LIMIT_EXCEEDED) \
    M(242, TABLE_IS_READ_ONLY) \
    M(243, NOT_ENOUGH_SPACE) \
    M(244, UNEXPECTED_ZOOKEEPER_ERROR) \
    M(246, CORRUPTED_DATA) \
    M(247, INCORRECT_MARK) \
    M(248, INVALID_PARTITION_VALUE) \
    M(250, NOT_ENOUGH_BLOCK_NUMBERS) \
    M(251, NO_SUCH_REPLICA) \
    M(252, TOO_MANY_PARTS) \
    M(253, REPLICA_IS_ALREADY_EXIST) \
    M(254, NO_ACTIVE_REPLICAS) \
    M(255, TOO_MANY_RETRIES_TO_FETCH_PARTS) \
    M(256, PARTITION_ALREADY_EXISTS) \
    M(257, PARTITION_DOESNT_EXIST) \
    M(258, UNION_ALL_RESULT_STRUCTURES_MISMATCH) \
    M(260, CLIENT_OUTPUT_FORMAT_SPECIFIED) \
    M(261, UNKNOWN_BLOCK_INFO_FIELD) \
    M(262, BAD_COLLATION) \
    M(263, CANNOT_COMPILE_CODE) \
    M(264, INCOMPATIBLE_TYPE_OF_JOIN) \
    M(265, NO_AVAILABLE_REPLICA) \
    M(266, MISMATCH_REPLICAS_DATA_SOURCES) \
    M(267, STORAGE_DOESNT_SUPPORT_PARALLEL_REPLICAS) \
    M(268, CPUID_ERROR) \
    M(269, INFINITE_LOOP) \
    M(270, CANNOT_COMPRESS) \
    M(271, CANNOT_DECOMPRESS) \
    M(272, CANNOT_IO_SUBMIT) \
    M(273, CANNOT_IO_GETEVENTS) \
    M(274, AIO_READ_ERROR) \
    M(275, AIO_WRITE_ERROR) \
    M(277, INDEX_NOT_USED) \
    M(279, ALL_CONNECTION_TRIES_FAILED) \
    M(280, NO_AVAILABLE_DATA) \
    M(281, DICTIONARY_IS_EMPTY) \
    M(282, INCORRECT_INDEX) \
    M(283, UNKNOWN_DISTRIBUTED_PRODUCT_MODE) \
    M(284, WRONG_GLOBAL_SUBQUERY) \
    M(285, TOO_FEW_LIVE_REPLICAS) \
    M(286, UNSATISFIED_QUORUM_FOR_PREVIOUS_WRITE) \
    M(287, UNKNOWN_FORMAT_VERSION) \
    M(288, DISTRIBUTED_IN_JOIN_SUBQUERY_DENIED) \
    M(289, REPLICA_IS_NOT_IN_QUORUM) \
    M(290, LIMIT_EXCEEDED) \
    M(291, DATABASE_ACCESS_DENIED) \
    M(293, MONGODB_CANNOT_AUTHENTICATE) \
    M(294, INVALID_BLOCK_EXTRA_INFO) \
    M(295, RECEIVED_EMPTY_DATA) \
    M(296, NO_REMOTE_SHARD_FOUND) \
    M(297, SHARD_HAS_NO_CONNECTIONS) \
    M(298, CANNOT_PIPE) \
    M(299, CANNOT_FORK) \
    M(300, CANNOT_DLSYM) \
    M(301, CANNOT_CREATE_CHILD_PROCESS) \
    M(302, CHILD_WAS_NOT_EXITED_NORMALLY) \
    M(303, CANNOT_SELECT) \
    M(304, CANNOT_WAITPID) \
    M(305, TABLE_WAS_NOT_DROPPED) \
    M(306, TOO_DEEP_RECURSION) \
    M(307, TOO_MANY_BYTES) \
    M(308, UNEXPECTED_NODE_IN_ZOOKEEPER) \
    M(309, FUNCTION_CANNOT_HAVE_PARAMETERS) \
    M(317, INVALID_SHARD_WEIGHT) \
    M(318, INVALID_CONFIG_PARAMETER) \
    M(319, UNKNOWN_STATUS_OF_INSERT) \
    M(321, VALUE_IS_OUT_OF_RANGE_OF_DATA_TYPE) \
    M(335, BARRIER_TIMEOUT) \
    M(336, UNKNOWN_DATABASE_ENGINE) \
    M(337, DDL_GUARD_IS_ACTIVE) \
    M(341, UNFINISHED) \
    M(342, METADATA_MISMATCH) \
    M(344, SUPPORT_IS_DISABLED) \
    M(345, TABLE_DIFFERS_TOO_MUCH) \
    M(346, CANNOT_CONVERT_CHARSET) \
    M(347, CANNOT_LOAD_CONFIG) \
    M(349, CANNOT_INSERT_NULL_IN_ORDINARY_COLUMN) \
    M(350, INCOMPATIBLE_SOURCE_TABLES) \
    M(351, AMBIGUOUS_TABLE_NAME) \
    M(352, AMBIGUOUS_COLUMN_NAME) \
    M(353, INDEX_OF_POSITIONAL_ARGUMENT_IS_OUT_OF_RANGE) \
    M(354, ZLIB_INFLATE_FAILED) \
    M(355, ZLIB_DEFLATE_FAILED) \
    M(356, BAD_LAMBDA) \
    M(357, RESERVED_IDENTIFIER_NAME) \
    M(358, INTO_OUTFILE_NOT_ALLOWED) \
    M(359, TABLE_SIZE_EXCEEDS_MAX_DROP_SIZE_LIMIT) \
    M(360, CANNOT_CREATE_CHARSET_CONVERTER) \
    M(361, SEEK_POSITION_OUT_OF_BOUND) \
    M(362, CURRENT_WRITE_BUFFER_IS_EXHAUSTED) \
    M(363, CANNOT_CREATE_IO_BUFFER) \
    M(364, RECEIVED_ERROR_TOO_MANY_REQUESTS) \
    M(366, SIZES_OF_NESTED_COLUMNS_ARE_INCONSISTENT) \
    M(367, TOO_MANY_FETCHES) \
    M(369, ALL_REPLICAS_ARE_STALE) \
    M(370, DATA_TYPE_CANNOT_BE_USED_IN_TABLES) \
    M(371, INCONSISTENT_CLUSTER_DEFINITION) \
    M(372, SESSION_NOT_FOUND) \
    M(373, SESSION_IS_LOCKED) \
    M(374, INVALID_SESSION_TIMEOUT) \
    M(375, CANNOT_DLOPEN) \
    M(376, CANNOT_PARSE_UUID) \
    M(377, ILLEGAL_SYNTAX_FOR_DATA_TYPE) \
    M(378, DATA_TYPE_CANNOT_HAVE_ARGUMENTS) \
    M(379, UNKNOWN_STATUS_OF_DISTRIBUTED_DDL_TASK) \
    M(380, CANNOT_KILL) \
    M(381, HTTP_LENGTH_REQUIRED) \
    M(382, CANNOT_LOAD_CATBOOST_MODEL) \
    M(383, CANNOT_APPLY_CATBOOST_MODEL) \
    M(384, PART_IS_TEMPORARILY_LOCKED) \
    M(385, MULTIPLE_STREAMS_REQUIRED) \
    M(386, NO_COMMON_TYPE) \
    M(387, DICTIONARY_ALREADY_EXISTS) \
    M(388, CANNOT_ASSIGN_OPTIMIZE) \
    M(389, INSERT_WAS_DEDUPLICATED) \
    M(390, CANNOT_GET_CREATE_TABLE_QUERY) \
    M(391, EXTERNAL_LIBRARY_ERROR) \
    M(392, QUERY_IS_PROHIBITED) \
    M(393, THERE_IS_NO_QUERY) \
    M(394, QUERY_WAS_CANCELLED) \
    M(395, FUNCTION_THROW_IF_VALUE_IS_NON_ZERO) \
    M(396, TOO_MANY_ROWS_OR_BYTES) \
    M(397, QUERY_IS_NOT_SUPPORTED_IN_MATERIALIZED_VIEW) \
    M(398, UNKNOWN_MUTATION_COMMAND) \
    M(399, FORMAT_IS_NOT_SUITABLE_FOR_OUTPUT) \
    M(400, CANNOT_STAT) \
    M(401, FEATURE_IS_NOT_ENABLED_AT_BUILD_TIME) \
    M(402, CANNOT_IOSETUP) \
    M(403, INVALID_JOIN_ON_EXPRESSION) \
    M(404, BAD_ODBC_CONNECTION_STRING) \
    M(405, PARTITION_SIZE_EXCEEDS_MAX_DROP_SIZE_LIMIT) \
    M(406, TOP_AND_LIMIT_TOGETHER) \
    M(407, DECIMAL_OVERFLOW) \
    M(408, BAD_REQUEST_PARAMETER) \
    M(409, EXTERNAL_EXECUTABLE_NOT_FOUND) \
    M(410, EXTERNAL_SERVER_IS_NOT_RESPONDING) \
    M(411, PTHREAD_ERROR) \
    M(412, NETLINK_ERROR) \
    M(413, CANNOT_SET_SIGNAL_HANDLER) \
    M(415, ALL_REPLICAS_LOST) \
    M(416, REPLICA_STATUS_CHANGED) \
    M(417, EXPECTED_ALL_OR_ANY) \
    M(418, UNKNOWN_JOIN) \
    M(419, MULTIPLE_ASSIGNMENTS_TO_COLUMN) \
    M(420, CANNOT_UPDATE_COLUMN) \
    M(421, CANNOT_ADD_DIFFERENT_AGGREGATE_STATES) \
    M(422, UNSUPPORTED_URI_SCHEME) \
    M(423, CANNOT_GETTIMEOFDAY) \
    M(424, CANNOT_LINK) \
    M(425, SYSTEM_ERROR) \
    M(427, CANNOT_COMPILE_REGEXP) \
    M(428, UNKNOWN_LOG_LEVEL) \
    M(429, FAILED_TO_GETPWUID) \
    M(430, MISMATCHING_USERS_FOR_PROCESS_AND_DATA) \
    M(431, ILLEGAL_SYNTAX_FOR_CODEC_TYPE) \
    M(432, UNKNOWN_CODEC) \
    M(433, ILLEGAL_CODEC_PARAMETER) \
    M(434, CANNOT_PARSE_PROTOBUF_SCHEMA) \
    M(435, NO_COLUMN_SERIALIZED_TO_REQUIRED_PROTOBUF_FIELD) \
    M(436, PROTOBUF_BAD_CAST) \
    M(437, PROTOBUF_FIELD_NOT_REPEATED) \
    M(438, DATA_TYPE_CANNOT_BE_PROMOTED) \
    M(439, CANNOT_SCHEDULE_TASK) \
    M(440, INVALID_LIMIT_EXPRESSION) \
    M(441, CANNOT_PARSE_DOMAIN_VALUE_FROM_STRING) \
    M(442, BAD_DATABASE_FOR_TEMPORARY_TABLE) \
    M(443, NO_COLUMNS_SERIALIZED_TO_PROTOBUF_FIELDS) \
    M(444, UNKNOWN_PROTOBUF_FORMAT) \
    M(445, CANNOT_MPROTECT) \
    M(446, FUNCTION_NOT_ALLOWED) \
    M(447, HYPERSCAN_CANNOT_SCAN_TEXT) \
    M(448, BROTLI_READ_FAILED) \
    M(449, BROTLI_WRITE_FAILED) \
    M(450, BAD_TTL_EXPRESSION) \
    M(451, BAD_TTL_FILE) \
    M(452, SETTING_CONSTRAINT_VIOLATION) \
    M(453, MYSQL_CLIENT_INSUFFICIENT_CAPABILITIES) \
    M(454, OPENSSL_ERROR) \
    M(455, SUSPICIOUS_TYPE_FOR_LOW_CARDINALITY) \
    M(456, UNKNOWN_QUERY_PARAMETER) \
    M(457, BAD_QUERY_PARAMETER) \
    M(458, CANNOT_UNLINK) \
    M(459, CANNOT_SET_THREAD_PRIORITY) \
    M(460, CANNOT_CREATE_TIMER) \
    M(461, CANNOT_SET_TIMER_PERIOD) \
    M(462, CANNOT_DELETE_TIMER) \
    M(463, CANNOT_FCNTL) \
    M(464, CANNOT_PARSE_ELF) \
    M(465, CANNOT_PARSE_DWARF) \
    M(466, INSECURE_PATH) \
    M(467, CANNOT_PARSE_BOOL) \
    M(468, CANNOT_PTHREAD_ATTR) \
    M(469, VIOLATED_CONSTRAINT) \
    M(470, QUERY_IS_NOT_SUPPORTED_IN_LIVE_VIEW) \
    M(471, INVALID_SETTING_VALUE) \
    M(472, READONLY_SETTING) \
    M(473, DEADLOCK_AVOIDED) \
    M(474, INVALID_TEMPLATE_FORMAT) \
    M(475, INVALID_WITH_FILL_EXPRESSION) \
    M(476, WITH_TIES_WITHOUT_ORDER_BY) \
    M(477, INVALID_USAGE_OF_INPUT) \
    M(478, UNKNOWN_POLICY) \
    M(479, UNKNOWN_DISK) \
    M(480, UNKNOWN_PROTOCOL) \
    M(481, PATH_ACCESS_DENIED) \
    M(482, DICTIONARY_ACCESS_DENIED) \
    M(483, TOO_MANY_REDIRECTS) \
    M(484, INTERNAL_REDIS_ERROR) \
    M(485, SCALAR_ALREADY_EXISTS) \
    M(487, CANNOT_GET_CREATE_DICTIONARY_QUERY) \
    M(488, UNKNOWN_DICTIONARY) \
    M(489, INCORRECT_DICTIONARY_DEFINITION) \
    M(490, CANNOT_FORMAT_DATETIME) \
    M(491, UNACCEPTABLE_URL) \
    M(492, ACCESS_ENTITY_NOT_FOUND) \
    M(493, ACCESS_ENTITY_ALREADY_EXISTS) \
    M(494, ACCESS_ENTITY_FOUND_DUPLICATES) \
    M(495, ACCESS_STORAGE_READONLY) \
    M(496, QUOTA_REQUIRES_CLIENT_KEY) \
    M(497, ACCESS_DENIED) \
    M(498, LIMIT_BY_WITH_TIES_IS_NOT_SUPPORTED) \
    M(499, S3_ERROR) \
    M(501, CANNOT_CREATE_DATABASE) \
    M(502, CANNOT_SIGQUEUE) \
    M(503, AGGREGATE_FUNCTION_THROW) \
    M(504, FILE_ALREADY_EXISTS) \
    M(505, CANNOT_DELETE_DIRECTORY) \
    M(506, UNEXPECTED_ERROR_CODE) \
    M(507, UNABLE_TO_SKIP_UNUSED_SHARDS) \
    M(508, UNKNOWN_ACCESS_TYPE) \
    M(509, INVALID_GRANT) \
    M(510, CACHE_DICTIONARY_UPDATE_FAIL) \
    M(511, UNKNOWN_ROLE) \
    M(512, SET_NON_GRANTED_ROLE) \
    M(513, UNKNOWN_PART_TYPE) \
    M(514, ACCESS_STORAGE_FOR_INSERTION_NOT_FOUND) \
    M(515, INCORRECT_ACCESS_ENTITY_DEFINITION) \
    M(516, AUTHENTICATION_FAILED) \
    M(517, CANNOT_ASSIGN_ALTER) \
    M(518, CANNOT_COMMIT_OFFSET) \
    M(519, NO_REMOTE_SHARD_AVAILABLE) \
    M(520, CANNOT_DETACH_DICTIONARY_AS_TABLE) \
    M(521, ATOMIC_RENAME_FAIL) \
    M(523, UNKNOWN_ROW_POLICY) \
    M(524, ALTER_OF_COLUMN_IS_FORBIDDEN) \
    M(525, INCORRECT_DISK_INDEX) \
    M(527, NO_SUITABLE_FUNCTION_IMPLEMENTATION) \
    M(528, CASSANDRA_INTERNAL_ERROR) \
    M(529, NOT_A_LEADER) \
    M(530, CANNOT_CONNECT_RABBITMQ) \
    M(531, CANNOT_FSTAT) \
    M(532, LDAP_ERROR) \
    M(533, INCONSISTENT_RESERVATIONS) \
    M(534, NO_RESERVATIONS_PROVIDED) \
    M(535, UNKNOWN_RAID_TYPE) \
    M(536, CANNOT_RESTORE_FROM_FIELD_DUMP) \
    M(537, ILLEGAL_MYSQL_VARIABLE) \
    M(538, MYSQL_SYNTAX_ERROR) \
    M(539, CANNOT_BIND_RABBITMQ_EXCHANGE) \
    M(540, CANNOT_DECLARE_RABBITMQ_EXCHANGE) \
    M(541, CANNOT_CREATE_RABBITMQ_QUEUE_BINDING) \
    M(542, CANNOT_REMOVE_RABBITMQ_EXCHANGE) \
    M(543, UNKNOWN_MYSQL_DATATYPES_SUPPORT_LEVEL) \
    M(544, ROW_AND_ROWS_TOGETHER) \
    M(545, FIRST_AND_NEXT_TOGETHER) \
    M(546, NO_ROW_DELIMITER) \
    M(547, INVALID_RAID_TYPE) \
    M(548, UNKNOWN_VOLUME) \
    M(549, DATA_TYPE_CANNOT_BE_USED_IN_KEY) \
    M(550, CONDITIONAL_TREE_PARENT_NOT_FOUND) \
    M(551, ILLEGAL_PROJECTION_MANIPULATOR) \
    M(552, UNRECOGNIZED_ARGUMENTS) \
    M(553, LZMA_STREAM_ENCODER_FAILED) \
    M(554, LZMA_STREAM_DECODER_FAILED) \
    M(555, ROCKSDB_ERROR) \
    M(556, SYNC_MYSQL_USER_ACCESS_ERROR)\
    M(557, UNKNOWN_UNION) \
    M(558, EXPECTED_ALL_OR_DISTINCT) \
    M(559, INVALID_GRPC_QUERY_INFO) \
    M(560, ZSTD_ENCODER_FAILED) \
    M(561, ZSTD_DECODER_FAILED) \
    M(562, TLD_LIST_NOT_FOUND) \
    M(563, CANNOT_READ_MAP_FROM_TEXT) \
    M(564, INTERSERVER_SCHEME_DOESNT_MATCH) \
    M(565, TOO_MANY_PARTITIONS) \
    M(566, CANNOT_RMDIR) \
    M(567, DUPLICATED_PART_UUIDS) \
    M(568, RAFT_ERROR) \
    M(569, MULTIPLE_COLUMNS_SERIALIZED_TO_SAME_PROTOBUF_FIELD) \
    M(570, DATA_TYPE_INCOMPATIBLE_WITH_PROTOBUF_FIELD) \
    M(571, DATABASE_REPLICATION_FAILED) \
    M(572, TOO_MANY_QUERY_PLAN_OPTIMIZATIONS) \
    M(573, EPOLL_ERROR) \
    M(574, DISTRIBUTED_TOO_MANY_PENDING_BYTES) \
    M(575, UNKNOWN_SNAPSHOT) \
    M(576, KERBEROS_ERROR) \
    M(577, INVALID_SHARD_ID) \
    M(578, INVALID_FORMAT_INSERT_QUERY_WITH_DATA) \
    M(579, INCORRECT_PART_TYPE) \
    M(580, CANNOT_SET_ROUNDING_MODE) \
    M(581, TOO_LARGE_DISTRIBUTED_DEPTH) \
    M(582, NO_SUCH_PROJECTION_IN_TABLE) \
    M(583, ILLEGAL_PROJECTION) \
    M(584, PROJECTION_NOT_USED) \
    M(585, CANNOT_PARSE_YAML) \
    M(586, CANNOT_CREATE_FILE) \
    M(587, CONCURRENT_ACCESS_NOT_SUPPORTED) \
    M(588, DISTRIBUTED_BROKEN_BATCH_INFO) \
    M(589, DISTRIBUTED_BROKEN_BATCH_FILES) \
    M(590, CANNOT_SYSCONF) \
    M(591, SQLITE_ENGINE_ERROR) \
    M(592, DATA_ENCRYPTION_ERROR) \
    M(593, ZERO_COPY_REPLICATION_ERROR) \
    M(594, BZIP2_STREAM_DECODER_FAILED) \
    M(595, BZIP2_STREAM_ENCODER_FAILED) \
    M(596, INTERSECT_OR_EXCEPT_RESULT_STRUCTURES_MISMATCH) \
    M(597, NO_SUCH_ERROR_CODE) \
    M(598, BACKUP_ALREADY_EXISTS) \
    M(599, BACKUP_NOT_FOUND) \
    M(600, BACKUP_VERSION_NOT_SUPPORTED) \
    M(601, BACKUP_DAMAGED) \
    M(602, NO_BASE_BACKUP) \
    M(603, WRONG_BASE_BACKUP) \
    M(604, BACKUP_ENTRY_ALREADY_EXISTS) \
    M(605, BACKUP_ENTRY_NOT_FOUND) \
    M(606, BACKUP_IS_EMPTY) \
    M(607, BACKUP_ELEMENT_DUPLICATE) \
    M(608, CANNOT_RESTORE_TABLE) \
    M(609, FUNCTION_ALREADY_EXISTS) \
    M(610, CANNOT_DROP_FUNCTION) \
    M(611, CANNOT_CREATE_RECURSIVE_FUNCTION) \
    M(612, OBJECT_ALREADY_STORED_ON_DISK) \
    M(613, OBJECT_WAS_NOT_STORED_ON_DISK) \
    M(614, POSTGRESQL_CONNECTION_FAILURE) \
    M(615, CANNOT_ADVISE) \
    M(616, UNKNOWN_READ_METHOD) \
    M(617, LZ4_ENCODER_FAILED) \
    M(618, LZ4_DECODER_FAILED) \
    M(619, POSTGRESQL_REPLICATION_INTERNAL_ERROR) \
    M(620, QUERY_NOT_ALLOWED) \
    M(621, CANNOT_NORMALIZE_STRING) \
    M(622, CANNOT_PARSE_CAPN_PROTO_SCHEMA) \
    M(623, CAPN_PROTO_BAD_CAST) \
    M(624, BAD_FILE_TYPE) \
    M(625, IO_SETUP_ERROR) \
    M(626, CANNOT_SKIP_UNKNOWN_FIELD) \
    M(627, BACKUP_ENGINE_NOT_FOUND) \
    M(628, OFFSET_FETCH_WITHOUT_ORDER_BY) \
    M(629, HTTP_RANGE_NOT_SATISFIABLE) \
    M(630, HAVE_DEPENDENT_OBJECTS) \
    M(631, UNKNOWN_FILE_SIZE) \
    M(632, UNEXPECTED_DATA_AFTER_PARSED_VALUE) \
    M(633, QUERY_IS_NOT_SUPPORTED_IN_WINDOW_VIEW) \
<<<<<<< HEAD
    M(650, SNAPPY_UNCOMPRESS_FAILED) \
    M(651, SNAPPY_COMPRESS_FAILED) \
    M(652, NO_HIVEMETASTORE) \
=======
    M(634, MONGODB_ERROR) \
>>>>>>> be35ab17
    \
    M(999, KEEPER_EXCEPTION) \
    M(1000, POCO_EXCEPTION) \
    M(1001, STD_EXCEPTION) \
    M(1002, UNKNOWN_EXCEPTION) \

/* See END */

namespace DB
{
namespace ErrorCodes
{
#define M(VALUE, NAME) extern const ErrorCode NAME = VALUE;
    APPLY_FOR_ERROR_CODES(M)
#undef M

    constexpr ErrorCode END = 3000;
    ErrorPairHolder values[END + 1]{};

    struct ErrorCodesNames
    {
        std::string_view names[END + 1];
        ErrorCodesNames()
        {
#define M(VALUE, NAME) names[VALUE] = std::string_view(#NAME);
            APPLY_FOR_ERROR_CODES(M)
#undef M
        }
    } error_codes_names;

    std::string_view getName(ErrorCode error_code)
    {
        if (error_code < 0 || error_code >= END)
            return std::string_view();
        return error_codes_names.names[error_code];
    }

    ErrorCode getErrorCodeByName(std::string_view error_name)
    {
        for (size_t i = 0, end = ErrorCodes::end(); i < end; ++i)
        {
            std::string_view name = ErrorCodes::getName(i);

            if (name.empty())
                continue;

            if (name == error_name)
                return i;
        }
        throw Exception(NO_SUCH_ERROR_CODE, "No error code with name: '{}'", error_name);
    }

    ErrorCode end() { return END + 1; }

    void increment(ErrorCode error_code, bool remote, const std::string & message, const FramePointers & trace)
    {
        if (error_code < 0 || error_code >= end())
        {
            /// For everything outside the range, use END.
            /// (end() is the pointer pass the end, while END is the last value that has an element in values array).
            error_code = end() - 1;
        }

        values[error_code].increment(remote, message, trace);
    }

    void ErrorPairHolder::increment(bool remote, const std::string & message, const FramePointers & trace)
    {
        const auto now = std::chrono::system_clock::now();

        std::lock_guard lock(mutex);

        auto & error = remote ? value.remote : value.local;

        ++error.count;
        error.message = message;
        error.trace = trace;
        error.error_time_ms = std::chrono::duration_cast<std::chrono::milliseconds>(now.time_since_epoch()).count();
    }
    ErrorPair ErrorPairHolder::get()
    {
        std::lock_guard lock(mutex);
        return value;
    }
}

}<|MERGE_RESOLUTION|>--- conflicted
+++ resolved
@@ -601,13 +601,10 @@
     M(631, UNKNOWN_FILE_SIZE) \
     M(632, UNEXPECTED_DATA_AFTER_PARSED_VALUE) \
     M(633, QUERY_IS_NOT_SUPPORTED_IN_WINDOW_VIEW) \
-<<<<<<< HEAD
+    M(634, MONGODB_ERROR) \
     M(650, SNAPPY_UNCOMPRESS_FAILED) \
     M(651, SNAPPY_COMPRESS_FAILED) \
     M(652, NO_HIVEMETASTORE) \
-=======
-    M(634, MONGODB_ERROR) \
->>>>>>> be35ab17
     \
     M(999, KEEPER_EXCEPTION) \
     M(1000, POCO_EXCEPTION) \
