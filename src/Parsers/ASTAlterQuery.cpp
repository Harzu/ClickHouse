--- conflicted
+++ resolved
@@ -80,59 +80,6 @@
     return res;
 }
 
-<<<<<<< HEAD
-const char * ASTAlterCommand::typeToString(ASTAlterCommand::Type type)
-{
-    switch (type)
-    {
-        case ADD_COLUMN: return "ADD_COLUMN";
-        case DROP_COLUMN: return "DROP_COLUMN";
-        case MODIFY_COLUMN: return "MODIFY_COLUMN";
-        case COMMENT_COLUMN: return "COMMENT_COLUMN";
-        case RENAME_COLUMN: return "RENAME_COLUMN";
-        case MATERIALIZE_COLUMN: return "MATERIALIZE_COLUMN";
-        case MODIFY_ORDER_BY: return "MODIFY_ORDER_BY";
-        case MODIFY_SAMPLE_BY: return "MODIFY_SAMPLE_BY";
-        case MODIFY_TTL: return "MODIFY_TTL";
-        case MATERIALIZE_TTL: return "MATERIALIZE_TTL";
-        case MODIFY_SETTING: return "MODIFY_SETTING";
-        case RESET_SETTING: return "RESET_SETTING";
-        case MODIFY_QUERY: return "MODIFY_QUERY";
-        case REMOVE_TTL: return "REMOVE_TTL";
-        case REMOVE_SAMPLE_BY: return "REMOVE_SAMPLE_BY";
-        case ADD_INDEX: return "ADD_INDEX";
-        case DROP_INDEX: return "DROP_INDEX";
-        case MATERIALIZE_INDEX: return "MATERIALIZE_INDEX";
-        case ADD_CONSTRAINT: return "ADD_CONSTRAINT";
-        case DROP_CONSTRAINT: return "DROP_CONSTRAINT";
-        case ADD_PROJECTION: return "ADD_PROJECTION";
-        case DROP_PROJECTION: return "DROP_PROJECTION";
-        case MATERIALIZE_PROJECTION: return "MATERIALIZE_PROJECTION";
-        case DROP_PARTITION: return "DROP_PARTITION";
-        case DROP_DETACHED_PARTITION: return "DROP_DETACHED_PARTITION";
-        case ATTACH_PARTITION: return "ATTACH_PARTITION";
-        case MOVE_PARTITION: return "MOVE_PARTITION";
-        case REPLACE_PARTITION: return "REPLACE_PARTITION";
-        case FETCH_PARTITION: return "FETCH_PARTITION";
-        case FREEZE_PARTITION: return "FREEZE_PARTITION";
-        case FREEZE_ALL: return "FREEZE_ALL";
-        case UNFREEZE_PARTITION: return "UNFREEZE_PARTITION";
-        case UNFREEZE_ALL: return "UNFREEZE_ALL";
-        case DELETE: return "DELETE";
-        case UPDATE: return "UPDATE";
-        case NO_TYPE: return "NO_TYPE";
-        case LIVE_VIEW_REFRESH: return "LIVE_VIEW_REFRESH";
-        case MODIFY_DATABASE_SETTING: return "MODIFY_DATABASE_SETTING";
-        case MODIFY_COMMENT: return "MODIFY_COMMENT";
-        case ADD_STATISTIC: return "ADD_STATISTIC";
-        case DROP_STATISTIC: return "DROP_STATISTIC";
-        case MATERIALIZE_STATISTIC: return "MATERIALIZE_STATISTIC";
-    }
-    UNREACHABLE();
-}
-
-=======
->>>>>>> aff0a85c
 void ASTAlterCommand::formatImpl(const FormatSettings & settings, FormatState & state, FormatStateStacked frame) const
 {
     if (type == ASTAlterCommand::ADD_COLUMN)
