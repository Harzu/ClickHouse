--- conflicted
+++ resolved
@@ -57,30 +57,9 @@
 
     void formatCurrentGrantsElements(const AccessRightsElements & elements, const IAST::FormatSettings & settings)
     {
-<<<<<<< HEAD
-        for (size_t i = 0; i != elements.size(); ++i)
-        {
-            const auto & element = elements[i];
-
-            bool next_element_on_same_db_and_table = false;
-            if (i != elements.size() - 1)
-            {
-                const auto & next_element = elements[i + 1];
-                if (element.sameDatabaseAndTableAndParameter(next_element))
-                    next_element_on_same_db_and_table = true;
-            }
-
-            if (!next_element_on_same_db_and_table)
-            {
-                settings.ostr << " ";
-                element.formatONClause(settings.ostr, settings.hilite);
-            }
-        }
-=======
         settings.ostr << "(";
         formatElementsWithoutOptions(elements, settings);
         settings.ostr << ")";
->>>>>>> 8fe3e11e
     }
 }
 
