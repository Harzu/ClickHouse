--- conflicted
+++ resolved
@@ -54,49 +54,32 @@
         res = std::make_shared<DataTypeDate>();
     else if (type.starts_with("numeric"))
     {
-<<<<<<< HEAD
         /// Numeric and decimal will both end up here as numeric. If it has type and precision,
         /// there will be Numeric(x, y), otherwise just Numeric
         UInt32 precision, scale;
         if (type.ends_with(")"))
         {
             res = DataTypeFactory::instance().get(type);
-            precision = getDecimalPrecision(*res);
-            scale = getDecimalScale(*res);
+            uint32_t precision = getDecimalPrecision(*res);
+            uint32_t scale = getDecimalScale(*res);
 
-            if (precision <= DecimalUtils::maxPrecision<Decimal32>())
+            if (precision <= DecimalUtils::max_precision<Decimal32>)
                 res = std::make_shared<DataTypeDecimal<Decimal32>>(precision, scale);
-            else if (precision <= DecimalUtils::maxPrecision<Decimal64>())
+            else if (precision <= DecimalUtils::max_precision<Decimal64>)
                 res = std::make_shared<DataTypeDecimal<Decimal64>>(precision, scale);
-            else if (precision <= DecimalUtils::maxPrecision<Decimal128>())
+            else if (precision <= DecimalUtils::max_precision<Decimal128>)
                 res = std::make_shared<DataTypeDecimal<Decimal128>>(precision, scale);
-            else if (precision <= DecimalUtils::maxPrecision<Decimal256>())
+            else if (precision <= DecimalUtils::max_precision<Decimal256>)
                 res = std::make_shared<DataTypeDecimal<Decimal256>>(precision, scale);
             else
                 throw Exception(ErrorCodes::BAD_ARGUMENTS, "Precision {} and scale {} are too big and not supported", precision, scale);
         }
         else
         {
-            precision = DecimalUtils::maxPrecision<Decimal128>();
+            precision = DecimalUtils::max_precision<Decimal128>();
             scale = precision >> 1;
             res = std::make_shared<DataTypeDecimal<Decimal128>>(precision, scale);
         }
-
-=======
-        /// Numeric and decimal will both end up here as numeric.
-        res = DataTypeFactory::instance().get(type);
-        uint32_t precision = getDecimalPrecision(*res);
-        uint32_t scale = getDecimalScale(*res);
-
-        if (precision <= DecimalUtils::max_precision<Decimal32>)
-            res = std::make_shared<DataTypeDecimal<Decimal32>>(precision, scale);
-        else if (precision <= DecimalUtils::max_precision<Decimal64>)
-            res = std::make_shared<DataTypeDecimal<Decimal64>>(precision, scale);
-        else if (precision <= DecimalUtils::max_precision<Decimal128>)
-            res = std::make_shared<DataTypeDecimal<Decimal128>>(precision, scale);
-        else if (precision <= DecimalUtils::max_precision<Decimal256>)
-            res = std::make_shared<DataTypeDecimal<Decimal256>>(precision, scale);
->>>>>>> 6946514c
     }
 
     if (!res)
