--- conflicted
+++ resolved
@@ -122,8 +122,13 @@
 
             if (engine_name == "MySQL")
             {
+                auto mysql_database_settings = std::make_unique<ConnectionMySQLSettings>();
+
+                mysql_database_settings->loadFromQueryContext(context);
+                mysql_database_settings->loadFromQuery(*engine_define); /// higher priority
+
                 return std::make_shared<DatabaseConnectionMySQL>(
-                    context, database_name, metadata_path, engine_define, mysql_database_name, std::move(mysql_pool));
+                    context, database_name, metadata_path, engine_define, mysql_database_name, std::move(mysql_database_settings), std::move(mysql_pool));
             }
 
             MySQLClient client(remote_host_name, remote_port, mysql_user_name, mysql_user_password);
@@ -133,7 +138,6 @@
             if (engine_define->settings)
                 materialize_mode_settings->loadFromQuery(*engine_define);
 
-<<<<<<< HEAD
             if (create.uuid == UUIDHelpers::Nil)
                 return std::make_shared<DatabaseMaterializeMySQL<DatabaseOrdinary>>(
                     context, database_name, metadata_path, uuid, mysql_database_name, std::move(mysql_pool), std::move(client)
@@ -142,15 +146,6 @@
                 return std::make_shared<DatabaseMaterializeMySQL<DatabaseAtomic>>(
                     context, database_name, metadata_path, uuid, mysql_database_name, std::move(mysql_pool), std::move(client)
                     , std::move(materialize_mode_settings));
-=======
-            auto mysql_database_settings = std::make_unique<ConnectionMySQLSettings>();
-
-            mysql_database_settings->loadFromQueryContext(context);
-            mysql_database_settings->loadFromQuery(*engine_define); /// higher priority
-
-            return std::make_shared<DatabaseConnectionMySQL>(
-                context, database_name, metadata_path, engine_define, mysql_database_name, std::move(mysql_database_settings), std::move(mysql_pool));
->>>>>>> 404c1994
         }
         catch (...)
         {
