--- conflicted
+++ resolved
@@ -77,14 +77,9 @@
 
     std::string getStorageEndpointForTable(const DataLake::TableMetadata & table_metadata) const;
 
-<<<<<<< HEAD
-
-    StoragePtr tryGetTableImpl(const String & name, ContextPtr context, bool lightweight, bool ignore_if_not_iceberg) const;
-=======
     /// Can return nullptr in case of *expected* issues with response from catalog. Sometimes
     /// catalogs can produce completely unexpected responses. In such cases this function may throw.
-    StoragePtr tryGetTableImpl(const String & name, ContextPtr context, bool lightweight) const;
->>>>>>> f67a6fe6
+    StoragePtr tryGetTableImpl(const String & name, ContextPtr context, bool lightweight, bool ignore_if_not_iceberg) const;
 };
 
 }
