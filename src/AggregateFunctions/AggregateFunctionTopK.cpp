--- conflicted
+++ resolved
@@ -342,7 +342,6 @@
         size_t size = result_vec.size();
         offsets_to.push_back(offsets_to.back() + size);
 
-<<<<<<< HEAD
         IColumn & data_to = arr_to.getData();
 
         if (include_counts)
@@ -355,25 +354,15 @@
             {
                 column_count.insert(elem.count);
                 column_error.insert(elem.error);
-                if constexpr (is_plain_column)
-                    column_key.insertData(elem.key.data, elem.key.size);
-                else
-                    column_key.deserializeAndInsertFromArena(elem.key.data);
+                deserializeAndInsert<is_plain_column>(elem.key, column_key);
             }
         } else
         {
             for (auto & elem : result_vec)
             {
-                if constexpr (is_plain_column)
-                    data_to.insertData(elem.key.data, elem.key.size);
-                else
-                    data_to.deserializeAndInsertFromArena(elem.key.data);
+                deserializeAndInsert<is_plain_column>(elem.key, data_to);
             }
         }
-=======
-        for (auto & elem : result_vec)
-            deserializeAndInsert<is_plain_column>(elem.key, data_to);
->>>>>>> 45cb7094
     }
 };
 
