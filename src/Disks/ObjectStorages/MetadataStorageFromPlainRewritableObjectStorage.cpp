--- conflicted
+++ resolved
@@ -261,13 +261,9 @@
 
 void MetadataStorageFromPlainRewritableObjectStorage::refresh(UInt64 not_sooner_than_milliseconds)
 {
-<<<<<<< HEAD
     if (!previous_refresh.compareAndRestart(0.001 * not_sooner_than_milliseconds))
         return;
-    load();
-=======
     load(/*is_initial_load*/ false);
->>>>>>> 4477cf31
 }
 
 MetadataStorageFromPlainRewritableObjectStorage::MetadataStorageFromPlainRewritableObjectStorage(
