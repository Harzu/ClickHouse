--- conflicted
+++ resolved
@@ -41,7 +41,6 @@
         }
 
         FileCacheSettings file_cache_settings;
-<<<<<<< HEAD
         auto predefined_configuration = config.has("cache_name")
             ? NamedCollectionFactory::instance().tryGet(config.getString("cache_name"))
             : nullptr;
@@ -50,9 +49,8 @@
             file_cache_settings.loadFromCollection(*predefined_configuration);
         else
             file_cache_settings.loadFromConfig(config, config_prefix);
-=======
+
         file_cache_settings.load(config, config_prefix);
->>>>>>> e1b4ea15
 
         auto config_fs_caches_dir = context->getFilesystemCachesPath();
         if (custom_disk)
