#include <Disks/ObjectStorages/MetadataStorageFromDiskTransactionOperations.h>
#include <Disks/ObjectStorages/MetadataStorageFromDisk.h>
#include <Disks/IDisk.h>
#include <Common/getRandomASCIIString.h>
#include <IO/WriteHelpers.h>
#include <IO/ReadHelpers.h>
#include <Common/Exception.h>
#include <Common/logger_useful.h>
#include <optional>
#include <ranges>
#include <filesystem>
#include <utility>

namespace fs = std::filesystem;


namespace DB
{

namespace ErrorCodes
{
    extern const int LOGICAL_ERROR;
}

static std::string getTempFileName(const std::string & dir)
{
    return fs::path(dir) / getRandomASCIIString(32);
}

SetLastModifiedOperation::SetLastModifiedOperation(const std::string & path_, Poco::Timestamp new_timestamp_, IDisk & disk_)
    : path(path_)
    , new_timestamp(new_timestamp_)
    , disk(disk_)
{
}

void SetLastModifiedOperation::execute(std::unique_lock<SharedMutex> &)
{
    old_timestamp = disk.getLastModified(path);
    disk.setLastModified(path, new_timestamp);
}

void SetLastModifiedOperation::undo(std::unique_lock<SharedMutex> &)
{
    disk.setLastModified(path, old_timestamp);
}

ChmodOperation::ChmodOperation(const std::string & path_, mode_t mode_, IDisk & disk_)
    : path(path_)
    , mode(mode_)
    , disk(disk_)
{
}

void ChmodOperation::execute(std::unique_lock<SharedMutex> &)
{
    old_mode = disk.stat(path).st_mode;
    disk.chmod(path, mode);
}

void ChmodOperation::undo(std::unique_lock<SharedMutex> &)
{
    disk.chmod(path, old_mode);
}

UnlinkFileOperation::UnlinkFileOperation(const std::string & path_, IDisk & disk_)
    : path(path_)
    , disk(disk_)
{
}

void UnlinkFileOperation::execute(std::unique_lock<SharedMutex> &)
{
    auto buf = disk.readFile(path, ReadSettings{}, std::nullopt, disk.getFileSize(path));
    readStringUntilEOF(prev_data, *buf);
    disk.removeFile(path);
}

void UnlinkFileOperation::undo(std::unique_lock<SharedMutex> &)
{
    auto buf = disk.writeFile(path);
    writeString(prev_data, *buf);
    buf->finalize();
}

CreateDirectoryOperation::CreateDirectoryOperation(const std::string & path_, IDisk & disk_)
    : path(path_)
    , disk(disk_)
{
}

void CreateDirectoryOperation::execute(std::unique_lock<SharedMutex> &)
{
    disk.createDirectory(path);
}

void CreateDirectoryOperation::undo(std::unique_lock<SharedMutex> &)
{
    disk.removeDirectory(path);
}

CreateDirectoryRecursiveOperation::CreateDirectoryRecursiveOperation(const std::string & path_, IDisk & disk_)
    : path(path_)
    , disk(disk_)
{
}

void CreateDirectoryRecursiveOperation::execute(std::unique_lock<SharedMutex> &)
{
    namespace fs = std::filesystem;
    fs::path p(path);
    while (!disk.existsFileOrDirectory(p))
    {
        paths_created.push_back(p);
        if (!p.has_parent_path())
            break;
        p = p.parent_path();
    }
    for (const auto & path_to_create : paths_created | std::views::reverse)
        disk.createDirectory(path_to_create);
}

void CreateDirectoryRecursiveOperation::undo(std::unique_lock<SharedMutex> &)
{
    for (const auto & path_created : paths_created)
        disk.removeDirectory(path_created);
}

RemoveDirectoryOperation::RemoveDirectoryOperation(const std::string & path_, IDisk & disk_)
    : path(path_)
    , disk(disk_)
{
}

void RemoveDirectoryOperation::execute(std::unique_lock<SharedMutex> &)
{
    disk.removeDirectory(path);
}

void RemoveDirectoryOperation::undo(std::unique_lock<SharedMutex> &)
{
    disk.createDirectory(path);
}

RemoveRecursiveOperation::RemoveRecursiveOperation(const std::string & path_, IDisk & disk_)
    : path(path_)
    , disk(disk_)
    , temp_path(getTempFileName(fs::path(path).parent_path()))
{
}

void RemoveRecursiveOperation::execute(std::unique_lock<SharedMutex> &)
{
    if (disk.existsFile(path))
        disk.moveFile(path, temp_path);
    else if (disk.existsDirectory(path))
        disk.moveDirectory(path, temp_path);
}

void RemoveRecursiveOperation::undo(std::unique_lock<SharedMutex> &)
{
    if (disk.existsFile(temp_path))
        disk.moveFile(temp_path, path);
    else if (disk.existsDirectory(temp_path))
        disk.moveDirectory(temp_path, path);
}

void RemoveRecursiveOperation::finalize()
{
    if (disk.existsFileOrDirectory(temp_path))
        disk.removeRecursive(temp_path);

    if (disk.existsFileOrDirectory(path))
        disk.removeRecursive(path);
}

CreateHardlinkOperation::CreateHardlinkOperation(const std::string & path_from_, const std::string & path_to_, IDisk & disk_, const MetadataStorageFromDisk & metadata_storage_)
    : path_from(path_from_)
    , path_to(path_to_)
    , disk(disk_)
    , metadata_storage(metadata_storage_)
{
}

void CreateHardlinkOperation::execute(std::unique_lock<SharedMutex> & lock)
{
    auto metadata = metadata_storage.readMetadataUnlocked(path_from, lock);

    metadata->incrementRefCount();

    write_operation = std::make_unique<WriteFileOperation>(path_from, disk, metadata->serializeToString());

    write_operation->execute(lock);

    disk.createHardLink(path_from, path_to);
}

void CreateHardlinkOperation::undo(std::unique_lock<SharedMutex> & lock)
{
    if (write_operation)
        write_operation->undo(lock);
    disk.removeFile(path_to);
}

MoveFileOperation::MoveFileOperation(const std::string & path_from_, const std::string & path_to_, IDisk & disk_)
    : path_from(path_from_)
    , path_to(path_to_)
    , disk(disk_)
{
}

void MoveFileOperation::execute(std::unique_lock<SharedMutex> &)
{
    disk.moveFile(path_from, path_to);
}

void MoveFileOperation::undo(std::unique_lock<SharedMutex> &)
{
    disk.moveFile(path_to, path_from);
}

MoveDirectoryOperation::MoveDirectoryOperation(const std::string & path_from_, const std::string & path_to_, IDisk & disk_)
    : path_from(path_from_)
    , path_to(path_to_)
    , disk(disk_)
{
}

void MoveDirectoryOperation::execute(std::unique_lock<SharedMutex> &)
{
    disk.moveDirectory(path_from, path_to);
}

void MoveDirectoryOperation::undo(std::unique_lock<SharedMutex> &)
{
    disk.moveDirectory(path_to, path_from);
}

ReplaceFileOperation::ReplaceFileOperation(const std::string & path_from_, const std::string & path_to_, IDisk & disk_)
    : path_from(path_from_)
    , path_to(path_to_)
    , disk(disk_)
    , temp_path_to(getTempFileName(fs::path(path_to).parent_path()))
{
}

void ReplaceFileOperation::execute(std::unique_lock<SharedMutex> &)
{
    if (disk.existsFile(path_to))
        disk.moveFile(path_to, temp_path_to);

    disk.replaceFile(path_from, path_to);
}

void ReplaceFileOperation::undo(std::unique_lock<SharedMutex> &)
{
    disk.moveFile(path_to, path_from);
    disk.moveFile(temp_path_to, path_to);
}

void ReplaceFileOperation::finalize()
{
    disk.removeFileIfExists(temp_path_to);
}

WriteFileOperation::WriteFileOperation(const std::string & path_, IDisk & disk_, const std::string & data_)
    : path(path_)
    , disk(disk_)
    , data(data_)
{
}

void WriteFileOperation::execute(std::unique_lock<SharedMutex> &)
{
    if (auto buf = disk.readFileIfExists(path))
    {
        existed = true;
<<<<<<< HEAD
=======
        auto buf = disk.readFile(path, ReadSettings{});
>>>>>>> 06a8b8b7
        readStringUntilEOF(prev_data, *buf);
    }
    auto buf = disk.writeFile(path);
    writeString(data, *buf);
    buf->finalize();
}

void WriteFileOperation::undo(std::unique_lock<SharedMutex> &)
{
    if (!existed)
    {
        disk.removeFileIfExists(path);
    }
    else
    {
        auto buf = disk.writeFile(path);
        writeString(prev_data, *buf);
    }
}

void AddBlobOperation::execute(std::unique_lock<SharedMutex> & metadata_lock)
{
    DiskObjectStorageMetadataPtr metadata;
    if (metadata_storage.existsFile(path))
        metadata = metadata_storage.readMetadataUnlocked(path, metadata_lock);
    else
        metadata = std::make_unique<DiskObjectStorageMetadata>(disk.getPath(), path);

    metadata->addObject(object_key, size_in_bytes);

    write_operation = std::make_unique<WriteFileOperation>(path, disk, metadata->serializeToString());

    write_operation->execute(metadata_lock);
}

void AddBlobOperation::undo(std::unique_lock<SharedMutex> & lock)
{
    if (write_operation)
        write_operation->undo(lock);
}

void UnlinkMetadataFileOperation::execute(std::unique_lock<SharedMutex> & metadata_lock)
{
    auto metadata = metadata_storage.readMetadataUnlocked(path, metadata_lock);
    uint32_t ref_count = metadata->getRefCount();
    if (ref_count != 0)
    {
        metadata->decrementRefCount();
        write_operation = std::make_unique<WriteFileOperation>(path, disk, metadata->serializeToString());
        write_operation->execute(metadata_lock);
    }
    outcome->num_hardlinks = ref_count;

    unlink_operation = std::make_unique<UnlinkFileOperation>(path, disk);
    unlink_operation->execute(metadata_lock);
}

void UnlinkMetadataFileOperation::undo(std::unique_lock<SharedMutex> & lock)
{
    /// Operations MUST be reverted in the reversed order, so
    /// when we apply operation #1 (write) and operation #2 (unlink)
    /// we should revert #2 and only after it #1. Otherwise #1 will overwrite
    /// file with incorrect data.
    if (unlink_operation)
        unlink_operation->undo(lock);

    if (write_operation)
        write_operation->undo(lock);

    /// Update outcome to reflect the fact that we have restored the file.
    outcome->num_hardlinks++;
}

void TruncateMetadataFileOperation::execute(std::unique_lock<SharedMutex> & metadata_lock)
{
    if (metadata_storage.existsFile(path))
    {
        auto metadata = metadata_storage.readMetadataUnlocked(path, metadata_lock);
        while (metadata->getTotalSizeBytes() > target_size)
        {
            auto object_key_with_metadata = metadata->popLastObject();
            outcome->objects_to_remove.emplace_back(object_key_with_metadata.key.serialize(), path, object_key_with_metadata.metadata.size_bytes);
        }
        if (metadata->getTotalSizeBytes() != target_size)
        {
            throw Exception(ErrorCodes::LOGICAL_ERROR, "File {} can't be truncated to size {}", path, target_size);
        }
        LOG_TEST(getLogger("TruncateMetadataFileOperation"), "Going to remove {} blobs.", outcome->objects_to_remove.size());

        write_operation = std::make_unique<WriteFileOperation>(path, disk, metadata->serializeToString());

        write_operation->execute(metadata_lock);
    }
}

void TruncateMetadataFileOperation::undo(std::unique_lock<SharedMutex> & lock)
{
    if (write_operation)
        write_operation->undo(lock);
}


void SetReadonlyFileOperation::execute(std::unique_lock<SharedMutex> & metadata_lock)
{
    auto metadata = metadata_storage.readMetadataUnlocked(path, metadata_lock);
    metadata->setReadOnly();
    write_operation = std::make_unique<WriteFileOperation>(path, disk, metadata->serializeToString());
    write_operation->execute(metadata_lock);
}

void SetReadonlyFileOperation::undo(std::unique_lock<SharedMutex> & lock)
{
    if (write_operation)
        write_operation->undo(lock);
}

}<|MERGE_RESOLUTION|>--- conflicted
+++ resolved
@@ -272,13 +272,9 @@
 
 void WriteFileOperation::execute(std::unique_lock<SharedMutex> &)
 {
-    if (auto buf = disk.readFileIfExists(path))
+    if (auto buf = disk.readFileIfExists(path, ReadSettings{}))
     {
         existed = true;
-<<<<<<< HEAD
-=======
-        auto buf = disk.readFile(path, ReadSettings{});
->>>>>>> 06a8b8b7
         readStringUntilEOF(prev_data, *buf);
     }
     auto buf = disk.writeFile(path);
