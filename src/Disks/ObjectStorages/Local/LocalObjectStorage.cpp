--- conflicted
+++ resolved
@@ -154,11 +154,7 @@
 
 void LocalObjectStorage::listObjects(const std::string & path, RelativePathsWithMetadata & children, size_t/* max_keys */) const
 {
-<<<<<<< HEAD
-    if (!fs::exists(path))
-=======
-    if (!fs::is_directory(path))
->>>>>>> bdf5ee3a
+    if (!fs::exists(path) || !fs::is_directory(path))
         return;
 
     for (const auto & entry : fs::directory_iterator(path))
