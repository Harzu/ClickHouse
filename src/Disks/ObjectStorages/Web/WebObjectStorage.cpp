#include <Disks/ObjectStorages/Web/WebObjectStorage.h>

#include <Common/logger_useful.h>
#include <Common/escapeForFileName.h>

#include <Core/ServerSettings.h>

#include <IO/ReadWriteBufferFromHTTP.h>
#include <IO/ReadHelpers.h>
#include <IO/WriteHelpers.h>

#include <Disks/IO/AsynchronousBoundedReadBuffer.h>
#include <Disks/IO/ReadBufferFromRemoteFSGather.h>
#include <Disks/IO/ReadBufferFromWebServer.h>
#include <Disks/IO/ThreadPoolRemoteFSReader.h>
#include <Disks/IO/getThreadPoolReader.h>

#include <Storages/MergeTree/MergeTreeData.h>

#include <Poco/Exception.h>
#include <filesystem>


namespace fs = std::filesystem;

namespace DB
{

namespace ErrorCodes
{
    extern const int LOGICAL_ERROR;
    extern const int NOT_IMPLEMENTED;
    extern const int FILE_DOESNT_EXIST;
}

std::pair<WebObjectStorage::FileDataPtr, std::vector<fs::path>>
WebObjectStorage::loadFiles(const String & path, const std::unique_lock<std::shared_mutex> &) const
{
    std::vector<fs::path> loaded_files;
    auto full_url = fs::path(url) / path;

    LOG_TRACE(log, "Adding directory: {} ({})", path, full_url);

    FileDataPtr result;
    try
    {
        Poco::Net::HTTPBasicCredentials credentials{};

        auto timeouts = ConnectionTimeouts::getHTTPTimeouts(
            getContext()->getSettingsRef(),
            getContext()->getServerSettings().keep_alive_timeout);

        auto metadata_buf = BuilderRWBufferFromHTTP(Poco::URI(fs::path(full_url) / ".index"))
                                .withConnectionGroup(HTTPConnectionGroupType::DISK)
                                .withSettings(getContext()->getReadSettings())
                                .withTimeouts(timeouts)
                                .withHostFilter(&getContext()->getRemoteHostFilter())
                                .withSkipNotFound(true)
                                .create(credentials);

        String file_name;

        while (!metadata_buf->eof())
        {
            readText(file_name, *metadata_buf);
            assertChar('\t', *metadata_buf);

            bool is_directory;
            readBoolText(is_directory, *metadata_buf);
            size_t size = 0;
            if (!is_directory)
            {
                assertChar('\t', *metadata_buf);
                readIntText(size, *metadata_buf);
            }
            assertChar('\n', *metadata_buf);

            FileDataPtr file_data = is_directory
                ? FileData::createDirectoryInfo(false)
                : FileData::createFileInfo(size);

            auto file_path = fs::path(path) / file_name;
            const bool inserted = files.add(file_path, file_data).second;
            if (!inserted)
                throw Exception(ErrorCodes::LOGICAL_ERROR, "Loading data for {} more than once", file_path);

            LOG_TRACE(getLogger("DiskWeb"), "Adding file: {}, size: {}", file_path, size);
            loaded_files.emplace_back(file_path);
        }

        /// Check for not found url after read attempt, because of delayed initialization.
        if (metadata_buf->hasNotFoundURL())
            return {};

        auto [it, inserted] = files.add(path, FileData::createDirectoryInfo(true));
        if (!inserted)
        {
             if (it->second->loaded_children)
                throw Exception(ErrorCodes::LOGICAL_ERROR, "Loading data for {} more than once", path);

             it->second->loaded_children = true;
        }

        return std::pair(it->second, loaded_files);
    }
    catch (HTTPException & e)
    {
        e.addMessage("while loading disk metadata");
        throw;
    }
    catch (Exception & e)
    {
        e.addMessage("while loading disk metadata");
        throw;
    }
}


WebObjectStorage::WebObjectStorage(
    const String & url_,
    ContextPtr context_)
    : WithContext(context_->getGlobalContext())
    , url(url_)
    , log(getLogger("WebObjectStorage"))
{
}

bool WebObjectStorage::exists(const StoredObject & object) const
{
    return exists(object.remote_path);
}

bool WebObjectStorage::exists(const std::string & path) const
{
    LOG_TRACE(getLogger("DiskWeb"), "Checking existence of path: {}", path);
    return tryGetFileInfo(path) != nullptr;
}

WebObjectStorage::FileDataPtr WebObjectStorage::getFileInfo(const String & path) const
{
    auto file_info = tryGetFileInfo(path);
    if (!file_info)
        throw Exception(ErrorCodes::FILE_DOESNT_EXIST, "No such file: {}", path);
    return file_info;
}

std::vector<std::filesystem::path> WebObjectStorage::listDirectory(const String & path) const
{
    auto file_info = tryGetFileInfo(path);
    if (!file_info)
        throw Exception(ErrorCodes::FILE_DOESNT_EXIST, "No such file: {}", path);

    if (file_info->type != FileType::Directory)
        throw Exception(ErrorCodes::LOGICAL_ERROR, "File {} is not a directory", path);

    std::vector<std::filesystem::path> result;
    if (!file_info->loaded_children)
    {
        std::unique_lock unique_lock(metadata_mutex);
        if (!file_info->loaded_children)
            return loadFiles(path, unique_lock).second;
    }
    std::shared_lock shared_lock(metadata_mutex);
    for (const auto & [file_path, _] : files)
    {
        if (fs::path(parentPath(file_path)) / "" == fs::path(path) / "")
            result.emplace_back(file_path);
    }
    return result;
}

WebObjectStorage::FileDataPtr WebObjectStorage::tryGetFileInfo(const String & path) const
{
    std::shared_lock shared_lock(metadata_mutex);

    bool is_file = fs::path(path).has_extension();
    if (auto it = files.find(path, is_file); it != files.end())
        return it->second;

    if (is_file)
    {
        shared_lock.unlock();

        const auto parent_path = fs::path(path).parent_path();
        auto parent_info = tryGetFileInfo(parent_path);
        if (!parent_info)
        {
            return nullptr;
        }

        if (!parent_info->loaded_children)
        {
            std::unique_lock unique_lock(metadata_mutex);
            if (!parent_info->loaded_children)
                loadFiles(parent_path, unique_lock);
        }

        shared_lock.lock();

        if (auto jt = files.find(path, is_file); jt != files.end())
            return jt->second;

        return nullptr;
    }

    auto it = std::lower_bound(
        files.begin(), files.end(), path, [](const auto & file, const std::string & path_) { return file.first < path_; });
    if (it != files.end())
    {
        if (startsWith(it->first, path) || (it != files.begin() && startsWith(std::prev(it)->first, path)))
        {
            shared_lock.unlock();
            std::unique_lock unique_lock(metadata_mutex);

            /// Add this directory path not files cache to simplify further checks for this path.
            return files.add(path, FileData::createDirectoryInfo(false)).first->second;
        }
    }

    shared_lock.unlock();
    std::unique_lock unique_lock(metadata_mutex);

    if (auto jt = files.find(path, is_file); jt != files.end())
        return jt->second;
    return loadFiles(path, unique_lock).first;
}

std::unique_ptr<ReadBufferFromFileBase> WebObjectStorage::readObject( /// NOLINT
    const StoredObject & object,
    const ReadSettings & read_settings,
    std::optional<size_t>,
    std::optional<size_t>) const
{
<<<<<<< HEAD
    auto read_buffer_creator =
         [this, read_settings]
         (const std::string & path_, bool /* restricted_seek */,  size_t read_until_position, bool use_external_buffer) -> std::unique_ptr<ReadBufferFromFileBase>
     {
         return std::make_unique<ReadBufferFromWebServer>(
             fs::path(url) / path_,
             getContext(),
             read_settings,
             /* use_external_buffer */true);
            return std::make_unique<ReadBufferFromWebServer>(
                fs::path(url) / path_,
                getContext(),
                read_settings,
                use_external_buffer,
                read_until_position);
     };

    auto global_context = Context::getGlobalContextInstance();

    switch (read_settings.remote_fs_method)
    {
        case RemoteFSReadMethod::read:
        {
            return std::make_unique<ReadBufferFromRemoteFSGather>(
                std::move(read_buffer_creator),
                StoredObjects{object},
                "url:" + url + "/",
                read_settings,
                global_context->getFilesystemCacheLog(),
                /* use_external_buffer */false);
        }
        case RemoteFSReadMethod::threadpool:
        {
            auto impl = std::make_unique<ReadBufferFromRemoteFSGather>(
                std::move(read_buffer_creator),
                StoredObjects{object},
                "url:" + url + "/",
                read_settings,
                global_context->getFilesystemCacheLog(),
                /* use_external_buffer */true);

            auto & reader = global_context->getThreadPoolReader(FilesystemReaderType::ASYNCHRONOUS_REMOTE_FS_READER);
            return std::make_unique<AsynchronousBoundedReadBuffer>(
                std::move(impl), reader, read_settings,
                global_context->getAsyncReadCounters(),
                global_context->getFilesystemReadPrefetchesLog());
        }
    }
=======
    return std::make_unique<ReadBufferFromWebServer>(
        fs::path(url) / object.remote_path,
        getContext(),
        object.bytes_size,
        read_settings,
        read_settings.remote_read_buffer_use_external_buffer);
>>>>>>> b2fd0a90
}

void WebObjectStorage::throwNotAllowed()
{
    throw Exception(ErrorCodes::NOT_IMPLEMENTED, "Only read-only operations are supported in WebObjectStorage");
}

std::unique_ptr<WriteBufferFromFileBase> WebObjectStorage::writeObject( /// NOLINT
    const StoredObject & /* object */,
    WriteMode /* mode */,
    std::optional<ObjectAttributes> /* attributes */,
    size_t /* buf_size */,
    const WriteSettings & /* write_settings */)
{
    throwNotAllowed();
}

void WebObjectStorage::removeObject(const StoredObject &)
{
    throwNotAllowed();
}

void WebObjectStorage::removeObjects(const StoredObjects &)
{
    throwNotAllowed();
}

void WebObjectStorage::removeObjectIfExists(const StoredObject &)
{
    throwNotAllowed();
}

void WebObjectStorage::removeObjectsIfExist(const StoredObjects &)
{
    throwNotAllowed();
}

void WebObjectStorage::copyObject(const StoredObject &, const StoredObject &, const ReadSettings &, const WriteSettings &, std::optional<ObjectAttributes>) // NOLINT
{
    throwNotAllowed();
}

void WebObjectStorage::shutdown()
{
}

void WebObjectStorage::startup()
{
}

ObjectMetadata WebObjectStorage::getObjectMetadata(const std::string & /* path */) const
{
    throw Exception(ErrorCodes::NOT_IMPLEMENTED, "Metadata is not supported for {}", getName());
}

std::unique_ptr<IObjectStorage> WebObjectStorage::cloneObjectStorage(
    const std::string & /* new_namespace */,
    const Poco::Util::AbstractConfiguration & /* config */,
    const std::string & /* config_prefix */, ContextPtr /* context */)
{
    throw Exception(ErrorCodes::NOT_IMPLEMENTED, "cloneObjectStorage() is not implemented for WebObjectStorage");
}

}<|MERGE_RESOLUTION|>--- conflicted
+++ resolved
@@ -231,63 +231,12 @@
     std::optional<size_t>,
     std::optional<size_t>) const
 {
-<<<<<<< HEAD
-    auto read_buffer_creator =
-         [this, read_settings]
-         (const std::string & path_, bool /* restricted_seek */,  size_t read_until_position, bool use_external_buffer) -> std::unique_ptr<ReadBufferFromFileBase>
-     {
-         return std::make_unique<ReadBufferFromWebServer>(
-             fs::path(url) / path_,
-             getContext(),
-             read_settings,
-             /* use_external_buffer */true);
-            return std::make_unique<ReadBufferFromWebServer>(
-                fs::path(url) / path_,
-                getContext(),
-                read_settings,
-                use_external_buffer,
-                read_until_position);
-     };
-
-    auto global_context = Context::getGlobalContextInstance();
-
-    switch (read_settings.remote_fs_method)
-    {
-        case RemoteFSReadMethod::read:
-        {
-            return std::make_unique<ReadBufferFromRemoteFSGather>(
-                std::move(read_buffer_creator),
-                StoredObjects{object},
-                "url:" + url + "/",
-                read_settings,
-                global_context->getFilesystemCacheLog(),
-                /* use_external_buffer */false);
-        }
-        case RemoteFSReadMethod::threadpool:
-        {
-            auto impl = std::make_unique<ReadBufferFromRemoteFSGather>(
-                std::move(read_buffer_creator),
-                StoredObjects{object},
-                "url:" + url + "/",
-                read_settings,
-                global_context->getFilesystemCacheLog(),
-                /* use_external_buffer */true);
-
-            auto & reader = global_context->getThreadPoolReader(FilesystemReaderType::ASYNCHRONOUS_REMOTE_FS_READER);
-            return std::make_unique<AsynchronousBoundedReadBuffer>(
-                std::move(impl), reader, read_settings,
-                global_context->getAsyncReadCounters(),
-                global_context->getFilesystemReadPrefetchesLog());
-        }
-    }
-=======
     return std::make_unique<ReadBufferFromWebServer>(
         fs::path(url) / object.remote_path,
         getContext(),
         object.bytes_size,
         read_settings,
         read_settings.remote_read_buffer_use_external_buffer);
->>>>>>> b2fd0a90
 }
 
 void WebObjectStorage::throwNotAllowed()
