--- conflicted
+++ resolved
@@ -88,14 +88,9 @@
     , current_buffer_id(getRandomASCIIString(8))
     , allow_seeks_after_first_read(allow_seeks_after_first_read_)
     , use_external_buffer(use_external_buffer_)
-<<<<<<< HEAD
-    , cache_log(cache_log_)
-    , query_context_holder(cache_->getQueryContextHolder(query_id, settings_))
-    , info(cache_key_, source_file_path_, implementation_buffer_creator_, use_external_buffer_, settings_, read_until_position_ ? read_until_position_.value() : file_size_)
-=======
     , query_context_holder(cache_->getQueryContextHolder(query_id, settings_))
     , cache_log(settings.enable_filesystem_cache_log ? cache_log_ : nullptr)
->>>>>>> f9f59b7e
+    , info(cache_key_, source_file_path_, implementation_buffer_creator_, use_external_buffer_, settings_, read_until_position_ ? read_until_position_.value() : file_size_)
 {
 }
 
