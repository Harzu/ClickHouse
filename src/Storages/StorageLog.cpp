--- conflicted
+++ resolved
@@ -364,11 +364,7 @@
     IDataType::SerializeBinaryBulkSettings settings;
     const auto & [name, type] = name_and_type;
 
-<<<<<<< HEAD
-    type->enumerateStreams([&] (const IDataType::SubstreamPath & path)
-=======
-    type.enumerateStreams([&] (const IDataType::SubstreamPath & path, const IDataType & /* substream_type */)
->>>>>>> aa43e3d5
+    type->enumerateStreams([&] (const IDataType::SubstreamPath & path, const IDataType & /* substream_type */)
     {
         String stream_name = IDataType::getFileNameForStream(name_and_type, path);
         if (written_streams.count(stream_name))
@@ -388,11 +384,7 @@
     if (serialize_states.count(name) == 0)
          type->serializeBinaryBulkStatePrefix(settings, serialize_states[name]);
 
-<<<<<<< HEAD
-    type->enumerateStreams([&] (const IDataType::SubstreamPath & path)
-=======
-    type.enumerateStreams([&] (const IDataType::SubstreamPath & path, const IDataType & /* substream_type */)
->>>>>>> aa43e3d5
+    type->enumerateStreams([&] (const IDataType::SubstreamPath & path, const IDataType & /* substream_type */)
     {
         String stream_name = IDataType::getFileNameForStream(name_and_type, path);
         if (written_streams.count(stream_name))
@@ -410,11 +402,7 @@
 
     type->serializeBinaryBulkWithMultipleStreams(column, 0, 0, settings, serialize_states[name]);
 
-<<<<<<< HEAD
-    type->enumerateStreams([&] (const IDataType::SubstreamPath & path)
-=======
-    type.enumerateStreams([&] (const IDataType::SubstreamPath & path, const IDataType & /* substream_type */)
->>>>>>> aa43e3d5
+    type->enumerateStreams([&] (const IDataType::SubstreamPath & path, const IDataType & /* substream_type */)
     {
         String stream_name = IDataType::getFileNameForStream(name_and_type, path);
         if (!written_streams.emplace(stream_name).second)
@@ -610,11 +598,7 @@
       * (Example: for Array data type, first stream is array sizes; and number of array sizes is the number of arrays).
       */
     IDataType::SubstreamPath substream_root_path;
-<<<<<<< HEAD
-    column.type->enumerateStreams([&](const IDataType::SubstreamPath & substream_path)
-=======
-    column_type->enumerateStreams([&](const IDataType::SubstreamPath & substream_path, const IDataType & /* substream_type */)
->>>>>>> aa43e3d5
+    column.type->enumerateStreams([&](const IDataType::SubstreamPath & substream_path, const IDataType & /* substream_type */)
     {
         if (filename.empty())
             filename = IDataType::getFileNameForStream(column, substream_path);
