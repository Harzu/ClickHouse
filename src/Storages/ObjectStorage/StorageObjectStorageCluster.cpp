#include "Storages/ObjectStorage/StorageObjectStorageCluster.h"

#include <Common/Exception.h>
<<<<<<< HEAD
#include <Common/StringUtils.h>
#include <Parsers/ASTSetQuery.h>

=======
>>>>>>> 98116916
#include <Core/Settings.h>
#include <Formats/FormatFactory.h>
#include <Parsers/queryToString.h>
#include <Processors/Sources/RemoteSource.h>
#include <QueryPipeline/RemoteQueryExecutor.h>

#include <Storages/VirtualColumnUtils.h>
#include <Storages/ObjectStorage/Utils.h>
#include <Storages/ObjectStorage/StorageObjectStorageSource.h>
#include <Storages/extractTableFunctionArgumentsFromSelectQuery.h>


namespace DB
{
namespace Setting
{
    extern const SettingsBool use_hive_partitioning;
}

namespace ErrorCodes
{
    extern const int LOGICAL_ERROR;
}

String StorageObjectStorageCluster::getPathSample(StorageInMemoryMetadata metadata, ContextPtr context)
{
    auto query_settings = configuration->getQuerySettings(context);
    /// We don't want to throw an exception if there are no files with specified path.
    query_settings.throw_on_zero_files_match = false;
    auto file_iterator = StorageObjectStorageSource::createFileIterator(
        configuration,
        query_settings,
        object_storage,
        false, // distributed_processing
        context,
        {}, // predicate
        metadata.getColumns().getAll(), // virtual_columns
        nullptr, // read_keys
        {} // file_progress_callback
    );

    if (auto file = file_iterator->next(0))
        return file->getPath();
    return "";
}

StorageObjectStorageCluster::StorageObjectStorageCluster(
    const String & cluster_name_,
    ConfigurationPtr configuration_,
    ObjectStoragePtr object_storage_,
    const StorageID & table_id_,
    const ColumnsDescription & columns_,
    const ConstraintsDescription & constraints_,
    ContextPtr context_)
    : IStorageCluster(
        cluster_name_, table_id_, getLogger(fmt::format("{}({})", configuration_->getEngineName(), table_id_.table_name)))
    , configuration{configuration_}
    , object_storage(object_storage_)
{
    ColumnsDescription columns{columns_};
    std::string sample_path;
    resolveSchemaAndFormat(columns, configuration->format, object_storage, configuration, {}, sample_path, context_);
    configuration->check(context_);

    StorageInMemoryMetadata metadata;
    metadata.setColumns(columns);
    metadata.setConstraints(constraints_);

    if (sample_path.empty() && context_->getSettingsRef()[Setting::use_hive_partitioning])
        sample_path = getPathSample(metadata, context_);

    setVirtuals(VirtualColumnUtils::getVirtualsForFileLikeStorage(metadata.columns, context_, sample_path));
    setInMemoryMetadata(metadata);
}

std::string StorageObjectStorageCluster::getName() const
{
    return configuration->getEngineName();
}

void StorageObjectStorageCluster::updateQueryToSendIfNeeded(
    ASTPtr & query,
    const DB::StorageSnapshotPtr & storage_snapshot,
    const ContextPtr & context)
{
    ASTExpressionList * expression_list = extractTableFunctionArgumentsFromSelectQuery(query);
    if (!expression_list)
    {
        throw Exception(
            ErrorCodes::LOGICAL_ERROR,
            "Expected SELECT query from table function {}, got '{}'",
            configuration->getEngineName(), queryToString(query));
    }

    ASTs & args = expression_list->children;
    const auto & structure = storage_snapshot->metadata->getColumns().getAll().toNamesAndTypesDescription();
    if (args.empty())
    {
        throw Exception(
            ErrorCodes::LOGICAL_ERROR,
            "Unexpected empty list of arguments for {}Cluster table function",
            configuration->getEngineName());
    }

<<<<<<< HEAD
    ASTPtr settings_temporary_storage = nullptr;
    for (auto * it = args.begin(); it != args.end(); ++it)
    {
        ASTSetQuery * settings_ast = (*it)->as<ASTSetQuery>();
        if (settings_ast)
        {
            settings_temporary_storage = std::move(*it);
            args.erase(it);
            break;
        }
    }

    if (!endsWith(table_function->name, "Cluster"))
        configuration->addStructureAndFormatToArgsIfNeeded(args, structure, configuration->format, context, /*with_structure=*/true);
    else
    {
        ASTPtr cluster_name_arg = args.front();
        args.erase(args.begin());
        configuration->addStructureAndFormatToArgsIfNeeded(args, structure, configuration->format, context, /*with_structure=*/true);
        args.insert(args.begin(), cluster_name_arg);
    }
    if (settings_temporary_storage)
    {
        args.insert(args.end(), std::move(settings_temporary_storage));
    }
=======
    ASTPtr cluster_name_arg = args.front();
    args.erase(args.begin());
    configuration->addStructureAndFormatToArgsIfNeeded(args, structure, configuration->format, context, /*with_structure=*/true);
    args.insert(args.begin(), cluster_name_arg);
>>>>>>> 98116916
}

RemoteQueryExecutor::Extension StorageObjectStorageCluster::getTaskIteratorExtension(
    const ActionsDAG::Node * predicate, const ContextPtr & local_context) const
{
    auto iterator = StorageObjectStorageSource::createFileIterator(
        configuration, configuration->getQuerySettings(local_context), object_storage, /* distributed_processing */false,
        local_context, predicate, virtual_columns, nullptr, local_context->getFileProgressCallback());

    auto callback = std::make_shared<std::function<String()>>([iterator]() mutable -> String
    {
        auto object_info = iterator->next(0);
        if (object_info)
            return object_info->getPath();
        return "";
    });
    return RemoteQueryExecutor::Extension{ .task_iterator = std::move(callback) };
}

}<|MERGE_RESOLUTION|>--- conflicted
+++ resolved
@@ -1,12 +1,9 @@
 #include "Storages/ObjectStorage/StorageObjectStorageCluster.h"
 
 #include <Common/Exception.h>
-<<<<<<< HEAD
 #include <Common/StringUtils.h>
 #include <Parsers/ASTSetQuery.h>
 
-=======
->>>>>>> 98116916
 #include <Core/Settings.h>
 #include <Formats/FormatFactory.h>
 #include <Parsers/queryToString.h>
@@ -111,7 +108,6 @@
             configuration->getEngineName());
     }
 
-<<<<<<< HEAD
     ASTPtr settings_temporary_storage = nullptr;
     for (auto * it = args.begin(); it != args.end(); ++it)
     {
@@ -124,25 +120,15 @@
         }
     }
 
-    if (!endsWith(table_function->name, "Cluster"))
-        configuration->addStructureAndFormatToArgsIfNeeded(args, structure, configuration->format, context, /*with_structure=*/true);
-    else
-    {
-        ASTPtr cluster_name_arg = args.front();
-        args.erase(args.begin());
-        configuration->addStructureAndFormatToArgsIfNeeded(args, structure, configuration->format, context, /*with_structure=*/true);
-        args.insert(args.begin(), cluster_name_arg);
-    }
+    ASTPtr cluster_name_arg = args.front();
+    args.erase(args.begin());
+    configuration->addStructureAndFormatToArgsIfNeeded(args, structure, configuration->format, context, /*with_structure=*/true);
+    args.insert(args.begin(), cluster_name_arg);
+  
     if (settings_temporary_storage)
     {
         args.insert(args.end(), std::move(settings_temporary_storage));
     }
-=======
-    ASTPtr cluster_name_arg = args.front();
-    args.erase(args.begin());
-    configuration->addStructureAndFormatToArgsIfNeeded(args, structure, configuration->format, context, /*with_structure=*/true);
-    args.insert(args.begin(), cluster_name_arg);
->>>>>>> 98116916
 }
 
 RemoteQueryExecutor::Extension StorageObjectStorageCluster::getTaskIteratorExtension(
