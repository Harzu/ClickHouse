#pragma once
#include "Common/logger_useful.h"
#include "DataTypes/DataTypeNullable.h"
#include "DataTypes/IDataType.h"
#include "base/DayNum.h"
#include "base/types.h"
#include "config.h"

#include "config.h"

#if USE_AVRO /// StorageIceberg depending on Avro to parse metadata with Avro format.

#include <Interpreters/Context_fwd.h>
#include <Core/Types.h>
#include <Disks/ObjectStorages/IObjectStorage.h>
#include <Storages/ObjectStorage/StorageObjectStorage.h>
#include <Storages/ObjectStorage/DataLakes/IDataLakeMetadata.h>

#    include <Poco/JSON/Array.h>
#    include <Poco/JSON/Object.h>
#    include <Poco/JSON/Parser.h>

namespace DB
{


/**
 * Iceberg supports the next data types (see https://iceberg.apache.org/spec/#schemas-and-data-types):
 * - Primitive types:
 *   - boolean
 *   - int
 *   - long
 *   - float
 *   - double
 *   - decimal(P, S)
 *   - date
 *   - time (time of day in microseconds since midnight)
 *   - timestamp (in microseconds since 1970-01-01)
 *   - timestamptz (timestamp with timezone, stores values in UTC timezone)
 *   - string
 *   - uuid
 *   - fixed(L) (fixed-length byte array of length L)
 *   - binary
 * - Complex types:
 *   - struct(field1: Type1, field2: Type2, ...) (tuple of typed values)
 *   - list(nested_type)
 *   - map(Key, Value)
 *
 * Example of table schema in metadata:
 * {
 *     "type" : "struct",
 *     "schema-id" : 0,
 *     "fields" : [
 *     {
 *         "id" : 1,
 *         "name" : "id",
 *         "required" : false,
 *         "type" : "long"
 *     },
 *     {
 *         "id" : 2,
 *         "name" : "array",
 *         "required" : false,
 *         "type" : {
 *             "type" : "list",
 *             "element-id" : 5,
 *             "element" : "int",
 *             "element-required" : false
 *     },
 *     {
 *         "id" : 3,
 *         "name" : "data",
 *         "required" : false,
 *         "type" : "binary"
 *     }
 * }
 */
class IcebergSchemaProcessor
{
    using Node = ActionsDAG::Node;

    struct SimpleTypeRepresentation
    {
        std::optional<String> name;
        bool required;
        String type;

        // static std::strong_ordering operator<=>(const optional<String> & that, const optional<String> & other) const
        // {
        //     if (that.has_value() && other.has_value())
        //     {
        //         return that.value() <=> other.value();
        //     }
        //     else
        //     {
        //         if (other.has_value())
        //         {
        //             return -1;
        //         }
        //         else if (that.has_value())
        //         {
        //             return 1;
        //         }
        //         return 0;
        //     }
        // }

        bool operator!=(const SimpleTypeRepresentation & other) const
        {
            return std::tie(name, required, type) != std::tie(other.name, other.required, other.type);
        }
    };

public:
    void addIcebergTableSchema(Poco::JSON::Object::Ptr schema);
    std::shared_ptr<NamesAndTypesList> getClickhouseTableSchemaById(Int32 id);
    std::shared_ptr<const ActionsDAG> getSchemaTransformationDagByIds(Int32 old_id, Int32 new_id);
    std::optional<NameAndTypePair> getSimpleNameAndTypeByVersion(Int32 field_id, std::optional<Int32> schema_id = std::nullopt);

private:
    std::map<Int32, Poco::JSON::Object::Ptr> iceberg_table_schemas_by_ids;
    std::map<Int32, std::shared_ptr<NamesAndTypesList>> clickhouse_table_schemas_by_ids;
    std::map<std::pair<Int32, Int32>, std::shared_ptr<ActionsDAG>> transform_dags_by_ids;
    std::map<Int32, std::vector<std::pair<Int32, std::optional<SimpleTypeRepresentation>>>> simple_type_by_field_id;
    std::map<Int32, Int32> parents;

    NamesAndTypesList getSchemaType(const Poco::JSON::Object::Ptr & schema);
    DataTypePtr getComplexTypeFromObject(const Poco::JSON::Object::Ptr & type, Int32 parent_id);
    DataTypePtr
    getFieldType(const Poco::JSON::Object::Ptr & field, const String & type_key, const String & id_key, bool required, Int32 parent_id);
    DataTypePtr getSimpleType(const String & type_name);
    std::shared_ptr<ActionsDAG> getSchemaTransformationDag(
        [[maybe_unused]] const Poco::JSON::Object::Ptr & old_schema, [[maybe_unused]] const Poco::JSON::Object::Ptr & new_schema);
    void refreshParentInfo(Int32 parent_id, Int32 current_id);

    bool allowPrimitiveTypeConversion(const String & old_type, const String & new_type);

    const Node * getDefaultNodeForField(const Poco::JSON::Object::Ptr & field);

    std::optional<Int32> current_old_id;
    std::optional<Int32> current_new_id;

    std::optional<Int32> last_schema_id;
    std::optional<Int32> current_schema_id;

    // std::pair<const Node *, const Node *>
    // getRemappingForStructField(const Poco::JSON::Array::Ptr & old_node, const Poco::JSON::Array::Ptr & new_node, const Node * input_node);
};


/**
 * Useful links:
 * - https://iceberg.apache.org/spec/
 *
 * Iceberg has two format versions, v1 and v2. The content of metadata files depends on the version.
 *
 * Unlike DeltaLake, Iceberg has several metadata layers: `table metadata`, `manifest list` and `manifest_files`.
 * Metadata file - json file.
 * Manifest list – an Avro file that lists manifest files; one per snapshot.
 * Manifest file – an Avro file that lists data or delete files; a subset of a snapshot.
 * All changes to table state create a new metadata file and replace the old metadata with an atomic swap.
 *
 * In order to find out which data files to read, we need to find the `manifest list`
 * which corresponds to the latest snapshot. We find it by checking a list of snapshots
 * in metadata's "snapshots" section.
 *
 * Example of metadata.json file.
 * {
 *     "format-version" : 1,
 *     "table-uuid" : "ca2965ad-aae2-4813-8cf7-2c394e0c10f5",
 *     "location" : "/iceberg_data/db/table_name",
 *     "last-updated-ms" : 1680206743150,
 *     "last-column-id" : 2,
 *     "schema" : { "type" : "struct", "schema-id" : 0, "fields" : [ {<field1_info>}, {<field2_info>}, ... ] },
 *     "current-schema-id" : 0,
 *     "schemas" : [ ],
 *     ...
 *     "current-snapshot-id" : 2819310504515118887,
 *     "refs" : { "main" : { "snapshot-id" : 2819310504515118887, "type" : "branch" } },
 *     "snapshots" : [ {
 *       "snapshot-id" : 2819310504515118887,
 *       "timestamp-ms" : 1680206743150,
 *       "summary" : {
 *         "operation" : "append", "spark.app.id" : "local-1680206733239",
 *         "added-data-files" : "1", "added-records" : "100",
 *         "added-files-size" : "1070", "changed-partition-count" : "1",
 *         "total-records" : "100", "total-files-size" : "1070", "total-data-files" : "1", "total-delete-files" : "0",
 *         "total-position-deletes" : "0", "total-equality-deletes" : "0"
 *       },
 *       "manifest-list" : "/iceberg_data/db/table_name/metadata/snap-2819310504515118887-1-c87bfec7-d36c-4075-ad04-600b6b0f2020.avro",
 *       "schema-id" : 0
 *     } ],
 *     "statistics" : [ ],
 *     "snapshot-log" : [ ... ],
 *     "metadata-log" : [ ]
 * }
 */
class IcebergMetadata : public IDataLakeMetadata, private WithContext
{
public:
<<<<<<< HEAD
    enum class PartitionTransform
    {
        Year,
        Month,
        Day,
        Hour,
        Identity,
        Unsupported
    };

    static PartitionTransform getTransform(const String & transform_name)
    {
        if (transform_name == "year")
        {
            return PartitionTransform::Year;
        }
        else if (transform_name == "month")
        {
            return PartitionTransform::Month;
        }
        else if (transform_name == "day")
        {
            return PartitionTransform::Day;
        }
        // else if (transform_name == "hour")
        // {
        //     return PartitionTransform::Hour;
        // }
        // else if (transform_name == "identity")
        // {
        //     return PartitionTransform::Identity;
        // }
        else
        {
            return PartitionTransform::Unsupported;
        }
    }

    using ConfigurationPtr = StorageObjectStorage::ConfigurationPtr;
=======
    using ConfigurationObserverPtr = StorageObjectStorage::ConfigurationObserverPtr;
>>>>>>> 7a393dc1

    static constexpr auto name = "Iceberg";

    IcebergMetadata(
        ObjectStoragePtr object_storage_,
        ConfigurationObserverPtr configuration_,
        ContextPtr context_,
        Int32 metadata_version_,
        Int32 format_version_,
        String manifest_list_file_,
        Int32 current_schema_id_,
        IcebergSchemaProcessor schema_processor);

    /// Get data files. On first request it reads manifest_list file and iterates through manifest files to find all data files.
    /// All subsequent calls will return saved list of files (because it cannot be changed without changing metadata file)
    DataFileInfos getDataFileInfos(const ActionsDAG * filter_dag) const override;

    /// Get table schema parsed from metadata.
    NamesAndTypesList getTableSchema() const override { return schema; }

    const std::unordered_map<String, String> & getColumnNameToPhysicalNameMapping() const override { return column_name_to_physical_name; }

    const DataLakePartitionColumns & getPartitionColumns() const override { return fake_partition_columns; }

    bool operator ==(const IDataLakeMetadata & other) const override
    {
        const auto * iceberg_metadata = dynamic_cast<const IcebergMetadata *>(&other);
        return iceberg_metadata && getVersion() == iceberg_metadata->getVersion();
    }

    static DataLakeMetadataPtr create(ObjectStoragePtr object_storage, ConfigurationObserverPtr configuration, ContextPtr local_context);

    size_t getVersion() const { return metadata_version; }

private:
    const ObjectStoragePtr object_storage;
    const ConfigurationObserverPtr configuration;
    Int32 metadata_version;
    Int32 format_version;
    String manifest_list_file;
    const Int32 current_schema_id;
    // mutable DataFileInfos data_file_infos;
    std::unordered_map<String, String> column_name_to_physical_name;
    mutable IcebergSchemaProcessor schema_processor;
    NamesAndTypesList schema;
    LoggerPtr log;
    const DataLakePartitionColumns fake_partition_columns{};

    static DateLUTImpl::Values getValues(Int32 value, PartitionTransform transform)
    {
        if (transform == PartitionTransform::Year)
        {
            return DateLUT::instance().lutIndexByYearSinceEpochStartsZeroIndexing(value);
        }
        else if (transform == PartitionTransform::Month)
        {
            return DateLUT::instance().lutIndexByMonthSinceEpochStartsZeroIndexing(static_cast<UInt32>(value));
        }
        else if (transform == PartitionTransform::Day)
        {
            return DateLUT::instance().getValues(static_cast<UInt16>(value));
        }
        throw Exception(ErrorCodes::BAD_ARGUMENTS, "Unsupported partition transform for get day function: {}", transform);
    }

    static Int64 getTime(Int32 value, PartitionTransform transform)
    {
        DateLUTImpl::Values values = getValues(value, transform);
        // LOG_DEBUG(&Poco::Logger::get("Get field"), "Values: {}", values);
        return values.date;
    }

    static Int16 getDay(Int32 value, PartitionTransform transform)
    {
        DateLUTImpl::Time got_time = getTime(value, transform);
        LOG_DEBUG(&Poco::Logger::get("Get field"), "Time: {}", got_time);
        return DateLUT::instance().toDayNum(got_time);
    }

    static Range
    getPartitionRange(PartitionTransform partition_transform, UInt32 index, ColumnPtr partition_column, DataTypePtr column_data_type)
    {
        if (partition_transform == PartitionTransform::Year || partition_transform == PartitionTransform::Month
            || partition_transform == PartitionTransform::Day)
        {
            auto column = dynamic_cast<const ColumnNullable *>(partition_column.get())->getNestedColumnPtr();
            const auto * casted_innner_column = assert_cast<const ColumnInt32 *>(column.get());
            Int32 value = static_cast<Int32>(casted_innner_column->getInt(index));
            LOG_DEBUG(&Poco::Logger::get("Partition"), "Partition value: {}, transform: {}", value, partition_transform);
            auto nested_data_type = dynamic_cast<const DataTypeNullable *>(column_data_type.get())->getNestedType();
            if (WhichDataType(nested_data_type).isDate())
            {
                const UInt16 begin_range_value = getDay(value, partition_transform);
                const UInt16 end_range_value = getDay(value + 1, partition_transform);
                return Range{begin_range_value, true, end_range_value, false};
            }
            else if (WhichDataType(nested_data_type).isDateTime64())
            {
                const UInt64 begin_range_value = getTime(value, partition_transform);
                const UInt64 end_range_value = getTime(value + 1, partition_transform);
                return Range{begin_range_value, true, end_range_value, false};
            }
            else
            {
                throw Exception(
                    ErrorCodes::BAD_ARGUMENTS,
                    "Partition transform {} is not supported for the type: {}",
                    partition_transform,
                    nested_data_type);
            }
        }
        else
        {
            throw Exception(ErrorCodes::BAD_ARGUMENTS, "Unsupported partition transform: {}", partition_transform);
        }
    }
};
}

#endif<|MERGE_RESOLUTION|>--- conflicted
+++ resolved
@@ -198,7 +198,6 @@
 class IcebergMetadata : public IDataLakeMetadata, private WithContext
 {
 public:
-<<<<<<< HEAD
     enum class PartitionTransform
     {
         Year,
@@ -237,10 +236,7 @@
         }
     }
 
-    using ConfigurationPtr = StorageObjectStorage::ConfigurationPtr;
-=======
     using ConfigurationObserverPtr = StorageObjectStorage::ConfigurationObserverPtr;
->>>>>>> 7a393dc1
 
     static constexpr auto name = "Iceberg";
 
