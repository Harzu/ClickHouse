#pragma once
#include "config.h"

#if USE_AVRO

#include <Core/Types.h>
#include <Disks/ObjectStorages/IObjectStorage.h>
#include <Interpreters/Context_fwd.h>
#include <Storages/ObjectStorage/DataLakes/IDataLakeMetadata.h>
#include <Storages/ObjectStorage/StorageObjectStorage.h>

#include <Poco/JSON/Array.h>
#include <Poco/JSON/Object.h>
#include <Poco/JSON/Parser.h>

#include "Storages/ObjectStorage/DataLakes/Iceberg/ManifestFile.h"
#include "Storages/ObjectStorage/DataLakes/Iceberg/SchemaProcessor.h"
#include "Storages/ObjectStorage/DataLakes/Iceberg/Snapshot.h"


namespace DB
{

class IcebergMetadata : public IDataLakeMetadata, private WithContext
{
public:
    using ConfigurationObserverPtr = StorageObjectStorage::ConfigurationObserverPtr;
    using ConfigurationPtr = StorageObjectStorage::ConfigurationPtr;


    static constexpr auto name = "Iceberg";

    IcebergMetadata(
        ObjectStoragePtr object_storage_,
        ConfigurationObserverPtr configuration_,
        const DB::ContextPtr & context_,
        Int32 metadata_version_,
        Int32 format_version_,
        const Poco::JSON::Object::Ptr & object);


    /// Get data files. On first request it reads manifest_list file and iterates through manifest files to find all data files.
    /// All subsequent calls when the same data snapshot is relevant will return saved list of files (because it cannot be changed
    /// without changing metadata file). Drops on every snapshot update.
    Strings getDataFiles() const override { return getDataFilesImpl(nullptr); }

    /// Get table schema parsed from metadata.
    NamesAndTypesList getTableSchema() const override { return *schema_processor.getClickhouseTableSchemaById(current_schema_id); }

    bool operator==(const IDataLakeMetadata & other) const override
    {
        const auto * iceberg_metadata = dynamic_cast<const IcebergMetadata *>(&other);
        return iceberg_metadata && getVersion() == iceberg_metadata->getVersion();
    }

    static DataLakeMetadataPtr create(
        const ObjectStoragePtr & object_storage,
        const ConfigurationObserverPtr & configuration,
        const ContextPtr & local_context,
        bool allow_experimental_delta_kernel_rs);


    std::shared_ptr<NamesAndTypesList> getInitialSchemaByPath(const String & data_path) const override
    {
        auto version_if_outdated = getSchemaVersionByFileIfOutdated(data_path);
        return version_if_outdated.has_value() ? schema_processor.getClickhouseTableSchemaById(version_if_outdated.value()) : nullptr;
    }

    std::shared_ptr<const ActionsDAG> getSchemaTransformer(const String & data_path) const override
    {
        auto version_if_outdated = getSchemaVersionByFileIfOutdated(data_path);
        return version_if_outdated.has_value()
            ? schema_processor.getSchemaTransformationDagByIds(version_if_outdated.value(), current_schema_id)
            : nullptr;
    }

    bool supportsExternalMetadataChange() const override { return true; }

    static Int32
    parseTableSchema(const Poco::JSON::Object::Ptr & metadata_object, IcebergSchemaProcessor & schema_processor, LoggerPtr metadata_logger);

    bool supportsUpdate() const override { return true; }

    bool update(const ContextPtr & local_context) override;

    Strings makePartitionPruning(const ActionsDAG & filter_dag) override;

    bool supportsPartitionPruning() override { return true; }

private:
    using ManifestEntryByDataFile = std::unordered_map<String, Iceberg::ManifestFileIterator>;

    const ObjectStoragePtr object_storage;
    const ConfigurationObserverPtr configuration;
    mutable IcebergSchemaProcessor schema_processor;
    LoggerPtr log;

    mutable Iceberg::ManifestFilesStorage manifest_files_by_name;
    mutable Iceberg::ManifestListsStorage manifest_lists_by_name;
    mutable ManifestEntryByDataFile manifest_file_by_data_file;

    std::pair<Int32, Int32> getVersion() const { return std::tie(format_version, current_schema_id); }

    Int32 current_metadata_version;
    Int32 format_version;
    Int32 current_schema_id;
    std::optional<Iceberg::IcebergSnapshot> current_snapshot;

    mutable std::optional<Strings> cached_unprunned_files_for_current_snapshot;

<<<<<<< HEAD
    void updateState(const ContextPtr & local_context);

    Iceberg::ManifestList initializeManifestList(const String & manifest_list_file) const;
=======
    mutable std::vector<Iceberg::ManifestFileEntry> positional_delete_files_for_current_query;
>>>>>>> 0c41e1f1

    Iceberg::ManifestList initializeManifestList(const String & filename) const;

    Iceberg::ManifestListIterator getManifestList(const String & filename) const;

    Iceberg::IcebergSnapshot getSnapshot(const String & filename) const;

    std::optional<Int32> getSchemaVersionByFileIfOutdated(String data_path) const;

    Iceberg::ManifestFileContent initializeManifestFile(const String & filename, Int64 inherited_sequence_number) const;

    Iceberg::ManifestFileIterator getManifestFile(const String & filename) const;

    std::optional<String> getRelevantManifestList(const Poco::JSON::Object::Ptr & metadata);

    Poco::JSON::Object::Ptr readJSON(const String & metadata_file_path, const ContextPtr & local_context) const;

    Strings getDataFilesImpl(const ActionsDAG * filter_dag) const;

    std::optional<Iceberg::ManifestFileIterator> tryGetManifestFile(const String & filename) const;
};

}

#endif<|MERGE_RESOLUTION|>--- conflicted
+++ resolved
@@ -16,6 +16,8 @@
 #include "Storages/ObjectStorage/DataLakes/Iceberg/ManifestFile.h"
 #include "Storages/ObjectStorage/DataLakes/Iceberg/SchemaProcessor.h"
 #include "Storages/ObjectStorage/DataLakes/Iceberg/Snapshot.h"
+
+#include <tuple>
 
 
 namespace DB
@@ -36,7 +38,7 @@
         const DB::ContextPtr & context_,
         Int32 metadata_version_,
         Int32 format_version_,
-        const Poco::JSON::Object::Ptr & object);
+        const Poco::JSON::Object::Ptr & metadata_object);
 
 
     /// Get data files. On first request it reads manifest_list file and iterates through manifest files to find all data files.
@@ -99,28 +101,26 @@
     mutable Iceberg::ManifestListsStorage manifest_lists_by_name;
     mutable ManifestEntryByDataFile manifest_file_by_data_file;
 
-    std::pair<Int32, Int32> getVersion() const { return std::tie(format_version, current_schema_id); }
+    std::tuple<Int32, Int64, Int32> getVersion() const { return std::make_tuple(current_metadata_version, current_snapshot.has_value() ? current_snapshot->getSnapshotId() : -1, current_schema_id); }
 
     Int32 current_metadata_version;
     Int32 format_version;
     Int32 current_schema_id;
+    Poco::JSON::Object::Ptr metadata_object;
     std::optional<Iceberg::IcebergSnapshot> current_snapshot;
 
     mutable std::optional<Strings> cached_unprunned_files_for_current_snapshot;
 
-<<<<<<< HEAD
     void updateState(const ContextPtr & local_context);
 
-    Iceberg::ManifestList initializeManifestList(const String & manifest_list_file) const;
-=======
+    Iceberg::ManifestList initializeManifestList(const String & filename) const;
     mutable std::vector<Iceberg::ManifestFileEntry> positional_delete_files_for_current_query;
->>>>>>> 0c41e1f1
-
-    Iceberg::ManifestList initializeManifestList(const String & filename) const;
 
     Iceberg::ManifestListIterator getManifestList(const String & filename) const;
 
-    Iceberg::IcebergSnapshot getSnapshot(const String & filename) const;
+    Int64 getRelevantSnapshotId(const Poco::JSON::Object::Ptr & metadata, const ContextPtr & local_context) const;
+
+    Iceberg::IcebergSnapshot getSnapshot(Int64 snapshot_id) const;
 
     std::optional<Int32> getSchemaVersionByFileIfOutdated(String data_path) const;
 
@@ -135,6 +135,8 @@
     Strings getDataFilesImpl(const ActionsDAG * filter_dag) const;
 
     std::optional<Iceberg::ManifestFileIterator> tryGetManifestFile(const String & filename) const;
+
+    std::string getManifestListBySnapshotId(const Poco::JSON::Object::Ptr & metadata, Int64 snapshot_id) const;
 };
 
 }
