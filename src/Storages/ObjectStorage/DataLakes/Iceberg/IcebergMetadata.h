#pragma once
#include "Common/logger_useful.h"
#include "config.h"

#if USE_AVRO

#include <Core/Types.h>
#include <Disks/ObjectStorages/IObjectStorage.h>
#include <Interpreters/Context_fwd.h>
#include <Storages/ObjectStorage/DataLakes/IDataLakeMetadata.h>
#include <Storages/ObjectStorage/StorageObjectStorage.h>

#include <Poco/JSON/Array.h>
#include <Poco/JSON/Object.h>
#include <Poco/JSON/Parser.h>

#include "Storages/ObjectStorage/DataLakes/Iceberg/ManifestFile.h"
#include "Storages/ObjectStorage/DataLakes/Iceberg/SchemaProcessor.h"
#include "Storages/ObjectStorage/DataLakes/Iceberg/Snapshot.h"

#include <tuple>


namespace DB
{

class IcebergMetadata : public IDataLakeMetadata, private WithContext
{
public:
    using ConfigurationObserverPtr = StorageObjectStorage::ConfigurationObserverPtr;
    using ConfigurationPtr = StorageObjectStorage::ConfigurationPtr;


    static constexpr auto name = "Iceberg";

    IcebergMetadata(
        ObjectStoragePtr object_storage_,
        ConfigurationObserverPtr configuration_,
        const DB::ContextPtr & context_,
        Int32 metadata_version_,
        Int32 format_version_,
        const Poco::JSON::Object::Ptr & metadata_object);


    /// Get data files. On first request it reads manifest_list file and iterates through manifest files to find all data files.
    /// All subsequent calls when the same data snapshot is relevant will return saved list of files (because it cannot be changed
    /// without changing metadata file). Drops on every snapshot update.
    Strings getDataFiles() const override { return getDataFilesImpl(nullptr); }

    /// Get table schema parsed from metadata.
    NamesAndTypesList getTableSchema() const override
    {
        LOG_DEBUG(&Poco::Logger::get("IcebergMetadata table query"), "getTableSchema: {}", relevant_snapshot_schema_id);
        return *schema_processor.getClickhouseTableSchemaById(relevant_snapshot_schema_id);
    }

    bool operator==(const IDataLakeMetadata & other) const override
    {
        const auto * iceberg_metadata = dynamic_cast<const IcebergMetadata *>(&other);
        return iceberg_metadata && getVersion() == iceberg_metadata->getVersion();
    }

    static DataLakeMetadataPtr create(
        const ObjectStoragePtr & object_storage,
        const ConfigurationObserverPtr & configuration,
        const ContextPtr & local_context);


    std::shared_ptr<NamesAndTypesList> getInitialSchemaByPath(const String & data_path) const override
    {
        auto version_if_outdated = getSchemaVersionByFileIfOutdated(data_path);
        return version_if_outdated.has_value() ? schema_processor.getClickhouseTableSchemaById(version_if_outdated.value()) : nullptr;
    }

    std::shared_ptr<const ActionsDAG> getSchemaTransformer(const String & data_path) const override
    {
        auto version_if_outdated = getSchemaVersionByFileIfOutdated(data_path);
        return version_if_outdated.has_value()
            ? schema_processor.getSchemaTransformationDagByIds(version_if_outdated.value(), relevant_snapshot_schema_id)
            : nullptr;
    }

    bool supportsExternalMetadataChange() const override { return true; }

    static Int32
    parseTableSchema(const Poco::JSON::Object::Ptr & metadata_object, IcebergSchemaProcessor & schema_processor, LoggerPtr metadata_logger);

    bool supportsUpdate() const override { return true; }

    bool update(const ContextPtr & local_context) override;

    Strings makePartitionPruning(const ActionsDAG & filter_dag) override;

    bool supportsPartitionPruning() override { return true; }

private:
    using ManifestEntryByDataFile = std::unordered_map<String, Iceberg::ManifestFileIterator>;

    const ObjectStoragePtr object_storage;
    const ConfigurationObserverPtr configuration;
    mutable IcebergSchemaProcessor schema_processor;
    LoggerPtr log;

    mutable Iceberg::ManifestFilesStorage manifest_files_by_name;
    mutable Iceberg::ManifestListsStorage manifest_lists_by_name;
    mutable ManifestEntryByDataFile manifest_file_by_data_file;

    std::tuple<Int64, Int32> getVersion() const { return std::make_tuple(relevant_snapshot_id, relevant_snapshot_schema_id); }

    Int32 last_metadata_version;
    Poco::JSON::Object::Ptr last_metadata_object;
    Int32 format_version;
<<<<<<< HEAD
=======
    Int32 current_schema_id;
    std::optional<Iceberg::IcebergSnapshot> current_snapshot;
    String table_location;
>>>>>>> 16382c4c

    Int32 relevant_snapshot_schema_id;
    std::optional<Iceberg::IcebergSnapshot> relevant_snapshot;
    Int64 relevant_snapshot_id;

    mutable std::optional<Strings> cached_unprunned_files_for_last_processed_snapshot;

    void updateState(const ContextPtr & local_context);

    void updateSnapshot();

    Iceberg::ManifestList initializeManifestList(const String & filename) const;
    mutable std::vector<Iceberg::ManifestFileEntry> positional_delete_files_for_current_query;

    Iceberg::ManifestListIterator getManifestList(const String & filename) const;

    Int64 getRelevantSnapshotId(const Poco::JSON::Object::Ptr & metadata, const ContextPtr & local_context) const;

    bool needUpdateSnapshot(Int64 snapshot_id) const;

    void addTableSchemaById(Int32 schema_id);

    Iceberg::IcebergSnapshot getSnapshot(Int64 snapshot_id) const;

    std::optional<Int32> getSchemaVersionByFileIfOutdated(String data_path) const;

    Iceberg::ManifestFileContent initializeManifestFile(const String & filename, Int64 inherited_sequence_number) const;

    Iceberg::ManifestFileIterator getManifestFile(const String & filename) const;

    std::optional<String> getRelevantManifestList(const Poco::JSON::Object::Ptr & metadata);

    Poco::JSON::Object::Ptr readJSON(const String & metadata_file_path, const ContextPtr & local_context) const;

    Strings getDataFilesImpl(const ActionsDAG * filter_dag) const;

    std::optional<Iceberg::ManifestFileIterator> tryGetManifestFile(const String & filename) const;

    std::string getManifestListBySnapshotId(const Poco::JSON::Object::Ptr & metadata, Int64 snapshot_id) const;
};

}

#endif<|MERGE_RESOLUTION|>--- conflicted
+++ resolved
@@ -110,16 +110,12 @@
     Int32 last_metadata_version;
     Poco::JSON::Object::Ptr last_metadata_object;
     Int32 format_version;
-<<<<<<< HEAD
-=======
-    Int32 current_schema_id;
-    std::optional<Iceberg::IcebergSnapshot> current_snapshot;
-    String table_location;
->>>>>>> 16382c4c
+
 
     Int32 relevant_snapshot_schema_id;
     std::optional<Iceberg::IcebergSnapshot> relevant_snapshot;
-    Int64 relevant_snapshot_id;
+    Int64 relevant_snapshot_id{-1};
+    String table_location;
 
     mutable std::optional<Strings> cached_unprunned_files_for_last_processed_snapshot;
 
