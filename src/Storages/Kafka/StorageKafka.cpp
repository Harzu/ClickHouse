--- conflicted
+++ resolved
@@ -644,14 +644,10 @@
     if (!table)
         throw Exception("Engine table " + table_id.getNameForLogs() + " doesn't exist.", ErrorCodes::LOGICAL_ERROR);
 
-<<<<<<< HEAD
-    auto storage_snapshot = getStorageSnapshot(getInMemoryMetadataPtr(), getContext());
-=======
     CurrentMetrics::Increment metric_increment{CurrentMetrics::KafkaBackgroundReads};
     ProfileEvents::increment(ProfileEvents::KafkaBackgroundReads);
 
-    auto storage_snapshot = getStorageSnapshot(getInMemoryMetadataPtr());
->>>>>>> 2aa3d328
+    auto storage_snapshot = getStorageSnapshot(getInMemoryMetadataPtr(), getContext());
 
     // Create an INSERT query for streaming data
     auto insert = std::make_shared<ASTInsertQuery>();
