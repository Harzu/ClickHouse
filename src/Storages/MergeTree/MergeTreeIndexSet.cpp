--- conflicted
+++ resolved
@@ -114,13 +114,7 @@
         auto serialization = elem.type->getDefaultSerialization();
 
         serialization->deserializeBinaryBulkStatePrefix(settings, state, nullptr);
-<<<<<<< HEAD
-        serialization->deserializeBinaryBulkWithMultipleStreams(new_column, rows_to_read, settings, state, nullptr);
-
-        block.insert(ColumnWithTypeAndName(new_column, type, column.name));
-=======
         serialization->deserializeBinaryBulkWithMultipleStreams(elem.column, rows_to_read, settings, state, nullptr);
->>>>>>> e513fc19
     }
 }
 
