--- conflicted
+++ resolved
@@ -231,17 +231,13 @@
     extern const MergeTreeSettingsString storage_policy;
     extern const MergeTreeSettingsFloat zero_copy_concurrent_part_removal_max_postpone_ratio;
     extern const MergeTreeSettingsUInt64 zero_copy_concurrent_part_removal_max_split_times;
-<<<<<<< HEAD
     extern const MergeTreeSettingsBool enforce_index_structure_match_on_partition_manipulation;
-
-=======
     extern const MergeTreeSettingsBool prewarm_mark_cache;
 }
 
 namespace ServerSetting
 {
     extern const ServerSettingsDouble mark_cache_prewarm_ratio;
->>>>>>> ea806b05
 }
 
 namespace ErrorCodes
