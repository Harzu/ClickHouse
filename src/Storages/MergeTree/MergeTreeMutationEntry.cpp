#include <Storages/MergeTree/MergeTreeMutationEntry.h>
#include <IO/Operators.h>
#include <IO/ReadHelpers.h>
#include <IO/WriteBufferFromFile.h>
#include <IO/ReadBufferFromFile.h>
#include <IO/ReadBufferFromString.h>
#include <Interpreters/TransactionLog.h>

#include <utility>


namespace DB
{

namespace ErrorCodes
{
    extern const int BAD_ARGUMENTS;
}

String MergeTreeMutationEntry::versionToFileName(UInt64 block_number_)
{
    assert(block_number_);
    return fmt::format("mutation_{}.txt", block_number_);
}

UInt64 MergeTreeMutationEntry::tryParseFileName(const String & file_name_)
{
    UInt64 maybe_block_number = 0;
    ReadBufferFromString file_name_buf(file_name_);
    if (!checkString("mutation_", file_name_buf))
        return 0;
    if (!tryReadIntText(maybe_block_number, file_name_buf))
        return 0;
    if (!checkString(".txt", file_name_buf))
        return 0;
    assert(maybe_block_number);
    return maybe_block_number;
}

UInt64 MergeTreeMutationEntry::parseFileName(const String & file_name_)
{
    if (UInt64 maybe_block_number = tryParseFileName(file_name_))
        return maybe_block_number;
    throw Exception(ErrorCodes::BAD_ARGUMENTS, "Cannot parse mutation version from file name, expected 'mutation_<UInt64>.txt', got '{}'", file_name_);
}

<<<<<<< HEAD
MergeTreeMutationEntry::MergeTreeMutationEntry(MutationCommands commands_, DiskPtr disk_, const String & path_prefix_, UInt64 tmp_number,
                                               const TransactionID & tid_)
=======
MergeTreeMutationEntry::MergeTreeMutationEntry(MutationCommands commands_, DiskPtr disk_, const String & path_prefix_, UInt64 tmp_number, const WriteSettings & settings)
>>>>>>> 6868223a
    : create_time(time(nullptr))
    , commands(std::move(commands_))
    , disk(std::move(disk_))
    , path_prefix(path_prefix_)
    , file_name("tmp_mutation_" + toString(tmp_number) + ".txt")
    , is_temp(true)
    , tid(tid_)
{
    try
    {
        auto out = disk->writeFile(std::filesystem::path(path_prefix) / file_name, DBMS_DEFAULT_BUFFER_SIZE, WriteMode::Rewrite, settings);
        *out << "format version: 1\n"
            << "create time: " << LocalDateTime(create_time) << "\n";
        *out << "commands: ";
        commands.writeText(*out);
        *out << "\n";
        if (tid.isPrehistoric())
        {
            csn = Tx::PrehistoricCSN;
        }
        else
        {
            *out << "tid: ";
            TransactionID::write(tid, *out);
            *out << "\n";
        }
        out->sync();
    }
    catch (...)
    {
        removeFile();
        throw;
    }
}

void MergeTreeMutationEntry::commit(UInt64 block_number_)
{
    assert(block_number_);
    block_number = block_number_;
    String new_file_name = versionToFileName(block_number);
    disk->moveFile(path_prefix + file_name, path_prefix + new_file_name);
    is_temp = false;
    file_name = new_file_name;
}

void MergeTreeMutationEntry::removeFile()
{
    if (!file_name.empty())
    {
        if (!disk->exists(path_prefix + file_name))
            return;

        disk->removeFile(path_prefix + file_name);
        file_name.clear();
    }
}

void MergeTreeMutationEntry::writeCSN(CSN csn_)
{
    csn = csn_;
    auto out = disk->writeFile(path_prefix + file_name, 256, WriteMode::Append);
    *out << "csn: " << csn << "\n";
    out->finalize();
}

MergeTreeMutationEntry::MergeTreeMutationEntry(DiskPtr disk_, const String & path_prefix_, const String & file_name_)
    : disk(std::move(disk_))
    , path_prefix(path_prefix_)
    , file_name(file_name_)
    , is_temp(false)
{
    block_number = parseFileName(file_name);
    auto buf = disk->readFile(path_prefix + file_name);

    *buf >> "format version: 1\n";

    LocalDateTime create_time_dt;
    *buf >> "create time: " >> create_time_dt >> "\n";
    create_time = DateLUT::instance().makeDateTime(
        create_time_dt.year(), create_time_dt.month(), create_time_dt.day(),
        create_time_dt.hour(), create_time_dt.minute(), create_time_dt.second());

    *buf >> "commands: ";
    commands.readText(*buf);
    *buf >> "\n";

    if (buf->eof())
    {
        tid = Tx::PrehistoricTID;
        csn = Tx::PrehistoricCSN;
    }
    else
    {
        *buf >> "tid: ";
        tid = TransactionID::read(*buf);
        *buf >> "\n";

        if (!buf->eof())
        {
            *buf >> "csn: " >> csn >> "\n";
        }
    }

    assertEOF(*buf);
}

MergeTreeMutationEntry::~MergeTreeMutationEntry()
{
    if (is_temp && startsWith(file_name, "tmp_"))
    {
        try
        {
            removeFile();
        }
        catch (...)
        {
            tryLogCurrentException(__PRETTY_FUNCTION__);
        }
    }
}

}<|MERGE_RESOLUTION|>--- conflicted
+++ resolved
@@ -44,12 +44,8 @@
     throw Exception(ErrorCodes::BAD_ARGUMENTS, "Cannot parse mutation version from file name, expected 'mutation_<UInt64>.txt', got '{}'", file_name_);
 }
 
-<<<<<<< HEAD
 MergeTreeMutationEntry::MergeTreeMutationEntry(MutationCommands commands_, DiskPtr disk_, const String & path_prefix_, UInt64 tmp_number,
-                                               const TransactionID & tid_)
-=======
-MergeTreeMutationEntry::MergeTreeMutationEntry(MutationCommands commands_, DiskPtr disk_, const String & path_prefix_, UInt64 tmp_number, const WriteSettings & settings)
->>>>>>> 6868223a
+                                               const TransactionID & tid_, const WriteSettings & settings)
     : create_time(time(nullptr))
     , commands(std::move(commands_))
     , disk(std::move(disk_))
