--- conflicted
+++ resolved
@@ -148,13 +148,9 @@
     const NameAndTypePair & name_and_type,
     ColumnPtr & column,
     size_t rows_to_read,
-<<<<<<< HEAD
     size_t rows_offset,
-    const InputStreamGetter & getter)
-=======
     const InputStreamGetter & getter,
     ISerialization::SubstreamsCache & cache)
->>>>>>> 6126310b
 {
     try
     {
