--- conflicted
+++ resolved
@@ -237,12 +237,8 @@
                 auto & column = res_columns[pos];
                 size_t column_size_before_reading = column->size();
 
-<<<<<<< HEAD
                 readData(columns_to_read[pos], column, from_mark, current_task_last_mark, *column_positions[pos],
-                         rows_to_read, offset, columns_for_offsets[pos]);
-=======
-                readData(columns_to_read[pos], column, from_mark, current_task_last_mark, *column_positions[pos], rows_to_read, columns_for_offsets[pos], columns_cache_for_subcolumns);
->>>>>>> 8bdd6542
+                         rows_to_read, offset, columns_for_offsets[pos], columns_cache_for_subcolumns);
 
                 size_t read_rows_in_column = column->size() - column_size_before_reading;
                 if (read_rows_in_column != rows_to_read)
@@ -282,11 +278,7 @@
 void MergeTreeReaderCompact::readData(
     const NameAndTypePair & name_and_type, ColumnPtr & column,
     size_t from_mark, size_t current_task_last_mark, size_t column_position, size_t rows_to_read,
-<<<<<<< HEAD
-    size_t offset, ColumnNameLevel name_level_for_offsets)
-=======
-    ColumnNameLevel name_level_for_offsets, std::unordered_map<String, ColumnPtr> & columns_cache_for_subcolumns)
->>>>>>> 8bdd6542
+    size_t offset, ColumnNameLevel name_level_for_offsets, std::unordered_map<String, ColumnPtr> & columns_cache_for_subcolumns)
 {
     const auto & [name, type] = name_and_type;
     std::optional<NameAndTypePair> column_for_offsets;
@@ -373,35 +365,29 @@
             auto serialization = getSerializationInPart(name_type_in_storage);
             temp_column = name_type_in_storage.type->createColumn(*serialization);
 
-<<<<<<< HEAD
-        deserialize_settings.getter = buffer_getter;
-        serialization->deserializeBinaryBulkStatePrefix(deserialize_settings, state);
-        if (offset > 0)
-        {
-            if (serialization->deserializeBinaryBulkWithMultipleStreamsSilently(temp_column, offset, deserialize_settings, state))
-                serialization->deserializeBinaryBulkWithMultipleStreams(temp_column, rows_to_read, deserialize_settings, state, nullptr);
-            else
-            {
-                serialization->deserializeBinaryBulkWithMultipleStreams(temp_column, offset + rows_to_read, deserialize_settings, state, nullptr);
-                if (!temp_column->empty())
-                    temp_column = temp_column->cut(offset, temp_column->size() - offset);
-            }
-        }
-        else
-            serialization->deserializeBinaryBulkWithMultipleStreams(temp_column, rows_to_read, deserialize_settings, state, nullptr);
-=======
             if (column_for_offsets)
             {
                 auto serialization_for_prefix = getSerializationInPart(*column_for_offsets);
->>>>>>> 8bdd6542
 
                 deserialize_settings.getter = buffer_getter_for_prefix;
                 serialization_for_prefix->deserializeBinaryBulkStatePrefix(deserialize_settings, state_for_prefix);
             }
-
+          
             deserialize_settings.getter = buffer_getter;
             serialization->deserializeBinaryBulkStatePrefix(deserialize_settings, state);
-            serialization->deserializeBinaryBulkWithMultipleStreams(temp_column, rows_to_read, deserialize_settings, state, nullptr);
+            if (offset > 0)
+            {
+                if (serialization->deserializeBinaryBulkWithMultipleStreamsSilently(temp_column, offset, deserialize_settings, state))
+                    serialization->deserializeBinaryBulkWithMultipleStreams(temp_column, rows_to_read, deserialize_settings, state, nullptr);
+                else
+                {
+                    serialization->deserializeBinaryBulkWithMultipleStreams(temp_column, offset + rows_to_read, deserialize_settings, state, nullptr);
+                    if (!temp_column->empty())
+                        temp_column = temp_column->cut(offset, temp_column->size() - offset);
+                }
+            }
+            else
+                serialization->deserializeBinaryBulkWithMultipleStreams(temp_column, rows_to_read, deserialize_settings, state, nullptr);
 
             if (!column_for_offsets)
                 columns_cache_for_subcolumns[name_type_in_storage.name] = temp_column;
@@ -424,7 +410,8 @@
         {
             auto serialization_for_prefix = getSerializationInPart(*column_for_offsets);
 
-            deserialize_settings.getter = buffer_getter_for_prefix;
+            deserialize_settings.getter = 
+              ;
             serialization_for_prefix->deserializeBinaryBulkStatePrefix(deserialize_settings, state_for_prefix);
         }
 
