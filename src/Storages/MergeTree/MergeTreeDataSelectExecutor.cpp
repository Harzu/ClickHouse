#include <boost/rational.hpp>   /// For calculations related to sampling coefficients.
#include <optional>
#include <unordered_set>

#include <Storages/MergeTree/MergeTreeDataSelectExecutor.h>
#include <Storages/MergeTree/MergeTreeReadPool.h>
#include <Storages/MergeTree/MergeTreeIndices.h>
#include <Storages/MergeTree/MergeTreeIndexReader.h>
#include <Storages/MergeTree/KeyCondition.h>
#include <Storages/MergeTree/MergeTreeDataPartUUID.h>
#include <Storages/MergeTree/StorageFromMergeTreeDataPart.h>
#include <Storages/MergeTree/MergeTreeIndexFullText.h>
#include <Storages/ReadInOrderOptimizer.h>
#include <Storages/VirtualColumnUtils.h>
#include <Parsers/ASTIdentifier.h>
#include <Parsers/ASTLiteral.h>
#include <Parsers/ASTFunction.h>
#include <Parsers/ASTSampleRatio.h>
#include <Parsers/ExpressionListParsers.h>
#include <Parsers/parseIdentifierOrStringLiteral.h>
#include <Interpreters/ExpressionAnalyzer.h>
#include <Interpreters/InterpreterSelectQuery.h>
#include <Interpreters/Context.h>
#include <Processors/ConcatProcessor.h>
#include <Processors/QueryPlan/QueryPlan.h>
#include <Processors/QueryPlan/CreatingSetsStep.h>
#include <Processors/QueryPlan/FilterStep.h>
#include <Processors/QueryPlan/ExpressionStep.h>
#include <Processors/QueryPlan/ReadFromPreparedSource.h>
#include <Processors/QueryPlan/ReadFromMergeTree.h>
#include <Processors/QueryPlan/UnionStep.h>
#include <Processors/QueryPlan/QueryIdHolder.h>
#include <Processors/QueryPlan/AggregatingStep.h>
#include <Processors/QueryPlan/SortingStep.h>
#include <Processors/Sources/SourceFromSingleChunk.h>
#include <Processors/Transforms/AggregatingTransform.h>

#include <Core/UUID.h>
#include <Common/CurrentMetrics.h>
#include <DataTypes/DataTypeDate.h>
#include <DataTypes/DataTypeEnum.h>
#include <DataTypes/DataTypeUUID.h>
#include <DataTypes/DataTypeTuple.h>
#include <DataTypes/DataTypesNumber.h>
#include <DataTypes/DataTypeArray.h>
#include <Functions/IFunction.h>

#include <IO/WriteBufferFromOStream.h>
#include <Storages/MergeTree/ApproximateNearestNeighborIndexesCommon.h>

namespace CurrentMetrics
{
    extern const Metric MergeTreeDataSelectExecutorThreads;
    extern const Metric MergeTreeDataSelectExecutorThreadsActive;
    extern const Metric MergeTreeDataSelectExecutorThreadsScheduled;
    extern const Metric FilteringMarksWithPrimaryKey;
    extern const Metric FilteringMarksWithSecondaryKeys;
}

namespace DB
{

namespace ErrorCodes
{
    extern const int LOGICAL_ERROR;
    extern const int INDEX_NOT_USED;
    extern const int ILLEGAL_TYPE_OF_COLUMN_FOR_FILTER;
    extern const int ILLEGAL_COLUMN;
    extern const int ARGUMENT_OUT_OF_BOUND;
    extern const int CANNOT_PARSE_TEXT;
    extern const int TOO_MANY_PARTITIONS;
    extern const int DUPLICATED_PART_UUIDS;
}


MergeTreeDataSelectExecutor::MergeTreeDataSelectExecutor(const MergeTreeData & data_)
    : data(data_), log(getLogger(data.getLogName() + " (SelectExecutor)"))
{
}

size_t MergeTreeDataSelectExecutor::getApproximateTotalRowsToRead(
    const MergeTreeData::DataPartsVector & parts,
    const StorageMetadataPtr & metadata_snapshot,
    const KeyCondition & key_condition,
    const Settings & settings,
    LoggerPtr log)
{
    size_t rows_count = 0;

    /// We will find out how many rows we would have read without sampling.
    LOG_DEBUG(log, "Preliminary index scan with condition: {}", key_condition.toString());

    for (const auto & part : parts)
    {
        MarkRanges exact_ranges;
        markRangesFromPKRange(part, metadata_snapshot, key_condition, {}, &exact_ranges, settings, log);
        for (const auto & range : exact_ranges)
            rows_count += part->index_granularity.getRowsCountInRange(range);
    }

    return rows_count;
}


using RelativeSize = boost::rational<ASTSampleRatio::BigNum>;

static std::string toString(const RelativeSize & x)
{
    return ASTSampleRatio::toString(x.numerator()) + "/" + ASTSampleRatio::toString(x.denominator());
}

/// Converts sample size to an approximate number of rows (ex. `SAMPLE 1000000`) to relative value (ex. `SAMPLE 0.1`).
static RelativeSize convertAbsoluteSampleSizeToRelative(const ASTSampleRatio::Rational & ratio, size_t approx_total_rows)
{
    if (approx_total_rows == 0)
        return 1;

    auto absolute_sample_size = ratio.numerator / ratio.denominator;
    return std::min(RelativeSize(1), RelativeSize(absolute_sample_size) / RelativeSize(approx_total_rows));
}

QueryPlanPtr MergeTreeDataSelectExecutor::read(
    const Names & column_names_to_return,
    const StorageSnapshotPtr & storage_snapshot,
    const SelectQueryInfo & query_info,
    ContextPtr context,
    const UInt64 max_block_size,
    const size_t num_streams,
    std::shared_ptr<PartitionIdToMaxBlock> max_block_numbers_to_read,
    bool enable_parallel_reading) const
{
    const auto & snapshot_data = assert_cast<const MergeTreeData::SnapshotData &>(*storage_snapshot->data);
    const auto & parts = snapshot_data.parts;
    const auto & alter_conversions = snapshot_data.alter_conversions;

    auto step = readFromParts(
        parts,
        alter_conversions,
        column_names_to_return,
        storage_snapshot,
        query_info,
        context,
        max_block_size,
        num_streams,
        max_block_numbers_to_read,
        /*merge_tree_select_result_ptr=*/ nullptr,
        enable_parallel_reading);

    auto plan = std::make_unique<QueryPlan>();
    if (step)
        plan->addStep(std::move(step));
    return plan;
}

MergeTreeDataSelectSamplingData MergeTreeDataSelectExecutor::getSampling(
    const SelectQueryInfo & select_query_info,
    NamesAndTypesList available_real_columns,
    const MergeTreeData::DataPartsVector & parts,
    KeyCondition & key_condition,
    const MergeTreeData & data,
    const StorageMetadataPtr & metadata_snapshot,
    ContextPtr context,
    LoggerPtr log)
{
    const Settings & settings = context->getSettingsRef();
    /// Sampling.
    MergeTreeDataSelectSamplingData sampling;

    RelativeSize relative_sample_size = 0;
    RelativeSize relative_sample_offset = 0;

    bool final = false;
    std::optional<ASTSampleRatio::Rational> sample_size_ratio;
    std::optional<ASTSampleRatio::Rational> sample_offset_ratio;

    if (select_query_info.table_expression_modifiers)
    {
        const auto & table_expression_modifiers = *select_query_info.table_expression_modifiers;
        final = table_expression_modifiers.hasFinal();
        sample_size_ratio = table_expression_modifiers.getSampleSizeRatio();
        sample_offset_ratio = table_expression_modifiers.getSampleOffsetRatio();
    }
    else
    {
        auto & select = select_query_info.query->as<ASTSelectQuery &>();

        final = select.final();
        auto select_sample_size = select.sampleSize();
        auto select_sample_offset = select.sampleOffset();

        if (select_sample_size)
            sample_size_ratio = select_sample_size->as<ASTSampleRatio &>().ratio;

        if (select_sample_offset)
            sample_offset_ratio = select_sample_offset->as<ASTSampleRatio &>().ratio;
    }

    if (sample_size_ratio)
    {
        relative_sample_size.assign(sample_size_ratio->numerator, sample_size_ratio->denominator);

        if (relative_sample_size < 0)
            throw Exception(ErrorCodes::ARGUMENT_OUT_OF_BOUND, "Negative sample size");

        relative_sample_offset = 0;
        if (sample_offset_ratio)
            relative_sample_offset.assign(sample_offset_ratio->numerator, sample_offset_ratio->denominator);

        if (relative_sample_offset < 0)
            throw Exception(ErrorCodes::ARGUMENT_OUT_OF_BOUND, "Negative sample offset");

        /// Convert absolute value of the sampling (in form `SAMPLE 1000000` - how many rows to
        /// read) into the relative `SAMPLE 0.1` (how much data to read).
        size_t approx_total_rows = 0;
        if (relative_sample_size > 1 || relative_sample_offset > 1)
            approx_total_rows = getApproximateTotalRowsToRead(parts, metadata_snapshot, key_condition, settings, log);

        if (relative_sample_size > 1)
        {
            relative_sample_size = convertAbsoluteSampleSizeToRelative(*sample_size_ratio, approx_total_rows);
            LOG_DEBUG(log, "Selected relative sample size: {}", toString(relative_sample_size));
        }

        /// SAMPLE 1 is the same as the absence of SAMPLE.
        if (relative_sample_size == RelativeSize(1))
            relative_sample_size = 0;

        if (relative_sample_offset > 0 && RelativeSize(0) == relative_sample_size)
            throw Exception(ErrorCodes::ARGUMENT_OUT_OF_BOUND, "Sampling offset is incorrect because no sampling");

        if (relative_sample_offset > 1)
        {
            relative_sample_offset = convertAbsoluteSampleSizeToRelative(*sample_offset_ratio, approx_total_rows);
            LOG_DEBUG(log, "Selected relative sample offset: {}", toString(relative_sample_offset));
        }
    }

    /** Which range of sampling key values do I need to read?
        * First, in the whole range ("universe") we select the interval
        *  of relative `relative_sample_size` size, offset from the beginning by `relative_sample_offset`.
        *
        * Example: SAMPLE 0.4 OFFSET 0.3
        *
        * [------********------]
        *        ^ - offset
        *        <------> - size
        *
        * If the interval passes through the end of the universe, then cut its right side.
        *
        * Example: SAMPLE 0.4 OFFSET 0.8
        *
        * [----------------****]
        *                  ^ - offset
        *                  <------> - size
        *
        * Next, if the `parallel_replicas_count`, `parallel_replica_offset` settings are set,
        *  then it is necessary to break the received interval into pieces of the number `parallel_replicas_count`,
        *  and select a piece with the number `parallel_replica_offset` (from zero).
        *
        * Example: SAMPLE 0.4 OFFSET 0.3, parallel_replicas_count = 2, parallel_replica_offset = 1
        *
        * [----------****------]
        *        ^ - offset
        *        <------> - size
        *        <--><--> - pieces for different `parallel_replica_offset`, select the second one.
        *
        * It is very important that the intervals for different `parallel_replica_offset` cover the entire range without gaps and overlaps.
        * It is also important that the entire universe can be covered using SAMPLE 0.1 OFFSET 0, ... OFFSET 0.9 and similar decimals.
        */

    auto parallel_replicas_mode = context->getParallelReplicasMode();
    /// Parallel replicas has been requested but there is no way to sample data.
    /// Select all data from first replica and no data from other replicas.
    if (settings.parallel_replicas_count > 1 && parallel_replicas_mode == Context::ParallelReplicasMode::SAMPLE_KEY
        && !data.supportsSampling() && settings.parallel_replica_offset > 0)
    {
        LOG_DEBUG(
            log,
            "Will use no data on this replica because parallel replicas processing has been requested"
            " (the setting 'max_parallel_replicas') but the table does not support sampling and this replica is not the first.");
        sampling.read_nothing = true;
        return sampling;
    }

    sampling.use_sampling = relative_sample_size > 0
        || (settings.parallel_replicas_count > 1 && parallel_replicas_mode == Context::ParallelReplicasMode::SAMPLE_KEY
            && data.supportsSampling());
    bool no_data = false; /// There is nothing left after sampling.

    if (sampling.use_sampling)
    {
        if (relative_sample_size != RelativeSize(0))
            sampling.used_sample_factor = 1.0 / boost::rational_cast<Float64>(relative_sample_size);

        RelativeSize size_of_universum = 0;
        const auto & sampling_key = metadata_snapshot->getSamplingKey();
        DataTypePtr sampling_column_type = sampling_key.data_types.at(0);

        if (sampling_key.data_types.size() == 1)
        {
            if (typeid_cast<const DataTypeUInt64 *>(sampling_column_type.get()))
                size_of_universum = RelativeSize(std::numeric_limits<UInt64>::max()) + RelativeSize(1);
            else if (typeid_cast<const DataTypeUInt32 *>(sampling_column_type.get()))
                size_of_universum = RelativeSize(std::numeric_limits<UInt32>::max()) + RelativeSize(1);
            else if (typeid_cast<const DataTypeUInt16 *>(sampling_column_type.get()))
                size_of_universum = RelativeSize(std::numeric_limits<UInt16>::max()) + RelativeSize(1);
            else if (typeid_cast<const DataTypeUInt8 *>(sampling_column_type.get()))
                size_of_universum = RelativeSize(std::numeric_limits<UInt8>::max()) + RelativeSize(1);
        }

        if (size_of_universum == RelativeSize(0))
            throw Exception(ErrorCodes::ILLEGAL_TYPE_OF_COLUMN_FOR_FILTER,
                "Invalid sampling column type in storage parameters: {}. Must be one unsigned integer type",
                sampling_column_type->getName());

        if (settings.parallel_replicas_count > 1)
        {
            if (relative_sample_size == RelativeSize(0))
                relative_sample_size = 1;

            relative_sample_size /= settings.parallel_replicas_count.value;
            relative_sample_offset += relative_sample_size * RelativeSize(settings.parallel_replica_offset.value);
        }

        if (relative_sample_offset >= RelativeSize(1))
            no_data = true;

        /// Calculate the half-interval of `[lower, upper)` column values.
        bool has_lower_limit = false;
        bool has_upper_limit = false;

        RelativeSize lower_limit_rational = relative_sample_offset * size_of_universum;
        RelativeSize upper_limit_rational = (relative_sample_offset + relative_sample_size) * size_of_universum;

        UInt64 lower = boost::rational_cast<ASTSampleRatio::BigNum>(lower_limit_rational);
        UInt64 upper = boost::rational_cast<ASTSampleRatio::BigNum>(upper_limit_rational);

        if (lower > 0)
            has_lower_limit = true;

        if (upper_limit_rational < size_of_universum)
            has_upper_limit = true;

        /*std::cerr << std::fixed << std::setprecision(100)
            << "relative_sample_size: " << relative_sample_size << "\n"
            << "relative_sample_offset: " << relative_sample_offset << "\n"
            << "lower_limit_float: " << lower_limit_rational << "\n"
            << "upper_limit_float: " << upper_limit_rational << "\n"
            << "lower: " << lower << "\n"
            << "upper: " << upper << "\n";*/

        if ((has_upper_limit && upper == 0)
            || (has_lower_limit && has_upper_limit && lower == upper))
            no_data = true;

        if (no_data || (!has_lower_limit && !has_upper_limit))
        {
            sampling.use_sampling = false;
        }
        else
        {
            /// Let's add the conditions to cut off something else when the index is scanned again and when the request is processed.

            std::shared_ptr<ASTFunction> lower_function;
            std::shared_ptr<ASTFunction> upper_function;

            /// If sample and final are used together no need to calculate sampling expression twice.
            /// The first time it was calculated for final, because sample key is a part of the PK.
            /// So, assume that we already have calculated column.
            ASTPtr sampling_key_ast = metadata_snapshot->getSamplingKeyAST();

            if (final)
            {
                sampling_key_ast = std::make_shared<ASTIdentifier>(sampling_key.column_names[0]);
                /// We do spoil available_real_columns here, but it is not used later.
                available_real_columns.emplace_back(sampling_key.column_names[0], std::move(sampling_column_type));
            }

            if (has_lower_limit)
            {
                if (!key_condition.addCondition(
                        sampling_key.column_names[0],
                        Range::createLeftBounded(lower, true, isNullableOrLowCardinalityNullable(sampling_key.data_types[0]))))
                    throw Exception(ErrorCodes::ILLEGAL_COLUMN, "Sampling column not in primary key");

                ASTPtr args = std::make_shared<ASTExpressionList>();
                args->children.push_back(sampling_key_ast);
                args->children.push_back(std::make_shared<ASTLiteral>(lower));

                lower_function = std::make_shared<ASTFunction>();
                lower_function->name = "greaterOrEquals";
                lower_function->arguments = args;
                lower_function->children.push_back(lower_function->arguments);

                sampling.filter_function = lower_function;
            }

            if (has_upper_limit)
            {
                if (!key_condition.addCondition(
                        sampling_key.column_names[0],
                        Range::createRightBounded(upper, false, isNullableOrLowCardinalityNullable(sampling_key.data_types[0]))))
                    throw Exception(ErrorCodes::ILLEGAL_COLUMN, "Sampling column not in primary key");

                ASTPtr args = std::make_shared<ASTExpressionList>();
                args->children.push_back(sampling_key_ast);
                args->children.push_back(std::make_shared<ASTLiteral>(upper));

                upper_function = std::make_shared<ASTFunction>();
                upper_function->name = "less";
                upper_function->arguments = args;
                upper_function->children.push_back(upper_function->arguments);

                sampling.filter_function = upper_function;
            }

            if (has_lower_limit && has_upper_limit)
            {
                ASTPtr args = std::make_shared<ASTExpressionList>();
                args->children.push_back(lower_function);
                args->children.push_back(upper_function);

                sampling.filter_function = std::make_shared<ASTFunction>();
                sampling.filter_function->name = "and";
                sampling.filter_function->arguments = args;
                sampling.filter_function->children.push_back(sampling.filter_function->arguments);
            }

            ASTPtr query = sampling.filter_function;
            auto syntax_result = TreeRewriter(context).analyze(query, available_real_columns);
            sampling.filter_expression = ExpressionAnalyzer(sampling.filter_function, syntax_result, context).getActionsDAG(false);
        }
    }

    if (no_data)
    {
        LOG_DEBUG(log, "Sampling yields no data.");
        sampling.read_nothing = true;
    }

    return sampling;
}

void MergeTreeDataSelectExecutor::buildKeyConditionFromPartOffset(
    std::optional<KeyCondition> & part_offset_condition, const ActionsDAGPtr & filter_dag, ContextPtr context)
{
    if (!filter_dag)
        return;

    auto part_offset_type = std::make_shared<DataTypeUInt64>();
    auto part_type = std::make_shared<DataTypeLowCardinality>(std::make_shared<DataTypeString>());
    Block sample
        = {ColumnWithTypeAndName(part_offset_type->createColumn(), part_offset_type, "_part_offset"),
           ColumnWithTypeAndName(part_type->createColumn(), part_type, "_part")};

    auto dag = VirtualColumnUtils::splitFilterDagForAllowedInputs(filter_dag->getOutputs().at(0), &sample);
    if (!dag)
        return;

    /// The _part filter should only be effective in conjunction with the _part_offset filter.
    auto required_columns = dag->getRequiredColumnsNames();
    if (std::find(required_columns.begin(), required_columns.end(), "_part_offset") == required_columns.end())
        return;

    part_offset_condition.emplace(KeyCondition{
        dag,
        context,
        sample.getNames(),
        std::make_shared<ExpressionActions>(std::make_shared<ActionsDAG>(sample.getColumnsWithTypeAndName()), ExpressionActionsSettings{}),
        {}});
}

std::optional<std::unordered_set<String>> MergeTreeDataSelectExecutor::filterPartsByVirtualColumns(
    const StorageMetadataPtr & metadata_snapshot,
    const MergeTreeData & data,
    const MergeTreeData::DataPartsVector & parts,
    const ActionsDAGPtr & filter_dag,
    ContextPtr context)
{
    if (!filter_dag)
        return {};

    auto sample = data.getHeaderWithVirtualsForFilter(metadata_snapshot);
    auto dag = VirtualColumnUtils::splitFilterDagForAllowedInputs(filter_dag->getOutputs().at(0), &sample);
    if (!dag)
        return {};

    auto virtual_columns_block = data.getBlockWithVirtualsForFilter(metadata_snapshot, parts);
    VirtualColumnUtils::filterBlockWithDAG(dag, virtual_columns_block, context);
    return VirtualColumnUtils::extractSingleValueFromBlock<String>(virtual_columns_block, "_part");
}

void MergeTreeDataSelectExecutor::filterPartsByPartition(
    const std::optional<PartitionPruner> & partition_pruner,
    const std::optional<KeyCondition> & minmax_idx_condition,
    MergeTreeData::DataPartsVector & parts,
    std::vector<AlterConversionsPtr> & alter_conversions,
    const std::optional<std::unordered_set<String>> & part_values,
    const StorageMetadataPtr & metadata_snapshot,
    const MergeTreeData & data,
    const ContextPtr & context,
    const PartitionIdToMaxBlock * max_block_numbers_to_read,
    LoggerPtr log,
    ReadFromMergeTree::IndexStats & index_stats)
{
    chassert(alter_conversions.empty() || parts.size() == alter_conversions.size());

    const Settings & settings = context->getSettingsRef();
    DataTypes minmax_columns_types;

    if (metadata_snapshot->hasPartitionKey())
    {
        chassert(minmax_idx_condition && partition_pruner);
        const auto & partition_key = metadata_snapshot->getPartitionKey();
        minmax_columns_types = MergeTreeData::getMinMaxColumnsTypes(partition_key);

        if (settings.force_index_by_date && (minmax_idx_condition->alwaysUnknownOrTrue() && partition_pruner->isUseless()))
        {
            auto minmax_columns_names = MergeTreeData::getMinMaxColumnsNames(partition_key);
            throw Exception(ErrorCodes::INDEX_NOT_USED,
                "Neither MinMax index by columns ({}) nor partition expr is used and setting 'force_index_by_date' is set",
                fmt::join(minmax_columns_names, ", "));
        }
    }

    auto query_context = context->hasQueryContext() ? context->getQueryContext() : context;
    PartFilterCounters part_filter_counters;
    if (query_context->getSettingsRef().allow_experimental_query_deduplication)
        selectPartsToReadWithUUIDFilter(
            parts,
            alter_conversions,
            part_values,
            data.getPinnedPartUUIDs(),
            minmax_idx_condition,
            minmax_columns_types,
            partition_pruner,
            max_block_numbers_to_read,
            query_context,
            part_filter_counters,
            log);
    else
        selectPartsToRead(
            parts,
            alter_conversions,
            part_values,
            minmax_idx_condition,
            minmax_columns_types,
            partition_pruner,
            max_block_numbers_to_read,
            part_filter_counters);

    index_stats.emplace_back(ReadFromMergeTree::IndexStat{
        .type = ReadFromMergeTree::IndexType::None,
        .num_parts_after = part_filter_counters.num_initial_selected_parts,
        .num_granules_after = part_filter_counters.num_initial_selected_granules});

    if (minmax_idx_condition)
    {
        auto description = minmax_idx_condition->getDescription();
        index_stats.emplace_back(ReadFromMergeTree::IndexStat{
            .type = ReadFromMergeTree::IndexType::MinMax,
            .condition = std::move(description.condition),
            .used_keys = std::move(description.used_keys),
            .num_parts_after = part_filter_counters.num_parts_after_minmax,
            .num_granules_after = part_filter_counters.num_granules_after_minmax});
        LOG_DEBUG(log, "MinMax index condition: {}", minmax_idx_condition->toString());
    }

    if (partition_pruner)
    {
        auto description = partition_pruner->getKeyCondition().getDescription();
        index_stats.emplace_back(ReadFromMergeTree::IndexStat{
            .type = ReadFromMergeTree::IndexType::Partition,
            .condition = std::move(description.condition),
            .used_keys = std::move(description.used_keys),
            .num_parts_after = part_filter_counters.num_parts_after_partition_pruner,
            .num_granules_after = part_filter_counters.num_granules_after_partition_pruner});
    }
}

RangesInDataParts MergeTreeDataSelectExecutor::filterPartsByPrimaryKeyAndSkipIndexes(
    MergeTreeData::DataPartsVector && parts,
    std::vector<AlterConversionsPtr> && alter_conversions,
    StorageMetadataPtr metadata_snapshot,
    const ContextPtr & context,
    const KeyCondition & key_condition,
    const std::optional<KeyCondition> & part_offset_condition,
    const UsefulSkipIndexes & skip_indexes,
    const MergeTreeReaderSettings & reader_settings,
    LoggerPtr log,
    size_t num_streams,
    ReadFromMergeTree::IndexStats & index_stats,
    bool use_skip_indexes,
    bool find_exact_ranges)
{
    chassert(alter_conversions.empty() || parts.size() == alter_conversions.size());

    RangesInDataParts parts_with_ranges;
    parts_with_ranges.resize(parts.size());
    const Settings & settings = context->getSettingsRef();

    if (use_skip_indexes && settings.force_data_skipping_indices.changed)
    {
        const auto & indices = settings.force_data_skipping_indices.toString();

        Strings forced_indices;
        {
            Tokens tokens(indices.data(), indices.data() + indices.size(), settings.max_query_size);
            IParser::Pos pos(tokens, static_cast<unsigned>(settings.max_parser_depth), static_cast<unsigned>(settings.max_parser_backtracks));
            Expected expected;
            if (!parseIdentifiersOrStringLiterals(pos, expected, forced_indices))
                throw Exception(ErrorCodes::CANNOT_PARSE_TEXT, "Cannot parse force_data_skipping_indices ('{}')", indices);
        }

        if (forced_indices.empty())
            throw Exception(ErrorCodes::CANNOT_PARSE_TEXT, "No indices parsed from force_data_skipping_indices ('{}')", indices);

        std::unordered_set<std::string> useful_indices_names;
        for (const auto & useful_index : skip_indexes.useful_indices)
            useful_indices_names.insert(useful_index.index->index.name);

        for (const auto & index_name : forced_indices)
        {
            if (!useful_indices_names.contains(index_name))
            {
                throw Exception(
                    ErrorCodes::INDEX_NOT_USED,
                    "Index {} is not used and setting 'force_data_skipping_indices' contains it",
                    backQuote(index_name));
            }
        }
    }

    struct IndexStat
    {
        std::atomic<size_t> total_granules{0};
        std::atomic<size_t> granules_dropped{0};
        std::atomic<size_t> total_parts{0};
        std::atomic<size_t> parts_dropped{0};
    };

    std::vector<IndexStat> useful_indices_stat(skip_indexes.useful_indices.size());
    std::vector<IndexStat> merged_indices_stat(skip_indexes.merged_indices.size());

    std::atomic<size_t> sum_marks_pk = 0;
    std::atomic<size_t> sum_parts_pk = 0;

    /// Let's find what range to read from each part.
    {
        auto mark_cache = context->getIndexMarkCache();
        auto uncompressed_cache = context->getIndexUncompressedCache();

        auto process_part = [&](size_t part_index)
        {
            auto & part = parts[part_index];
            auto alter_conversions_for_part = !alter_conversions.empty()
                ? alter_conversions[part_index]
                : std::make_shared<AlterConversions>();

            RangesInDataPart ranges(part, alter_conversions_for_part, part_index);
            size_t total_marks_count = part->index_granularity.getMarksCountWithoutFinal();

            if (metadata_snapshot->hasPrimaryKey() || part_offset_condition)
            {
                CurrentMetrics::Increment metric(CurrentMetrics::FilteringMarksWithPrimaryKey);
                ranges.ranges = markRangesFromPKRange(
                    part,
                    metadata_snapshot,
                    key_condition,
                    part_offset_condition,
                    find_exact_ranges ? &ranges.exact_ranges : nullptr,
                    settings,
                    log);
            }
            else if (total_marks_count)
            {
                ranges.ranges = MarkRanges{{MarkRange{0, total_marks_count}}};
            }

            sum_marks_pk.fetch_add(ranges.getMarksCount(), std::memory_order_relaxed);

            if (!ranges.ranges.empty())
                sum_parts_pk.fetch_add(1, std::memory_order_relaxed);

            CurrentMetrics::Increment metric(CurrentMetrics::FilteringMarksWithSecondaryKeys);

            for (size_t idx = 0; idx < skip_indexes.useful_indices.size(); ++idx)
            {
                if (ranges.ranges.empty())
                    break;

                const auto & index_and_condition = skip_indexes.useful_indices[idx];
                auto & stat = useful_indices_stat[idx];
                stat.total_parts.fetch_add(1, std::memory_order_relaxed);
                size_t total_granules = ranges.ranges.getNumberOfMarks();
                stat.total_granules.fetch_add(total_granules, std::memory_order_relaxed);

                ranges.ranges = filterMarksUsingIndex(
                    index_and_condition.index,
                    index_and_condition.condition,
                    part,
                    ranges.ranges,
                    settings,
                    reader_settings,
                    mark_cache.get(),
                    uncompressed_cache.get(),
                    log);

                stat.granules_dropped.fetch_add(total_granules - ranges.ranges.getNumberOfMarks(), std::memory_order_relaxed);
                if (ranges.ranges.empty())
                    stat.parts_dropped.fetch_add(1, std::memory_order_relaxed);
            }

            for (size_t idx = 0; idx < skip_indexes.merged_indices.size(); ++idx)
            {
                if (ranges.ranges.empty())
                    break;

                const auto & indices_and_condition = skip_indexes.merged_indices[idx];
                auto & stat = merged_indices_stat[idx];
                stat.total_parts.fetch_add(1, std::memory_order_relaxed);

                size_t total_granules = ranges.ranges.getNumberOfMarks();
                ranges.ranges = filterMarksUsingMergedIndex(
                    indices_and_condition.indices, indices_and_condition.condition,
                    part, ranges.ranges,
                    settings, reader_settings,
                    mark_cache.get(), uncompressed_cache.get(), log);

                stat.total_granules.fetch_add(total_granules, std::memory_order_relaxed);
                stat.granules_dropped.fetch_add(total_granules - ranges.ranges.getNumberOfMarks(), std::memory_order_relaxed);

                if (ranges.ranges.empty())
                    stat.parts_dropped.fetch_add(1, std::memory_order_relaxed);
            }

            if (!ranges.ranges.empty())
                parts_with_ranges[part_index] = std::move(ranges);
        };

        size_t num_threads = std::min<size_t>(num_streams, parts.size());
        if (settings.max_threads_for_indexes)
        {
            num_threads = std::min<size_t>(num_streams, settings.max_threads_for_indexes);
        }

        LOG_TRACE(log, "Filtering marks by primary and secondary keys");

        if (num_threads <= 1)
        {
            for (size_t part_index = 0; part_index < parts.size(); ++part_index)
                process_part(part_index);
        }
        else
        {
            /// Parallel loading and filtering of data parts.
            ThreadPool pool(
                CurrentMetrics::MergeTreeDataSelectExecutorThreads,
                CurrentMetrics::MergeTreeDataSelectExecutorThreadsActive,
                CurrentMetrics::MergeTreeDataSelectExecutorThreadsScheduled,
                num_threads);


            /// Instances of ThreadPool "borrow" threads from the global thread pool.
            /// We intentionally use scheduleOrThrow here to avoid a deadlock.
            /// For example, queries can already be running with threads from the
            /// global pool, and if we saturate max_thread_pool_size whilst requesting
            /// more in this loop, queries will block infinitely.
            /// So we wait until lock_acquire_timeout, and then raise an exception.
            for (size_t part_index = 0; part_index < parts.size(); ++part_index)
<<<<<<< HEAD
                pool.scheduleOrThrow([&, part_index, thread_group = CurrentThread::getGroup()]
=======
            {
                pool.scheduleOrThrowOnError([&, part_index, thread_group = CurrentThread::getGroup()]
>>>>>>> 02a30498
                {
                    setThreadName("MergeTreeIndex");

                    SCOPE_EXIT_SAFE(
                        if (thread_group)
                            CurrentThread::detachFromGroupIfNotDetached();
                    );
                    if (thread_group)
                        CurrentThread::attachToGroupIfDetached(thread_group);

                    process_part(part_index);
<<<<<<< HEAD
                }, Priority{}, context->getSettingsRef().lock_acquire_timeout.totalMicroseconds());
=======
                });
            }
>>>>>>> 02a30498

            pool.wait();
        }

        /// Skip empty ranges.
        size_t next_part = 0;
        for (size_t part_index = 0; part_index < parts.size(); ++part_index)
        {
            auto & part = parts_with_ranges[part_index];
            if (!part.data_part)
                continue;

            if (next_part != part_index)
                std::swap(parts_with_ranges[next_part], part);

            ++next_part;
        }

        parts_with_ranges.resize(next_part);
    }

    if (metadata_snapshot->hasPrimaryKey())
    {
        auto description = key_condition.getDescription();

        index_stats.emplace_back(ReadFromMergeTree::IndexStat{
            .type = ReadFromMergeTree::IndexType::PrimaryKey,
            .condition = std::move(description.condition),
            .used_keys = std::move(description.used_keys),
            .num_parts_after = sum_parts_pk.load(std::memory_order_relaxed),
            .num_granules_after = sum_marks_pk.load(std::memory_order_relaxed)});
    }

    for (size_t idx = 0; idx < skip_indexes.useful_indices.size(); ++idx)
    {
        const auto & index_and_condition = skip_indexes.useful_indices[idx];
        const auto & stat = useful_indices_stat[idx];
        const auto & index_name = index_and_condition.index->index.name;
        LOG_DEBUG(
            log,
            "Index {} has dropped {}/{} granules.",
            backQuote(index_name),
            stat.granules_dropped,
            stat.total_granules);

        std::string description
            = index_and_condition.index->index.type + " GRANULARITY " + std::to_string(index_and_condition.index->index.granularity);

        index_stats.emplace_back(ReadFromMergeTree::IndexStat{
            .type = ReadFromMergeTree::IndexType::Skip,
            .name = index_name,
            .description = std::move(description),
            .num_parts_after = stat.total_parts - stat.parts_dropped,
            .num_granules_after = stat.total_granules - stat.granules_dropped});
    }

    for (size_t idx = 0; idx < skip_indexes.merged_indices.size(); ++idx)
    {
        const auto & index_and_condition = skip_indexes.merged_indices[idx];
        const auto & stat = merged_indices_stat[idx];
        const auto & index_name = "Merged";
        LOG_DEBUG(log, "Index {} has dropped {}/{} granules.",
                    backQuote(index_name),
                    stat.granules_dropped, stat.total_granules);

        std::string description = "MERGED GRANULARITY " + std::to_string(index_and_condition.indices.at(0)->index.granularity);

        index_stats.emplace_back(ReadFromMergeTree::IndexStat{
            .type = ReadFromMergeTree::IndexType::Skip,
            .name = index_name,
            .description = std::move(description),
            .num_parts_after = stat.total_parts - stat.parts_dropped,
            .num_granules_after = stat.total_granules - stat.granules_dropped});
    }

    return parts_with_ranges;
}

std::shared_ptr<QueryIdHolder> MergeTreeDataSelectExecutor::checkLimits(
    const MergeTreeData & data,
    const ReadFromMergeTree::AnalysisResult & result,
    const ContextPtr & context)
{
    const auto & settings = context->getSettingsRef();
    const auto data_settings = data.getSettings();
    auto max_partitions_to_read
        = settings.max_partitions_to_read.changed ? settings.max_partitions_to_read : data_settings->max_partitions_to_read;
    if (max_partitions_to_read > 0)
    {
        std::set<String> partitions;
        for (const auto & part_with_ranges : result.parts_with_ranges)
            partitions.insert(part_with_ranges.data_part->info.partition_id);
        if (partitions.size() > static_cast<size_t>(max_partitions_to_read))
            throw Exception(
                ErrorCodes::TOO_MANY_PARTITIONS,
                "Too many partitions to read. Current {}, max {}",
                partitions.size(),
                max_partitions_to_read);
    }

    if (data_settings->max_concurrent_queries > 0 && data_settings->min_marks_to_honor_max_concurrent_queries > 0
        && result.selected_marks >= data_settings->min_marks_to_honor_max_concurrent_queries)
    {
        auto query_id = context->getCurrentQueryId();
        if (!query_id.empty())
            return data.getQueryIdHolder(query_id, data_settings->max_concurrent_queries);
    }
    return nullptr;
}

ReadFromMergeTree::AnalysisResultPtr MergeTreeDataSelectExecutor::estimateNumMarksToRead(
    MergeTreeData::DataPartsVector parts,
    const Names & column_names_to_return,
    const StorageMetadataPtr & metadata_snapshot,
    const SelectQueryInfo & query_info,
    ContextPtr context,
    size_t num_streams,
    std::shared_ptr<PartitionIdToMaxBlock> max_block_numbers_to_read) const
{
    size_t total_parts = parts.size();
    if (total_parts == 0)
        return std::make_shared<ReadFromMergeTree::AnalysisResult>();

    std::optional<ReadFromMergeTree::Indexes> indexes;
    /// NOTE: We don't need alter_conversions because the returned analysis_result is only used for:
    /// 1. estimate the number of rows to read; 2. projection reading, which doesn't have alter_conversions.
    return ReadFromMergeTree::selectRangesToRead(
        std::move(parts),
        /*alter_conversions=*/{},
        metadata_snapshot,
        query_info,
        context,
        num_streams,
        max_block_numbers_to_read,
        data,
        column_names_to_return,
        log,
        indexes,
        /*find_exact_ranges*/false);
}

QueryPlanStepPtr MergeTreeDataSelectExecutor::readFromParts(
    MergeTreeData::DataPartsVector parts,
    std::vector<AlterConversionsPtr> alter_conversions,
    const Names & column_names_to_return,
    const StorageSnapshotPtr & storage_snapshot,
    const SelectQueryInfo & query_info,
    ContextPtr context,
    const UInt64 max_block_size,
    const size_t num_streams,
    std::shared_ptr<PartitionIdToMaxBlock> max_block_numbers_to_read,
    ReadFromMergeTree::AnalysisResultPtr merge_tree_select_result_ptr,
    bool enable_parallel_reading) const
{
    /// If merge_tree_select_result_ptr != nullptr, we use analyzed result so parts will always be empty.
    if (merge_tree_select_result_ptr)
    {
        if (merge_tree_select_result_ptr->selected_marks == 0)
            return {};
    }
    else if (parts.empty())
        return {};

    return std::make_unique<ReadFromMergeTree>(
        std::move(parts),
        std::move(alter_conversions),
        column_names_to_return,
        data,
        query_info,
        storage_snapshot,
        context,
        max_block_size,
        num_streams,
        max_block_numbers_to_read,
        log,
        merge_tree_select_result_ptr,
        enable_parallel_reading
    );
}


/// Marks are placed whenever threshold on rows or bytes is met.
/// So we have to return the number of marks on whatever estimate is higher - by rows or by bytes.
size_t MergeTreeDataSelectExecutor::roundRowsOrBytesToMarks(
    size_t rows_setting,
    size_t bytes_setting,
    size_t rows_granularity,
    size_t bytes_granularity)
{
    size_t res = (rows_setting + rows_granularity - 1) / rows_granularity;

    if (bytes_granularity == 0)
        return res;
    else
        return std::max(res, (bytes_setting + bytes_granularity - 1) / bytes_granularity);
}

/// Same as roundRowsOrBytesToMarks() but do not return more then max_marks
size_t MergeTreeDataSelectExecutor::minMarksForConcurrentRead(
    size_t rows_setting,
    size_t bytes_setting,
    size_t rows_granularity,
    size_t bytes_granularity,
    size_t max_marks)
{
    size_t marks = 1;

    if (rows_setting + rows_granularity <= rows_setting) /// overflow
        marks = max_marks;
    else if (rows_setting)
        marks = (rows_setting + rows_granularity - 1) / rows_granularity;

    if (bytes_granularity == 0)
        return marks;
    else
    {
        /// Overflow
        if (bytes_setting + bytes_granularity <= bytes_setting) /// overflow
            return max_marks;
        if (bytes_setting)
            return std::max(marks, (bytes_setting + bytes_granularity - 1) / bytes_granularity);
        else
            return marks;
    }
}


/// Calculates a set of mark ranges, that could possibly contain keys, required by condition.
/// In other words, it removes subranges from whole range, that definitely could not contain required keys.
/// If @exact_ranges is not null, fill it with ranges containing marks of fully matched records.
MarkRanges MergeTreeDataSelectExecutor::markRangesFromPKRange(
    const MergeTreeData::DataPartPtr & part,
    const StorageMetadataPtr & metadata_snapshot,
    const KeyCondition & key_condition,
    const std::optional<KeyCondition> & part_offset_condition,
    MarkRanges * exact_ranges,
    const Settings & settings,
    LoggerPtr log)
{
    MarkRanges res;

    size_t marks_count = part->index_granularity.getMarksCount();
    const auto & index = part->getIndex();
    if (marks_count == 0)
        return res;

    bool has_final_mark = part->index_granularity.hasFinalMark();

    bool key_condition_useful = !key_condition.alwaysUnknownOrTrue();
    bool part_offset_condition_useful = part_offset_condition && !part_offset_condition->alwaysUnknownOrTrue();

    /// If index is not used.
    if (!key_condition_useful && !part_offset_condition_useful)
    {
        if (has_final_mark)
            res.push_back(MarkRange(0, marks_count - 1));
        else
            res.push_back(MarkRange(0, marks_count));

        return res;
    }

    /// If conditions are relaxed, don't fill exact ranges.
    if (key_condition.isRelaxed() || (part_offset_condition && part_offset_condition->isRelaxed()))
        exact_ranges = nullptr;

    const auto & primary_key = metadata_snapshot->getPrimaryKey();
    auto index_columns = std::make_shared<ColumnsWithTypeAndName>();
    const auto & key_indices = key_condition.getKeyIndices();
    DataTypes key_types;
    for (size_t i : key_indices)
    {
        if (i < index->size())
            index_columns->emplace_back(index->at(i), primary_key.data_types[i], primary_key.column_names[i]);
        else
            index_columns->emplace_back(); /// The column of the primary key was not loaded in memory - we'll skip it.

        key_types.emplace_back(primary_key.data_types[i]);
    }

    /// If there are no monotonic functions, there is no need to save block reference.
    /// Passing explicit field to FieldRef allows to optimize ranges and shows better performance.
    std::function<void(size_t, size_t, FieldRef &)> create_field_ref;
    if (key_condition.hasMonotonicFunctionsChain())
    {
        create_field_ref = [index_columns](size_t row, size_t column, FieldRef & field)
        {
            field = {index_columns.get(), row, column};
            // NULL_LAST
            if (field.isNull())
                field = POSITIVE_INFINITY;
        };
    }
    else
    {
        create_field_ref = [index_columns](size_t row, size_t column, FieldRef & field)
        {
            (*index_columns)[column].column->get(row, field);
            // NULL_LAST
            if (field.isNull())
                field = POSITIVE_INFINITY;
        };
    }

    /// NOTE Creating temporary Field objects to pass to KeyCondition.
    size_t used_key_size = key_indices.size();
    std::vector<FieldRef> index_left(used_key_size);
    std::vector<FieldRef> index_right(used_key_size);

    /// For _part_offset and _part virtual columns
    DataTypes part_offset_types
        = {std::make_shared<DataTypeUInt64>(), std::make_shared<DataTypeLowCardinality>(std::make_shared<DataTypeString>())};
    std::vector<FieldRef> part_offset_left(2);
    std::vector<FieldRef> part_offset_right(2);

    auto check_in_range = [&](const MarkRange & range, BoolMask initial_mask = {})
    {
        auto check_key_condition = [&]()
        {
            if (range.end == marks_count)
            {
                for (size_t i = 0; i < used_key_size; ++i)
                {
                    if ((*index_columns)[i].column)
                        create_field_ref(range.begin, i, index_left[i]);
                    else
                        index_left[i] = NEGATIVE_INFINITY;

                    index_right[i] = POSITIVE_INFINITY;
                }
            }
            else
            {
                for (size_t i = 0; i < used_key_size; ++i)
                {
                    if ((*index_columns)[i].column)
                    {
                        create_field_ref(range.begin, i, index_left[i]);
                        create_field_ref(range.end, i, index_right[i]);
                    }
                    else
                    {
                        /// If the PK column was not loaded in memory - exclude it from the analysis.
                        index_left[i] = NEGATIVE_INFINITY;
                        index_right[i] = POSITIVE_INFINITY;
                    }
                }
            }
            return key_condition.checkInRange(used_key_size, index_left.data(), index_right.data(), key_types, initial_mask);
        };

        auto check_part_offset_condition = [&]()
        {
            auto begin = part->index_granularity.getMarkStartingRow(range.begin);
            auto end = part->index_granularity.getMarkStartingRow(range.end) - 1;
            if (begin > end)
            {
                /// Empty mark (final mark)
                return BoolMask(false, true);
            }
            else
            {
                part_offset_left[0] = part->index_granularity.getMarkStartingRow(range.begin);
                part_offset_right[0] = part->index_granularity.getMarkStartingRow(range.end) - 1;
                part_offset_left[1] = part->name;
                part_offset_right[1] = part->name;

                return part_offset_condition->checkInRange(
                    2, part_offset_left.data(), part_offset_right.data(), part_offset_types, initial_mask);
            }
        };

        if (key_condition_useful && part_offset_condition_useful)
            return check_key_condition() & check_part_offset_condition();
        else if (key_condition_useful)
            return check_key_condition();
        else if (part_offset_condition_useful)
            return check_part_offset_condition();
        else
            throw Exception(ErrorCodes::LOGICAL_ERROR, "Condition is useless but check_in_range still gets called. It is a bug");
    };

    bool key_condition_exact_range = !key_condition_useful || key_condition.matchesExactContinuousRange();
    bool part_offset_condition_exact_range = !part_offset_condition_useful || part_offset_condition->matchesExactContinuousRange();
    const String & part_name = part->isProjectionPart() ? fmt::format("{}.{}", part->name, part->getParentPart()->name) : part->name;

    if (!key_condition_exact_range || !part_offset_condition_exact_range)
    {
        // Do exclusion search, where we drop ranges that do not match

        if (settings.merge_tree_coarse_index_granularity <= 1)
            throw Exception(ErrorCodes::ARGUMENT_OUT_OF_BOUND, "Setting merge_tree_coarse_index_granularity should be greater than 1");

        size_t min_marks_for_seek = roundRowsOrBytesToMarks(
            settings.merge_tree_min_rows_for_seek,
            settings.merge_tree_min_bytes_for_seek,
            part->index_granularity_info.fixed_index_granularity,
            part->index_granularity_info.index_granularity_bytes);

        /// There will always be disjoint suspicious segments on the stack, the leftmost one at the top (back).
        /// At each step, take the left segment and check if it fits.
        /// If fits, split it into smaller ones and put them on the stack. If not, discard it.
        /// If the segment is already of one mark length, add it to response and discard it.
        std::vector<MarkRange> ranges_stack = { {0, marks_count - (has_final_mark ? 1 : 0)} };

        size_t steps = 0;

        while (!ranges_stack.empty())
        {
            MarkRange range = ranges_stack.back();
            ranges_stack.pop_back();

            ++steps;

            auto result
                = check_in_range(range, exact_ranges && range.end == range.begin + 1 ? BoolMask() : BoolMask::consider_only_can_be_true);
            if (!result.can_be_true)
                continue;

            if (range.end == range.begin + 1)
            {
                /// We saw a useful gap between neighboring marks. Either add it to the last range, or start a new range.
                if (res.empty() || range.begin - res.back().end > min_marks_for_seek)
                    res.push_back(range);
                else
                    res.back().end = range.end;

                if (exact_ranges && !result.can_be_false)
                {
                    if (exact_ranges->empty() || range.begin - exact_ranges->back().end > min_marks_for_seek)
                        exact_ranges->push_back(range);
                    else
                        exact_ranges->back().end = range.end;
                }
            }
            else
            {
                /// Break the segment and put the result on the stack from right to left.
                size_t step = (range.end - range.begin - 1) / settings.merge_tree_coarse_index_granularity + 1;
                size_t end;

                for (end = range.end; end > range.begin + step; end -= step)
                    ranges_stack.emplace_back(end - step, end);

                ranges_stack.emplace_back(range.begin, end);
            }
        }

        LOG_TRACE(
            log,
            "Used generic exclusion search {}over index for part {} with {} steps",
            exact_ranges ? "with exact ranges " : "",
            part_name,
            steps);
    }
    else
    {
        /// In case when SELECT's predicate defines a single continuous interval of keys,
        /// we can use binary search algorithm to find the left and right endpoint key marks of such interval.
        /// The returned value is the minimum range of marks, containing all keys for which KeyCondition holds

        LOG_TRACE(log, "Running binary search on index range for part {} ({} marks)", part_name, marks_count);

        size_t steps = 0;

        MarkRange result_range;

        size_t last_mark = marks_count - (has_final_mark ? 1 : 0);
        size_t searched_left = 0;
        size_t searched_right = last_mark;

        bool check_left = false;
        bool check_right = false;
        while (searched_left + 1 < searched_right)
        {
            const size_t middle = (searched_left + searched_right) / 2;
            MarkRange range(0, middle);
            if (check_in_range(range, BoolMask::consider_only_can_be_true).can_be_true)
                searched_right = middle;
            else
                searched_left = middle;
            ++steps;
            check_left = true;
        }
        result_range.begin = searched_left;
        LOG_TRACE(log, "Found (LEFT) boundary mark: {}", searched_left);

        searched_right = last_mark;
        while (searched_left + 1 < searched_right)
        {
            const size_t middle = (searched_left + searched_right) / 2;
            MarkRange range(middle, last_mark);
            if (check_in_range(range, BoolMask::consider_only_can_be_true).can_be_true)
                searched_left = middle;
            else
                searched_right = middle;
            ++steps;
            check_right = true;
        }
        result_range.end = searched_right;
        LOG_TRACE(log, "Found (RIGHT) boundary mark: {}", searched_right);

        if (result_range.begin < result_range.end)
        {
            if (exact_ranges)
            {
                if (result_range.begin + 1 == result_range.end)
                {
                    auto check_result = check_in_range(result_range);
                    if (check_result.can_be_true)
                    {
                        if (!check_result.can_be_false)
                            exact_ranges->emplace_back(result_range);
                        res.emplace_back(std::move(result_range));
                    }
                }
                else
                {
                    /// Candidate range with size > 1 is already can_be_true
                    auto result_exact_range = result_range;
                    if (check_in_range({result_range.begin, result_range.begin + 1}, BoolMask::consider_only_can_be_false).can_be_false)
                        ++result_exact_range.begin;

                    if (check_in_range({result_range.end - 1, result_range.end}, BoolMask::consider_only_can_be_false).can_be_false)
                        --result_exact_range.end;

                    if (result_exact_range.begin < result_exact_range.end)
                    {
                        chassert(check_in_range(result_exact_range, BoolMask::consider_only_can_be_false) == BoolMask(true, false));
                        exact_ranges->emplace_back(std::move(result_exact_range));
                    }

                    res.emplace_back(std::move(result_range));
                }
            }
            else
            {
                /// Candidate range with both ends checked is already can_be_true
                if ((check_left && check_right) || check_in_range(result_range, BoolMask::consider_only_can_be_true).can_be_true)
                    res.emplace_back(std::move(result_range));
            }
        }

        LOG_TRACE(
            log, "Found {} range {}in {} steps", res.empty() ? "empty" : "continuous", exact_ranges ? "with exact range " : "", steps);
    }

    return res;
}


MarkRanges MergeTreeDataSelectExecutor::filterMarksUsingIndex(
    MergeTreeIndexPtr index_helper,
    MergeTreeIndexConditionPtr condition,
    MergeTreeData::DataPartPtr part,
    const MarkRanges & ranges,
    const Settings & settings,
    const MergeTreeReaderSettings & reader_settings,
    MarkCache * mark_cache,
    UncompressedCache * uncompressed_cache,
    LoggerPtr log)
{
    if (!index_helper->getDeserializedFormat(part->getDataPartStorage(), index_helper->getFileName()))
    {
        LOG_DEBUG(log, "File for index {} does not exist ({}.*). Skipping it.", backQuote(index_helper->index.name),
            (fs::path(part->getDataPartStorage().getFullPath()) / index_helper->getFileName()).string());
        return ranges;
    }

    auto index_granularity = index_helper->index.granularity;

    const size_t min_marks_for_seek = roundRowsOrBytesToMarks(
        settings.merge_tree_min_rows_for_seek,
        settings.merge_tree_min_bytes_for_seek,
        part->index_granularity_info.fixed_index_granularity,
        part->index_granularity_info.index_granularity_bytes);

    size_t marks_count = part->getMarksCount();
    size_t final_mark = part->index_granularity.hasFinalMark();
    size_t index_marks_count = (marks_count - final_mark + index_granularity - 1) / index_granularity;

    MarkRanges index_ranges;
    for (const auto & range : ranges)
    {
        MarkRange index_range(
                range.begin / index_granularity,
                (range.end + index_granularity - 1) / index_granularity);
        index_ranges.push_back(index_range);
    }

    MergeTreeIndexReader reader(
        index_helper, part,
        index_marks_count,
        index_ranges,
        mark_cache,
        uncompressed_cache,
        reader_settings);

    MarkRanges res;

    /// Some granules can cover two or more ranges,
    /// this variable is stored to avoid reading the same granule twice.
    MergeTreeIndexGranulePtr granule = nullptr;
    size_t last_index_mark = 0;

    PostingsCacheForStore cache_in_store;
    if (dynamic_cast<const MergeTreeIndexFullText *>(index_helper.get()))
        cache_in_store.store = GinIndexStoreFactory::instance().get(index_helper->getFileName(), part->getDataPartStoragePtr());

    for (size_t i = 0; i < ranges.size(); ++i)
    {
        const MarkRange & index_range = index_ranges[i];

        if (last_index_mark != index_range.begin || !granule)
            reader.seek(index_range.begin);

        for (size_t index_mark = index_range.begin; index_mark < index_range.end; ++index_mark)
        {
            if (index_mark != index_range.begin || !granule || last_index_mark != index_range.begin)
                reader.read(granule);

            auto ann_condition = std::dynamic_pointer_cast<IMergeTreeIndexConditionApproximateNearestNeighbor>(condition);
            if (ann_condition != nullptr)
            {
                /// An array of indices of useful ranges.
                auto result = ann_condition->getUsefulRanges(granule);

                for (auto range : result)
                {
                    /// The range for the corresponding index.
                    MarkRange data_range(
                        std::max(ranges[i].begin, index_mark * index_granularity + range),
                        std::min(ranges[i].end, index_mark * index_granularity + range + 1));

                    if (res.empty() || res.back().end - data_range.begin > min_marks_for_seek)
                        res.push_back(data_range);
                    else
                        res.back().end = data_range.end;
                }
                continue;
            }

            bool result = false;
            const auto * gin_filter_condition = dynamic_cast<const MergeTreeConditionFullText *>(&*condition);
            if (!gin_filter_condition)
                result = condition->mayBeTrueOnGranule(granule);
            else
                result = cache_in_store.store ? gin_filter_condition->mayBeTrueOnGranuleInPart(granule, cache_in_store) : true;

            if (!result)
                continue;

            MarkRange data_range(
                std::max(ranges[i].begin, index_mark * index_granularity),
                std::min(ranges[i].end, (index_mark + 1) * index_granularity));

            if (res.empty() || data_range.begin - res.back().end > min_marks_for_seek)
                res.push_back(data_range);
            else
                res.back().end = data_range.end;
        }

        last_index_mark = index_range.end - 1;
    }

    return res;
}

MarkRanges MergeTreeDataSelectExecutor::filterMarksUsingMergedIndex(
    MergeTreeIndices indices,
    MergeTreeIndexMergedConditionPtr condition,
    MergeTreeData::DataPartPtr part,
    const MarkRanges & ranges,
    const Settings & settings,
    const MergeTreeReaderSettings & reader_settings,
    MarkCache * mark_cache,
    UncompressedCache * uncompressed_cache,
    LoggerPtr log)
{
    for (const auto & index_helper : indices)
    {
        if (!part->getDataPartStorage().exists(index_helper->getFileName() + ".idx"))
        {
            LOG_DEBUG(log, "File for index {} does not exist. Skipping it.", backQuote(index_helper->index.name));
            return ranges;
        }
    }

    auto index_granularity = indices.front()->index.granularity;

    const size_t min_marks_for_seek = roundRowsOrBytesToMarks(
        settings.merge_tree_min_rows_for_seek,
        settings.merge_tree_min_bytes_for_seek,
        part->index_granularity_info.fixed_index_granularity,
        part->index_granularity_info.index_granularity_bytes);

    size_t marks_count = part->getMarksCount();
    size_t final_mark = part->index_granularity.hasFinalMark();
    size_t index_marks_count = (marks_count - final_mark + index_granularity - 1) / index_granularity;

    std::vector<std::unique_ptr<MergeTreeIndexReader>> readers;
    for (const auto & index_helper : indices)
    {
        readers.emplace_back(
            std::make_unique<MergeTreeIndexReader>(
                index_helper,
                part,
                index_marks_count,
                ranges,
                mark_cache,
                uncompressed_cache,
                reader_settings));
    }

    MarkRanges res;

    /// Some granules can cover two or more ranges,
    /// this variable is stored to avoid reading the same granule twice.
    MergeTreeIndexGranules granules(indices.size(), nullptr);
    bool granules_filled = false;
    size_t last_index_mark = 0;
    for (const auto & range : ranges)
    {
        MarkRange index_range(
            range.begin / index_granularity,
            (range.end + index_granularity - 1) / index_granularity);

        if (last_index_mark != index_range.begin || !granules_filled)
            for (auto & reader : readers)
                reader->seek(index_range.begin);

        for (size_t index_mark = index_range.begin; index_mark < index_range.end; ++index_mark)
        {
            if (index_mark != index_range.begin || !granules_filled || last_index_mark != index_range.begin)
            {
                for (size_t i = 0; i < readers.size(); ++i)
                {
                    readers[i]->read(granules[i]);
                    granules_filled = true;
                }
            }

            if (!condition->mayBeTrueOnGranule(granules))
                continue;

            MarkRange data_range(
                std::max(range.begin, index_mark * index_granularity),
                std::min(range.end, (index_mark + 1) * index_granularity));

            if (res.empty() || data_range.begin - res.back().end > min_marks_for_seek)
                res.push_back(data_range);
            else
                res.back().end = data_range.end;
        }

        last_index_mark = index_range.end - 1;
    }

    return res;
}

void MergeTreeDataSelectExecutor::selectPartsToRead(
    MergeTreeData::DataPartsVector & parts,
    std::vector<AlterConversionsPtr> & alter_conversions,
    const std::optional<std::unordered_set<String>> & part_values,
    const std::optional<KeyCondition> & minmax_idx_condition,
    const DataTypes & minmax_columns_types,
    const std::optional<PartitionPruner> & partition_pruner,
    const PartitionIdToMaxBlock * max_block_numbers_to_read,
    PartFilterCounters & counters)
{
    MergeTreeData::DataPartsVector prev_parts;
    std::vector<AlterConversionsPtr> prev_conversions;

    std::swap(prev_parts, parts);
    std::swap(prev_conversions, alter_conversions);

    for (size_t i = 0; i < prev_parts.size(); ++i)
    {
        const auto * part = prev_parts[i]->isProjectionPart() ? prev_parts[i]->getParentPart() : prev_parts[i].get();
        if (part_values && part_values->find(part->name) == part_values->end())
            continue;

        if (part->isEmpty())
            continue;

        if (max_block_numbers_to_read)
        {
            auto blocks_iterator = max_block_numbers_to_read->find(part->info.partition_id);
            if (blocks_iterator == max_block_numbers_to_read->end() || part->info.max_block > blocks_iterator->second)
                continue;
        }

        size_t num_granules = part->getMarksCount();
        if (num_granules && part->index_granularity.hasFinalMark())
            --num_granules;

        counters.num_initial_selected_parts += 1;
        counters.num_initial_selected_granules += num_granules;

        if (minmax_idx_condition && !minmax_idx_condition->checkInHyperrectangle(
                part->minmax_idx->hyperrectangle, minmax_columns_types).can_be_true)
            continue;

        counters.num_parts_after_minmax += 1;
        counters.num_granules_after_minmax += num_granules;

        if (partition_pruner)
        {
            if (partition_pruner->canBePruned(*part))
                continue;
        }

        counters.num_parts_after_partition_pruner += 1;
        counters.num_granules_after_partition_pruner += num_granules;

        parts.push_back(prev_parts[i]);
        if (!prev_conversions.empty())
            alter_conversions.push_back(prev_conversions[i]);
    }
}

void MergeTreeDataSelectExecutor::selectPartsToReadWithUUIDFilter(
    MergeTreeData::DataPartsVector & parts,
    std::vector<AlterConversionsPtr> & alter_conversions,
    const std::optional<std::unordered_set<String>> & part_values,
    MergeTreeData::PinnedPartUUIDsPtr pinned_part_uuids,
    const std::optional<KeyCondition> & minmax_idx_condition,
    const DataTypes & minmax_columns_types,
    const std::optional<PartitionPruner> & partition_pruner,
    const PartitionIdToMaxBlock * max_block_numbers_to_read,
    ContextPtr query_context,
    PartFilterCounters & counters,
    LoggerPtr log)
{
    /// process_parts prepare parts that have to be read for the query,
    /// returns false if duplicated parts' UUID have been met
    auto select_parts = [&] (
        MergeTreeData::DataPartsVector & selected_parts,
        std::vector<AlterConversionsPtr> & selected_conversions) -> bool
    {
        auto ignored_part_uuids = query_context->getIgnoredPartUUIDs();
        std::unordered_set<UUID> temp_part_uuids;

        MergeTreeData::DataPartsVector prev_parts;
        std::vector<AlterConversionsPtr> prev_conversions;

        std::swap(prev_parts, selected_parts);
        std::swap(prev_conversions, selected_conversions);

        for (size_t i = 0; i < prev_parts.size(); ++i)
        {
            const auto * part = prev_parts[i]->isProjectionPart() ? prev_parts[i]->getParentPart() : prev_parts[i].get();
            if (part_values && part_values->find(part->name) == part_values->end())
                continue;

            if (part->isEmpty())
                continue;

            if (max_block_numbers_to_read)
            {
                auto blocks_iterator = max_block_numbers_to_read->find(part->info.partition_id);
                if (blocks_iterator == max_block_numbers_to_read->end() || part->info.max_block > blocks_iterator->second)
                    continue;
            }

            /// Skip the part if its uuid is meant to be excluded
            if (part->uuid != UUIDHelpers::Nil && ignored_part_uuids->has(part->uuid))
                continue;

            size_t num_granules = part->getMarksCount();
            if (num_granules && part->index_granularity.hasFinalMark())
                --num_granules;

            counters.num_initial_selected_parts += 1;
            counters.num_initial_selected_granules += num_granules;

            if (minmax_idx_condition
                && !minmax_idx_condition->checkInHyperrectangle(part->minmax_idx->hyperrectangle, minmax_columns_types)
                        .can_be_true)
                continue;

            counters.num_parts_after_minmax += 1;
            counters.num_granules_after_minmax += num_granules;

            if (partition_pruner)
            {
                if (partition_pruner->canBePruned(*part))
                    continue;
            }

            counters.num_parts_after_partition_pruner += 1;
            counters.num_granules_after_partition_pruner += num_granules;

            /// populate UUIDs and exclude ignored parts if enabled
            if (part->uuid != UUIDHelpers::Nil && pinned_part_uuids->contains(part->uuid))
            {
                auto result = temp_part_uuids.insert(part->uuid);
                if (!result.second)
                    throw Exception(ErrorCodes::LOGICAL_ERROR, "Found a part with the same UUID on the same replica.");
            }

            selected_parts.push_back(prev_parts[i]);
            if (!prev_conversions.empty())
                selected_conversions.push_back(prev_conversions[i]);
        }

        if (!temp_part_uuids.empty())
        {
            auto duplicates = query_context->getPartUUIDs()->add(std::vector<UUID>{temp_part_uuids.begin(), temp_part_uuids.end()});
            if (!duplicates.empty())
            {
                /// on a local replica with prefer_localhost_replica=1 if any duplicates appeared during the first pass,
                /// adding them to the exclusion, so they will be skipped on second pass
                query_context->getIgnoredPartUUIDs()->add(duplicates);
                return false;
            }
        }

        return true;
    };

    /// Process parts that have to be read for a query.
    auto needs_retry = !select_parts(parts, alter_conversions);

    /// If any duplicated part UUIDs met during the first step, try to ignore them in second pass.
    /// This may happen when `prefer_localhost_replica` is set and "distributed" stage runs in the same process with "remote" stage.
    if (needs_retry)
    {
        LOG_DEBUG(log, "Found duplicate uuids locally, will retry part selection without them");

        counters = PartFilterCounters();

        /// Second attempt didn't help, throw an exception
        if (!select_parts(parts, alter_conversions))
            throw Exception(ErrorCodes::DUPLICATED_PART_UUIDS, "Found duplicate UUIDs while processing query.");
    }
}

}<|MERGE_RESOLUTION|>--- conflicted
+++ resolved
@@ -768,12 +768,8 @@
             /// more in this loop, queries will block infinitely.
             /// So we wait until lock_acquire_timeout, and then raise an exception.
             for (size_t part_index = 0; part_index < parts.size(); ++part_index)
-<<<<<<< HEAD
+            {
                 pool.scheduleOrThrow([&, part_index, thread_group = CurrentThread::getGroup()]
-=======
-            {
-                pool.scheduleOrThrowOnError([&, part_index, thread_group = CurrentThread::getGroup()]
->>>>>>> 02a30498
                 {
                     setThreadName("MergeTreeIndex");
 
@@ -785,12 +781,8 @@
                         CurrentThread::attachToGroupIfDetached(thread_group);
 
                     process_part(part_index);
-<<<<<<< HEAD
                 }, Priority{}, context->getSettingsRef().lock_acquire_timeout.totalMicroseconds());
-=======
-                });
-            }
->>>>>>> 02a30498
+            }
 
             pool.wait();
         }
