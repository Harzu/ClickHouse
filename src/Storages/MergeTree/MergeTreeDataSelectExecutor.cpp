--- conflicted
+++ resolved
@@ -601,69 +601,6 @@
     parts_with_ranges.resize(parts.size());
     const Settings & settings = context->getSettingsRef();
 
-<<<<<<< HEAD
-    /// Let's start analyzing all useful indices
-
-    struct IndexStat
-    {
-        std::atomic<size_t> total_granules{0};
-        std::atomic<size_t> granules_dropped{0};
-        std::atomic<size_t> total_parts{0};
-        std::atomic<size_t> parts_dropped{0};
-    };
-
-    struct DataSkippingIndexAndCondition
-    {
-        MergeTreeIndexPtr index;
-        MergeTreeIndexConditionPtr condition;
-        IndexStat stat;
-
-        DataSkippingIndexAndCondition(MergeTreeIndexPtr index_, MergeTreeIndexConditionPtr condition_)
-            : index(index_), condition(condition_)
-        {
-        }
-    };
-
-    struct MergedDataSkippingIndexAndCondition
-    {
-        std::vector<MergeTreeIndexPtr> indices;
-        MergeTreeIndexMergedConditionPtr condition;
-        IndexStat stat;
-
-        void addIndex(const MergeTreeIndexPtr & index)
-        {
-            indices.push_back(index);
-            condition->addIndex(indices.back());
-        }
-    };
-
-    std::list<DataSkippingIndexAndCondition> useful_indices;
-    std::map<std::pair<String, size_t>, MergedDataSkippingIndexAndCondition> merged_indices;
-
-    if (use_skip_indexes)
-    {
-        for (const auto & index : metadata_snapshot->getSecondaryIndices())
-        {
-            auto index_helper = MergeTreeIndexFactory::instance().get(index);
-            if (index_helper->isMergeable())
-            {
-                auto [it, inserted] = merged_indices.try_emplace({index_helper->index.type, index_helper->getGranularity()});
-                if (inserted)
-                    it->second.condition = index_helper->createIndexMergedCondition(query_info, metadata_snapshot, context);
-
-                it->second.addIndex(index_helper);
-            }
-            else
-            {
-                auto condition = index_helper->createIndexCondition(query_info, context);
-                if (!condition->alwaysUnknownOrTrue())
-                    useful_indices.emplace_back(index_helper, condition);
-            }
-        }
-    }
-
-=======
->>>>>>> 6c5057c4
     if (use_skip_indexes && settings.force_data_skipping_indices.changed)
     {
         const auto & indices = settings.force_data_skipping_indices.toString();
