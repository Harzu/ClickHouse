--- conflicted
+++ resolved
@@ -215,22 +215,14 @@
                 .num_read_bytes = res.num_read_bytes,
                 .is_finished = false};
         }
-<<<<<<< HEAD
-        else
-        {
-            if (reader_settings.enable_writes_to_query_condition_cache && prewhere_info)
-            {
-                auto data_part = task->getInfo().data_part;
-                auto query_condition_cache = data_part->storage.getContext()->getQueryConditionCache();
-                query_condition_cache->write(data_part, prewhere_info->prewhere_column_name, res.read_mark_ranges);
-            }
-
-            return {Chunk(), res.num_read_rows, res.num_read_bytes, false};
-        }
-=======
+        if (reader_settings.enable_writes_to_query_condition_cache && prewhere_info)
+        {
+            auto data_part = task->getInfo().data_part;
+            auto query_condition_cache = data_part->storage.getContext()->getQueryConditionCache();
+            query_condition_cache->write(data_part, prewhere_info->prewhere_column_name, res.read_mark_ranges);
+        }
 
         return {Chunk(), res.num_read_rows, res.num_read_bytes, false};
->>>>>>> 7eee1494
     }
 
     return {Chunk(), 0, 0, true};
