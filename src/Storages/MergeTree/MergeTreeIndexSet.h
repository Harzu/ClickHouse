--- conflicted
+++ resolved
@@ -84,14 +84,9 @@
 public:
     MergeTreeIndexConditionSet(
         size_t max_rows_,
-<<<<<<< HEAD
         const ActionsDAG * filter_dag,
-        ContextPtr context);
-=======
-        const ActionsDAGPtr & filter_dag,
         ContextPtr context,
         const IndexDescription & index_description);
->>>>>>> ac514a51
 
     bool alwaysUnknownOrTrue() const override;
 
