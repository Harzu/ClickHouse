#include <Storages/MergeTree/IMergeTreeDataPartWriter.h>
<<<<<<< HEAD
#include <Storages/MergeTree/MergeTreeSettings.h>
=======

#include <Columns/ColumnSparse.h>
>>>>>>> d680e0c0
#include <Common/MemoryTrackerBlockerInThread.h>
#include <Storages/MergeTree/MergeTreeIndexGranularity.h>
#include <Storages/StorageInMemoryMetadata.h>

namespace DB
{

namespace ErrorCodes
{
    extern const int LOGICAL_ERROR;
    extern const int NO_SUCH_COLUMN_IN_TABLE;
}

Block getIndexBlockAndPermute(const Block & block, const Names & names, const IColumnPermutation * permutation)
{
    Block result;
    for (size_t i = 0, size = names.size(); i < size; ++i)
    {
        auto src_column = block.getColumnOrSubcolumnByName(names[i]);
        src_column.column = recursiveRemoveSparse(src_column.column);
        src_column.column = src_column.column->convertToFullColumnIfConst();
        result.insert(i, src_column);

        /// Reorder primary key columns in advance and add them to `primary_key_columns`.
        if (permutation)
        {
            auto & column = result.getByPosition(i);
            column.column = column.column->permute(*permutation, 0);
        }
    }

    return result;
}

Block permuteBlockIfNeeded(const Block & block, const IColumnPermutation * permutation)
{
    Block result;
    for (size_t i = 0; i < block.columns(); ++i)
    {
        result.insert(i, block.getByPosition(i));
        if (permutation)
        {
            auto & column = result.getByPosition(i);
            column.column = column.column->permute(*permutation, 0);
        }
    }
    return result;
}

IMergeTreeDataPartWriter::IMergeTreeDataPartWriter(
    const String & data_part_name_,
    const SerializationByName & serializations_,
    MutableDataPartStoragePtr data_part_storage_,
    const MergeTreeIndexGranularityInfo & index_granularity_info_,
    const MergeTreeSettingsPtr & storage_settings_,
    const NamesAndTypesList & columns_list_,
    const StorageMetadataPtr & metadata_snapshot_,
    const VirtualsDescriptionPtr & virtual_columns_,
    const MergeTreeWriterSettings & settings_,
    MergeTreeIndexGranularityPtr index_granularity_)
    : data_part_name(data_part_name_)
    , serializations(serializations_)
    , index_granularity_info(index_granularity_info_)
    , storage_settings(storage_settings_)
    , metadata_snapshot(metadata_snapshot_)
    , virtual_columns(virtual_columns_)
    , columns_list(columns_list_)
    , settings(settings_)
    , with_final_mark(settings.can_use_adaptive_granularity)
    , data_part_storage(data_part_storage_)
    , index_granularity(std::move(index_granularity_))
{
}

std::optional<Columns> IMergeTreeDataPartWriter::releaseIndexColumns()
{
    if (!settings.save_primary_index_in_memory)
        return {};

    /// The memory for index was allocated without thread memory tracker.
    /// We need to deallocate it in shrinkToFit without memory tracker as well.
    MemoryTrackerBlockerInThread temporarily_disable_memory_tracker;

    Columns result;
    result.reserve(index_columns.size());

    for (auto & column : index_columns)
    {
        column->shrinkToFit();
        result.push_back(std::move(column));
    }

    index_columns.clear();
    return result;
}

PlainMarksByName IMergeTreeDataPartWriter::releaseCachedMarks()
{
    PlainMarksByName res;
    std::swap(cached_marks, res);
    return res;
}

SerializationPtr IMergeTreeDataPartWriter::getSerialization(const String & column_name) const
{
    auto it = serializations.find(column_name);
    if (it == serializations.end())
        throw Exception(ErrorCodes::NO_SUCH_COLUMN_IN_TABLE,
            "There is no column or subcolumn {} in part {}", column_name, data_part_name);

    return it->second;
}

ASTPtr IMergeTreeDataPartWriter::getCodecDescOrDefault(const String & column_name, CompressionCodecPtr default_codec) const
{
    auto get_codec_or_default = [this, &default_codec](const auto & column_desc)
    {
        if (column_desc.codec)
            return column_desc.codec;

        auto default_compression_codec_mergetree_settings = storage_settings->default_compression_codec.value;
        if (!default_compression_codec_mergetree_settings.empty())
            return CompressionCodecFactory::instance().get(default_compression_codec_mergetree_settings)->getFullCodecDesc();

        return default_codec->getFullCodecDesc();
    };

    const auto & columns = metadata_snapshot->getColumns();
    if (const auto * column_desc = columns.tryGet(column_name))
        return get_codec_or_default(*column_desc);

    if (const auto * virtual_desc = virtual_columns->tryGetDescription(column_name))
        return get_codec_or_default(*virtual_desc);

    throw Exception(ErrorCodes::LOGICAL_ERROR, "Unexpected column name: {}", column_name);
}


IMergeTreeDataPartWriter::~IMergeTreeDataPartWriter() = default;


MergeTreeDataPartWriterPtr createMergeTreeDataPartCompactWriter(
        const String & data_part_name_,
        const String & logger_name_,
        const SerializationByName & serializations_,
        MutableDataPartStoragePtr data_part_storage_,
        const MergeTreeIndexGranularityInfo & index_granularity_info_,
        const MergeTreeSettingsPtr & storage_settings_,
        const NamesAndTypesList & columns_list,
        const ColumnPositions & column_positions,
        const StorageMetadataPtr & metadata_snapshot,
        const VirtualsDescriptionPtr & virtual_columns,
        const std::vector<MergeTreeIndexPtr> & indices_to_recalc,
        const ColumnsStatistics & stats_to_recalc_,
        const String & marks_file_extension_,
        const CompressionCodecPtr & default_codec_,
        const MergeTreeWriterSettings & writer_settings,
        MergeTreeIndexGranularityPtr computed_index_granularity);

MergeTreeDataPartWriterPtr createMergeTreeDataPartWideWriter(
        const String & data_part_name_,
        const String & logger_name_,
        const SerializationByName & serializations_,
        MutableDataPartStoragePtr data_part_storage_,
        const MergeTreeIndexGranularityInfo & index_granularity_info_,
        const MergeTreeSettingsPtr & storage_settings_,
        const NamesAndTypesList & columns_list,
        const StorageMetadataPtr & metadata_snapshot,
        const VirtualsDescriptionPtr & virtual_columns,
        const std::vector<MergeTreeIndexPtr> & indices_to_recalc,
        const ColumnsStatistics & stats_to_recalc_,
        const String & marks_file_extension_,
        const CompressionCodecPtr & default_codec_,
        const MergeTreeWriterSettings & writer_settings,
        MergeTreeIndexGranularityPtr computed_index_granularity);

MergeTreeDataPartWriterPtr createMergeTreeDataPartWriter(
        MergeTreeDataPartType part_type,
        const String & data_part_name_,
        const String & logger_name_,
        const SerializationByName & serializations_,
        MutableDataPartStoragePtr data_part_storage_,
        const MergeTreeIndexGranularityInfo & index_granularity_info_,
        const MergeTreeSettingsPtr & storage_settings_,
        const NamesAndTypesList & columns_list,
        const ColumnPositions & column_positions,
        const StorageMetadataPtr & metadata_snapshot,
        const VirtualsDescriptionPtr & virtual_columns,
        const std::vector<MergeTreeIndexPtr> & indices_to_recalc,
        const ColumnsStatistics & stats_to_recalc_,
        const String & marks_file_extension_,
        const CompressionCodecPtr & default_codec_,
        const MergeTreeWriterSettings & writer_settings,
        MergeTreeIndexGranularityPtr computed_index_granularity)
{
    if (part_type == MergeTreeDataPartType::Compact)
        return createMergeTreeDataPartCompactWriter(
            data_part_name_,
            logger_name_,
            serializations_,
            data_part_storage_,
            index_granularity_info_,
            storage_settings_,
            columns_list,
            column_positions,
            metadata_snapshot,
            virtual_columns,
            indices_to_recalc,
            stats_to_recalc_,
            marks_file_extension_,
            default_codec_,
            writer_settings,
            std::move(computed_index_granularity));
    if (part_type == MergeTreeDataPartType::Wide)
        return createMergeTreeDataPartWideWriter(
            data_part_name_,
            logger_name_,
            serializations_,
            data_part_storage_,
            index_granularity_info_,
            storage_settings_,
            columns_list,
            metadata_snapshot,
            virtual_columns,
            indices_to_recalc,
            stats_to_recalc_,
            marks_file_extension_,
            default_codec_,
            writer_settings,
            std::move(computed_index_granularity));
    throw Exception(ErrorCodes::LOGICAL_ERROR, "Unknown part type: {}", part_type.toString());
}

}<|MERGE_RESOLUTION|>--- conflicted
+++ resolved
@@ -1,13 +1,10 @@
+#include <Columns/ColumnSparse.h>
+#include <Compression/CompressionFactory.h>
 #include <Storages/MergeTree/IMergeTreeDataPartWriter.h>
-<<<<<<< HEAD
+#include <Storages/MergeTree/MergeTreeIndexGranularity.h>
 #include <Storages/MergeTree/MergeTreeSettings.h>
-=======
-
-#include <Columns/ColumnSparse.h>
->>>>>>> d680e0c0
+#include <Storages/StorageInMemoryMetadata.h>
 #include <Common/MemoryTrackerBlockerInThread.h>
-#include <Storages/MergeTree/MergeTreeIndexGranularity.h>
-#include <Storages/StorageInMemoryMetadata.h>
 
 namespace DB
 {
@@ -16,6 +13,11 @@
 {
     extern const int LOGICAL_ERROR;
     extern const int NO_SUCH_COLUMN_IN_TABLE;
+}
+
+namespace MergeTreeSetting
+{
+extern const MergeTreeSettingsString default_compression_codec;
 }
 
 Block getIndexBlockAndPermute(const Block & block, const Names & names, const IColumnPermutation * permutation)
@@ -125,7 +127,7 @@
         if (column_desc.codec)
             return column_desc.codec;
 
-        auto default_compression_codec_mergetree_settings = storage_settings->default_compression_codec.value;
+        auto default_compression_codec_mergetree_settings = (*storage_settings)[MergeTreeSetting::default_compression_codec].toString();
         if (!default_compression_codec_mergetree_settings.empty())
             return CompressionCodecFactory::instance().get(default_compression_codec_mergetree_settings)->getFullCodecDesc();
 
