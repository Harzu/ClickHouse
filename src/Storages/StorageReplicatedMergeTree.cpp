#include <Core/Defines.h>

#include "Common/hex.h"
#include <Common/Macros.h>
#include <Common/StringUtils/StringUtils.h>
#include <Common/ZooKeeper/KeeperException.h>
#include <Common/ZooKeeper/Types.h>
#include <Common/escapeForFileName.h>
#include <Common/formatReadable.h>
#include <Common/thread_local_rng.h>
#include <Common/typeid_cast.h>
#include <Storages/MergeTree/DataPartStorageOnDisk.h>

#include <Disks/ObjectStorages/IMetadataStorage.h>

#include <base/sort.h>

#include <Storages/AlterCommands.h>
#include <Storages/PartitionCommands.h>
#include <Storages/ColumnsDescription.h>
#include <Storages/StorageReplicatedMergeTree.h>
#include <Storages/MergeTree/IMergeTreeDataPart.h>
#include <Storages/MergeTree/MergeList.h>
#include <Storages/MergeTree/MergeTreeBackgroundExecutor.h>
#include <Storages/MergeTree/MergedBlockOutputStream.h>
#include <Storages/MergeTree/PinnedPartUUIDs.h>
#include <Storages/MergeTree/ReplicatedMergeTreeTableMetadata.h>
#include <Storages/MergeTree/ReplicatedMergeTreeSink.h>
#include <Storages/MergeTree/ReplicatedMergeTreeQuorumEntry.h>
#include <Storages/MergeTree/ReplicatedMergeTreeMutationEntry.h>
#include <Storages/MergeTree/ReplicatedMergeTreeAddress.h>
#include <Storages/MergeTree/ReplicatedMergeTreeQuorumAddedParts.h>
#include <Storages/MergeTree/ReplicatedMergeTreePartHeader.h>
#include <Storages/MergeTree/MergeFromLogEntryTask.h>
#include <Storages/MergeTree/MutateFromLogEntryTask.h>
#include <Storages/VirtualColumnUtils.h>
#include <Storages/MergeTree/MergeTreeReaderCompact.h>
#include <Storages/MergeTree/LeaderElection.h>
#include <Storages/MergeTree/ZeroCopyLock.h>
#include <Storages/Freeze.h>

#include <Databases/DatabaseOnDisk.h>

#include <Parsers/formatAST.h>
#include <Parsers/parseQuery.h>
#include <Parsers/ASTDropQuery.h>
#include <Parsers/ASTFunction.h>
#include <Parsers/ASTOptimizeQuery.h>
#include <Parsers/ASTPartition.h>
#include <Parsers/ASTLiteral.h>
#include <Parsers/queryToString.h>
#include <Parsers/ASTCheckQuery.h>
#include <Parsers/ExpressionListParsers.h>

#include <Processors/QueryPlan/QueryPlan.h>
#include <Processors/Sources/RemoteSource.h>
#include <Processors/QueryPlan/BuildQueryPipelineSettings.h>
#include <Processors/QueryPlan/Optimizations/QueryPlanOptimizationSettings.h>
#include <Processors/QueryPlan/ReadFromPreparedSource.h>

#include <IO/ReadBufferFromString.h>
#include <IO/Operators.h>
#include <IO/ConnectionTimeouts.h>
#include <IO/ConnectionTimeoutsContext.h>
#include <Disks/createVolume.h>

#include <Interpreters/InterpreterAlterQuery.h>
#include <Interpreters/PartLog.h>
#include <Interpreters/Context.h>
#include <Interpreters/DDLTask.h>
#include <Interpreters/InterserverCredentials.h>
#include <Interpreters/SelectQueryOptions.h>
#include <Interpreters/InterpreterSelectQuery.h>

#include <Backups/BackupEntriesCollector.h>
#include <Backups/IBackup.h>
#include <Backups/IBackupCoordination.h>
#include <Backups/IBackupEntry.h>
#include <Backups/IRestoreCoordination.h>
#include <Backups/RestorerFromBackup.h>

#include <Poco/DirectoryIterator.h>

#include <base/scope_guard.h>
#include <Common/scope_guard_safe.h>

#include <boost/algorithm/string/join.hpp>
#include <boost/algorithm/string/replace.hpp>
#include <boost/algorithm/string.hpp>

#include <algorithm>
#include <ctime>
#include <filesystem>
#include <iterator>
#include <numeric>
#include <thread>
#include <future>


namespace fs = std::filesystem;

namespace ProfileEvents
{
    extern const Event ReplicatedPartFailedFetches;
    extern const Event ReplicatedPartFetchesOfMerged;
    extern const Event ObsoleteReplicatedParts;
    extern const Event ReplicatedPartFetches;
    extern const Event CreatedLogEntryForMerge;
    extern const Event NotCreatedLogEntryForMerge;
    extern const Event CreatedLogEntryForMutation;
    extern const Event NotCreatedLogEntryForMutation;
}

namespace CurrentMetrics
{
    extern const Metric BackgroundFetchesPoolTask;
}

namespace DB
{

namespace ErrorCodes
{
    extern const int CANNOT_READ_ALL_DATA;
    extern const int NOT_IMPLEMENTED;
    extern const int NO_ZOOKEEPER;
    extern const int INCORRECT_DATA;
    extern const int INCOMPATIBLE_COLUMNS;
    extern const int REPLICA_IS_ALREADY_EXIST;
    extern const int NO_REPLICA_HAS_PART;
    extern const int LOGICAL_ERROR;
    extern const int TOO_MANY_UNEXPECTED_DATA_PARTS;
    extern const int ABORTED;
    extern const int REPLICA_IS_NOT_IN_QUORUM;
    extern const int TABLE_IS_READ_ONLY;
    extern const int NOT_FOUND_NODE;
    extern const int NO_ACTIVE_REPLICAS;
    extern const int NOT_A_LEADER;
    extern const int TABLE_WAS_NOT_DROPPED;
    extern const int PARTITION_ALREADY_EXISTS;
    extern const int TOO_MANY_RETRIES_TO_FETCH_PARTS;
    extern const int RECEIVED_ERROR_FROM_REMOTE_IO_SERVER;
    extern const int PARTITION_DOESNT_EXIST;
    extern const int UNFINISHED;
    extern const int RECEIVED_ERROR_TOO_MANY_REQUESTS;
    extern const int PART_IS_TEMPORARILY_LOCKED;
    extern const int CANNOT_ASSIGN_OPTIMIZE;
    extern const int KEEPER_EXCEPTION;
    extern const int ALL_REPLICAS_LOST;
    extern const int REPLICA_STATUS_CHANGED;
    extern const int CANNOT_ASSIGN_ALTER;
    extern const int DIRECTORY_ALREADY_EXISTS;
    extern const int ILLEGAL_TYPE_OF_ARGUMENT;
    extern const int UNKNOWN_POLICY;
    extern const int NO_SUCH_DATA_PART;
    extern const int INTERSERVER_SCHEME_DOESNT_MATCH;
    extern const int DUPLICATE_DATA_PART;
    extern const int BAD_ARGUMENTS;
    extern const int CONCURRENT_ACCESS_NOT_SUPPORTED;
    extern const int CHECKSUM_DOESNT_MATCH;
}

namespace ActionLocks
{
    extern const StorageActionBlockType PartsMerge;
    extern const StorageActionBlockType PartsFetch;
    extern const StorageActionBlockType PartsSend;
    extern const StorageActionBlockType ReplicationQueue;
    extern const StorageActionBlockType PartsTTLMerge;
    extern const StorageActionBlockType PartsMove;
}


static const auto QUEUE_UPDATE_ERROR_SLEEP_MS        = 1 * 1000;
static const auto MUTATIONS_FINALIZING_SLEEP_MS      = 1 * 1000;
static const auto MUTATIONS_FINALIZING_IDLE_SLEEP_MS = 5 * 1000;

void StorageReplicatedMergeTree::setZooKeeper()
{
    /// Every ReplicatedMergeTree table is using only one ZooKeeper session.
    /// But if several ReplicatedMergeTree tables are using different
    /// ZooKeeper sessions, some queries like ATTACH PARTITION FROM may have
    /// strange effects. So we always use only one session for all tables.
    /// (excluding auxiliary zookeepers)

    std::lock_guard lock(current_zookeeper_mutex);
    if (zookeeper_name == default_zookeeper_name)
    {
        current_zookeeper = getContext()->getZooKeeper();
    }
    else
    {
        current_zookeeper = getContext()->getAuxiliaryZooKeeper(zookeeper_name);
    }
}

zkutil::ZooKeeperPtr StorageReplicatedMergeTree::tryGetZooKeeper() const
{
    std::lock_guard lock(current_zookeeper_mutex);
    return current_zookeeper;
}

zkutil::ZooKeeperPtr StorageReplicatedMergeTree::getZooKeeper() const
{
    auto res = tryGetZooKeeper();
    if (!res)
        throw Exception("Cannot get ZooKeeper", ErrorCodes::NO_ZOOKEEPER);
    return res;
}

zkutil::ZooKeeperPtr StorageReplicatedMergeTree::getZooKeeperAndAssertNotReadonly() const
{
    /// There's a short period of time after connection loss when new session is created,
    /// but replication queue is not reinitialized. We must ensure that table is not readonly anymore
    /// before using new ZooKeeper session to write something (except maybe GET_PART) into replication log.
    auto res = getZooKeeper();
    assertNotReadonly();
    return res;
}

static MergeTreePartInfo makeDummyDropRangeForMovePartitionOrAttachPartitionFrom(const String & partition_id)
{
    /// NOTE We don't have special log entry type for MOVE PARTITION/ATTACH PARTITION FROM,
    /// so we use REPLACE_RANGE with dummy range of one block, which means "attach, not replace".
    /// It's safe to fill drop range for MOVE PARTITION/ATTACH PARTITION FROM with zeros,
    /// because drop range for REPLACE PARTITION must contain at least 2 blocks,
    /// so we can distinguish dummy drop range from any real or virtual part.
    /// But we should never construct such part name, even for virtual part,
    /// because it can be confused with real part <partition>_0_0_0.
    /// TODO get rid of this.

    MergeTreePartInfo drop_range;
    drop_range.partition_id = partition_id;
    drop_range.min_block = 0;
    drop_range.max_block = 0;
    drop_range.level = 0;
    drop_range.mutation = 0;
    return drop_range;
}

StorageReplicatedMergeTree::StorageReplicatedMergeTree(
    const String & zookeeper_path_,
    const String & replica_name_,
    bool attach,
    const StorageID & table_id_,
    const String & relative_data_path_,
    const StorageInMemoryMetadata & metadata_,
    ContextMutablePtr context_,
    const String & date_column_name,
    const MergingParams & merging_params_,
    std::unique_ptr<MergeTreeSettings> settings_,
    bool has_force_restore_data_flag,
    RenamingRestrictions renaming_restrictions_)
    : MergeTreeData(table_id_,
                    relative_data_path_,
                    metadata_,
                    context_,
                    date_column_name,
                    merging_params_,
                    std::move(settings_),
                    true,                   /// require_part_metadata
                    attach,
                    [this] (const std::string & name) { enqueuePartForCheck(name); })
    , zookeeper_name(zkutil::extractZooKeeperName(zookeeper_path_))
    , zookeeper_path(zkutil::extractZooKeeperPath(zookeeper_path_, /* check_starts_with_slash */ !attach, log))
    , replica_name(replica_name_)
    , replica_path(fs::path(zookeeper_path) / "replicas" / replica_name_)
    , reader(*this)
    , writer(*this)
    , merger_mutator(*this, getContext()->getMergeMutateExecutor()->getMaxTasksCount())
    , merge_strategy_picker(*this)
    , queue(*this, merge_strategy_picker)
    , fetcher(*this)
    , cleanup_thread(*this)
    , part_check_thread(*this)
    , restarting_thread(*this)
    , part_moves_between_shards_orchestrator(*this)
    , renaming_restrictions(renaming_restrictions_)
    , replicated_fetches_pool_size(getContext()->getSettingsRef().background_fetches_pool_size)
    , replicated_fetches_throttler(std::make_shared<Throttler>(getSettings()->max_replicated_fetches_network_bandwidth, getContext()->getReplicatedFetchesThrottler()))
    , replicated_sends_throttler(std::make_shared<Throttler>(getSettings()->max_replicated_sends_network_bandwidth, getContext()->getReplicatedSendsThrottler()))
{
    queue_updating_task = getContext()->getSchedulePool().createTask(
        getStorageID().getFullTableName() + " (StorageReplicatedMergeTree::queueUpdatingTask)", [this]{ queueUpdatingTask(); });

    mutations_updating_task = getContext()->getSchedulePool().createTask(
        getStorageID().getFullTableName() + " (StorageReplicatedMergeTree::mutationsUpdatingTask)", [this]{ mutationsUpdatingTask(); });

    merge_selecting_task = getContext()->getSchedulePool().createTask(
        getStorageID().getFullTableName() + " (StorageReplicatedMergeTree::mergeSelectingTask)", [this] { mergeSelectingTask(); });

    /// Will be activated if we win leader election.
    merge_selecting_task->deactivate();

    mutations_finalizing_task = getContext()->getSchedulePool().createTask(
        getStorageID().getFullTableName() + " (StorageReplicatedMergeTree::mutationsFinalizingTask)", [this] { mutationsFinalizingTask(); });

    if (getContext()->hasZooKeeper() || getContext()->hasAuxiliaryZooKeeper(zookeeper_name))
    {
        /// It's possible for getZooKeeper() to timeout if  zookeeper host(s) can't
        /// be reached. In such cases Poco::Exception is thrown after a connection
        /// timeout - refer to src/Common/ZooKeeper/ZooKeeperImpl.cpp:866 for more info.
        ///
        /// Side effect of this is that the CreateQuery gets interrupted and it exits.
        /// But the data Directories for the tables being created aren't cleaned up.
        /// This unclean state will hinder table creation on any retries and will
        /// complain that the Directory for table already exists.
        ///
        /// To achieve a clean state on failed table creations, catch this error and
        /// call dropIfEmpty() method only if the operation isn't ATTACH then proceed
        /// throwing the exception. Without this, the Directory for the tables need
        /// to be manually deleted before retrying the CreateQuery.
        try
        {
            if (zookeeper_name == default_zookeeper_name)
            {
                current_zookeeper = getContext()->getZooKeeper();
            }
            else
            {
                current_zookeeper = getContext()->getAuxiliaryZooKeeper(zookeeper_name);
            }
        }
        catch (...)
        {
            if (!attach)
                dropIfEmpty();
            throw;
        }
    }

    bool skip_sanity_checks = false;
    /// It does not make sense for CREATE query
    if (attach)
    {
        if (current_zookeeper && current_zookeeper->exists(replica_path + "/flags/force_restore_data"))
        {
            skip_sanity_checks = true;
            current_zookeeper->remove(replica_path + "/flags/force_restore_data");

            LOG_WARNING(log, "Skipping the limits on severity of changes to data parts and columns (flag {}/flags/force_restore_data).", replica_path);
        }
        else if (has_force_restore_data_flag)
        {
            skip_sanity_checks = true;

            LOG_WARNING(log, "Skipping the limits on severity of changes to data parts and columns (flag force_restore_data).");
        }
    }

    loadDataParts(skip_sanity_checks);

    if (!current_zookeeper)
    {
        if (!attach)
        {
            dropIfEmpty();
            throw Exception("Can't create replicated table without ZooKeeper", ErrorCodes::NO_ZOOKEEPER);
        }

        /// Do not activate the replica. It will be readonly.
        LOG_ERROR(log, "No ZooKeeper: table will be in readonly mode.");
        has_metadata_in_zookeeper = std::nullopt;
        return;
    }

    if (attach && !current_zookeeper->exists(zookeeper_path + "/metadata"))
    {
        LOG_WARNING(log, "No metadata in ZooKeeper for {}: table will be in readonly mode.", zookeeper_path);
        has_metadata_in_zookeeper = false;
        return;
    }

    auto metadata_snapshot = getInMemoryMetadataPtr();

    /// May it be ZK lost not the whole root, so the upper check passed, but only the /replicas/replica
    /// folder.
    if (attach && !current_zookeeper->exists(replica_path))
    {
        LOG_WARNING(log, "No metadata in ZooKeeper for {}: table will be in readonly mode", replica_path);
        has_metadata_in_zookeeper = false;
        return;
    }

    has_metadata_in_zookeeper = true;

    if (!attach)
    {
        if (!getDataPartsForInternalUsage().empty())
            throw Exception("Data directory for table already contains data parts"
                " - probably it was unclean DROP table or manual intervention."
                " You must either clear directory by hand or use ATTACH TABLE"
                " instead of CREATE TABLE if you need to use that parts.", ErrorCodes::INCORRECT_DATA);

        try
        {
            bool is_first_replica = createTableIfNotExists(metadata_snapshot);

            try
            {
                /// NOTE If it's the first replica, these requests to ZooKeeper look redundant, we already know everything.

                /// We have to check granularity on other replicas. If it's fixed we
                /// must create our new replica with fixed granularity and store this
                /// information in /replica/metadata.
                other_replicas_fixed_granularity = checkFixedGranularityInZookeeper();

                checkTableStructure(zookeeper_path, metadata_snapshot);

                Coordination::Stat metadata_stat;
                current_zookeeper->get(zookeeper_path + "/metadata", &metadata_stat);
                metadata_version = metadata_stat.version;
            }
            catch (Coordination::Exception & e)
            {
                if (!is_first_replica && e.code == Coordination::Error::ZNONODE)
                    throw Exception("Table " + zookeeper_path + " was suddenly removed.", ErrorCodes::ALL_REPLICAS_LOST);
                else
                    throw;
            }

            if (!is_first_replica)
                createReplica(metadata_snapshot);
        }
        catch (...)
        {
            /// If replica was not created, rollback creation of data directory.
            dropIfEmpty();
            throw;
        }
    }
    else
    {
        /// In old tables this node may missing or be empty
        String replica_metadata;
        const bool replica_metadata_exists = current_zookeeper->tryGet(replica_path + "/metadata", replica_metadata);

        if (!replica_metadata_exists || replica_metadata.empty())
        {
            /// We have to check shared node granularity before we create ours.
            other_replicas_fixed_granularity = checkFixedGranularityInZookeeper();

            ReplicatedMergeTreeTableMetadata current_metadata(*this, metadata_snapshot);

            current_zookeeper->createOrUpdate(replica_path + "/metadata", current_metadata.toString(),
                zkutil::CreateMode::Persistent);
        }

        checkTableStructure(replica_path, metadata_snapshot);
        checkParts(skip_sanity_checks);

        if (current_zookeeper->exists(replica_path + "/metadata_version"))
        {
            metadata_version = parse<int>(current_zookeeper->get(replica_path + "/metadata_version"));
        }
        else
        {
            /// This replica was created with old clickhouse version, so we have
            /// to take version of global node. If somebody will alter our
            /// table, then we will fill /metadata_version node in zookeeper.
            /// Otherwise on the next restart we can again use version from
            /// shared metadata node because it was not changed.
            Coordination::Stat metadata_stat;
            current_zookeeper->get(zookeeper_path + "/metadata", &metadata_stat);
            metadata_version = metadata_stat.version;
        }
        /// Temporary directories contain uninitialized results of Merges or Fetches (after forced restart),
        /// don't allow to reinitialize them, delete each of them immediately.
        clearOldTemporaryDirectories(0, {"tmp_", "delete_tmp_"});
        clearOldWriteAheadLogs();
        if (getSettings()->merge_tree_enable_clear_old_broken_detached)
            clearOldBrokenPartsFromDetachedDirecory();
    }

    createNewZooKeeperNodes();
    syncPinnedPartUUIDs();

    createTableSharedID();
}


String StorageReplicatedMergeTree::getDefaultZooKeeperPath(const Poco::Util::AbstractConfiguration & config)
{
    return config.getString("default_replica_path", "/clickhouse/tables/{uuid}/{shard}");
}


String StorageReplicatedMergeTree::getDefaultReplicaName(const Poco::Util::AbstractConfiguration & config)
{
    return config.getString("default_replica_name", "{replica}");
}


bool StorageReplicatedMergeTree::checkFixedGranularityInZookeeper()
{
    auto zookeeper = getZooKeeper();
    String metadata_str = zookeeper->get(zookeeper_path + "/metadata");
    auto metadata_from_zk = ReplicatedMergeTreeTableMetadata::parse(metadata_str);
    return metadata_from_zk.index_granularity_bytes == 0;
}


void StorageReplicatedMergeTree::waitMutationToFinishOnReplicas(
    const Strings & replicas, const String & mutation_id) const
{
    if (replicas.empty())
        return;


    std::set<String> inactive_replicas;
    for (const String & replica : replicas)
    {
        LOG_DEBUG(log, "Waiting for {} to apply mutation {}", replica, mutation_id);
        zkutil::EventPtr wait_event = std::make_shared<Poco::Event>();

        while (!partial_shutdown_called)
        {
            /// Mutation maybe killed or whole replica was deleted.
            /// Wait event will unblock at this moment.
            Coordination::Stat exists_stat;
            if (!getZooKeeper()->exists(fs::path(zookeeper_path) / "mutations" / mutation_id, &exists_stat, wait_event))
            {
                throw Exception(ErrorCodes::UNFINISHED, "Mutation {} was killed, manually removed or table was dropped", mutation_id);
            }

            auto zookeeper = getZooKeeper();
            /// Replica could be inactive.
            if (!zookeeper->exists(fs::path(zookeeper_path) / "replicas" / replica / "is_active"))
            {
                LOG_WARNING(log, "Replica {} is not active during mutation. Mutation will be done asynchronously when replica becomes active.", replica);

                inactive_replicas.emplace(replica);
                break;
            }

            String mutation_pointer = fs::path(zookeeper_path) / "replicas" / replica / "mutation_pointer";
            std::string mutation_pointer_value;
            /// Replica could be removed
            if (!zookeeper->tryGet(mutation_pointer, mutation_pointer_value, nullptr, wait_event))
            {
                LOG_WARNING(log, "Replica {} was removed", replica);
                break;
            }
            else if (mutation_pointer_value >= mutation_id) /// Maybe we already processed more fresh mutation
                break;                                      /// (numbers like 0000000000 and 0000000001)

            /// Replica can become inactive, so wait with timeout and recheck it
            if (wait_event->tryWait(1000))
                continue;

            /// Here we check mutation for errors on local replica. If they happen on this replica
            /// they will happen on each replica, so we can check only in-memory info.
            auto mutation_status = queue.getIncompleteMutationsStatus(mutation_id);
            /// If mutation status is empty, than local replica may just not loaded it into memory.
            if (mutation_status && !mutation_status->latest_fail_reason.empty())
                break;
        }

        /// This replica inactive, don't check anything
        if (!inactive_replicas.empty() && inactive_replicas.contains(replica))
            break;

        /// It maybe already removed from zk, but local in-memory mutations
        /// state was not updated.
        if (!getZooKeeper()->exists(fs::path(zookeeper_path) / "mutations" / mutation_id))
        {
            throw Exception(ErrorCodes::UNFINISHED, "Mutation {} was killed, manually removed or table was dropped", mutation_id);
        }

        if (partial_shutdown_called)
            throw Exception("Mutation is not finished because table shutdown was called. It will be done after table restart.",
                ErrorCodes::UNFINISHED);

        /// Replica inactive, don't check mutation status
        if (!inactive_replicas.empty() && inactive_replicas.contains(replica))
            continue;

        /// At least we have our current mutation
        std::set<String> mutation_ids;
        mutation_ids.insert(mutation_id);

        /// Here we check mutation for errors or kill on local replica. If they happen on this replica
        /// they will happen on each replica, so we can check only in-memory info.
        auto mutation_status = queue.getIncompleteMutationsStatus(mutation_id, &mutation_ids);
        checkMutationStatus(mutation_status, mutation_ids);
    }

    if (!inactive_replicas.empty())
    {
        throw Exception(ErrorCodes::UNFINISHED,
                        "Mutation is not finished because some replicas are inactive right now: {}. Mutation will be done asynchronously",
                        boost::algorithm::join(inactive_replicas, ", "));
    }
}

void StorageReplicatedMergeTree::createNewZooKeeperNodes()
{
    auto zookeeper = getZooKeeper();

    std::vector<zkutil::ZooKeeper::FutureCreate> futures;
<<<<<<< HEAD
    futures.push_back(zookeeper->asyncTryCreateNoThrow(zookeeper_path + "/quorum/parallel", String(), zkutil::CreateMode::Persistent));
=======

    /// These 4 nodes used to be created in createNewZookeeperNodes() and they were moved to createTable()
    /// This means that if the first replica creating the table metadata has an older version of CH (22.3 or previous)
    /// there will be a time between its calls to `createTable` and `createNewZookeeperNodes` where the nodes won't exists
    /// and that will cause issues in newer replicas
    /// See https://github.com/ClickHouse/ClickHouse/issues/38600 for example
    futures.push_back(zookeeper->asyncTryCreateNoThrow(zookeeper_path + "/quorum", String(), zkutil::CreateMode::Persistent));
    futures.push_back(zookeeper->asyncTryCreateNoThrow(zookeeper_path + "/quorum/last_part", String(), zkutil::CreateMode::Persistent));
    futures.push_back(zookeeper->asyncTryCreateNoThrow(zookeeper_path + "/quorum/failed_parts", String(), zkutil::CreateMode::Persistent));
    futures.push_back(zookeeper->asyncTryCreateNoThrow(zookeeper_path + "/mutations", String(), zkutil::CreateMode::Persistent));
>>>>>>> ec7c4c8d


    futures.push_back(zookeeper->asyncTryCreateNoThrow(zookeeper_path + "/quorum/parallel", String(), zkutil::CreateMode::Persistent));
    /// Nodes for remote fs zero-copy replication
    const auto settings = getSettings();
    if (settings->allow_remote_fs_zero_copy_replication)
    {
        futures.push_back(zookeeper->asyncTryCreateNoThrow(zookeeper_path + "/zero_copy_s3", String(), zkutil::CreateMode::Persistent));
        futures.push_back(zookeeper->asyncTryCreateNoThrow(zookeeper_path + "/zero_copy_s3/shared", String(), zkutil::CreateMode::Persistent));
        futures.push_back(zookeeper->asyncTryCreateNoThrow(zookeeper_path + "/zero_copy_hdfs", String(), zkutil::CreateMode::Persistent));
        futures.push_back(zookeeper->asyncTryCreateNoThrow(zookeeper_path + "/zero_copy_hdfs/shared", String(), zkutil::CreateMode::Persistent));
    }

    /// Part movement.
    futures.push_back(zookeeper->asyncTryCreateNoThrow(zookeeper_path + "/part_moves_shard", String(), zkutil::CreateMode::Persistent));
    futures.push_back(zookeeper->asyncTryCreateNoThrow(zookeeper_path + "/pinned_part_uuids", getPinnedPartUUIDs()->toString(), zkutil::CreateMode::Persistent));
    /// For ALTER PARTITION with multi-leaders
    futures.push_back(zookeeper->asyncTryCreateNoThrow(zookeeper_path + "/alter_partition_version", String(), zkutil::CreateMode::Persistent));

    for (auto & future : futures)
    {
        auto res = future.get();
        if (res.error != Coordination::Error::ZOK && res.error != Coordination::Error::ZNODEEXISTS)
            throw Coordination::Exception(fmt::format("Failed to create new nodes at {}", zookeeper_path), res.error);
    }
}


bool StorageReplicatedMergeTree::createTableIfNotExists(const StorageMetadataPtr & metadata_snapshot)
{
    auto zookeeper = getZooKeeper();
    zookeeper->createAncestors(zookeeper_path);

    for (size_t i = 0; i < 1000; ++i)
    {
        /// Invariant: "replicas" does not exist if there is no table or if there are leftovers from incompletely dropped table.
        if (zookeeper->exists(zookeeper_path + "/replicas"))
        {
            LOG_DEBUG(log, "This table {} is already created, will add new replica", zookeeper_path);
            return false;
        }

        /// There are leftovers from incompletely dropped table.
        if (zookeeper->exists(zookeeper_path + "/dropped"))
        {
            /// This condition may happen when the previous drop attempt was not completed
            ///  or when table is dropped by another replica right now.
            /// This is Ok because another replica is definitely going to drop the table.

            LOG_WARNING(log, "Removing leftovers from table {} (this might take several minutes)", zookeeper_path);
            String drop_lock_path = zookeeper_path + "/dropped/lock";
            Coordination::Error code = zookeeper->tryCreate(drop_lock_path, "", zkutil::CreateMode::Ephemeral);

            if (code == Coordination::Error::ZNONODE || code == Coordination::Error::ZNODEEXISTS)
            {
                LOG_WARNING(log, "The leftovers from table {} were removed by another replica", zookeeper_path);
            }
            else if (code != Coordination::Error::ZOK)
            {
                throw Coordination::Exception(code, drop_lock_path);
            }
            else
            {
                auto metadata_drop_lock = zkutil::EphemeralNodeHolder::existing(drop_lock_path, *zookeeper);
                if (!removeTableNodesFromZooKeeper(zookeeper, zookeeper_path, metadata_drop_lock, log))
                {
                    /// Someone is recursively removing table right now, we cannot create new table until old one is removed
                    continue;
                }
            }
        }

        LOG_DEBUG(log, "Creating table {}", zookeeper_path);

        /// We write metadata of table so that the replicas can check table parameters with them.
        String metadata_str = ReplicatedMergeTreeTableMetadata(*this, metadata_snapshot).toString();

        Coordination::Requests ops;
        ops.emplace_back(zkutil::makeCreateRequest(zookeeper_path, "", zkutil::CreateMode::Persistent));

        ops.emplace_back(zkutil::makeCreateRequest(zookeeper_path + "/metadata", metadata_str,
            zkutil::CreateMode::Persistent));
        ops.emplace_back(zkutil::makeCreateRequest(zookeeper_path + "/columns", metadata_snapshot->getColumns().toString(),
            zkutil::CreateMode::Persistent));
        ops.emplace_back(zkutil::makeCreateRequest(zookeeper_path + "/log", "",
            zkutil::CreateMode::Persistent));
        ops.emplace_back(zkutil::makeCreateRequest(zookeeper_path + "/blocks", "",
            zkutil::CreateMode::Persistent));
        ops.emplace_back(zkutil::makeCreateRequest(zookeeper_path + "/block_numbers", "",
            zkutil::CreateMode::Persistent));
        ops.emplace_back(zkutil::makeCreateRequest(zookeeper_path + "/nonincrement_block_numbers", "",
            zkutil::CreateMode::Persistent)); /// /nonincrement_block_numbers dir is unused, but is created nonetheless for backwards compatibility.
        ops.emplace_back(zkutil::makeCreateRequest(zookeeper_path + "/leader_election", "",
            zkutil::CreateMode::Persistent));
        ops.emplace_back(zkutil::makeCreateRequest(zookeeper_path + "/temp", "",
            zkutil::CreateMode::Persistent));
        ops.emplace_back(zkutil::makeCreateRequest(zookeeper_path + "/replicas", "last added replica: " + replica_name,
            zkutil::CreateMode::Persistent));

        /// The following 4 nodes were added in version 1.1.xxx, so we create them here, not in createNewZooKeeperNodes()
        ops.emplace_back(zkutil::makeCreateRequest(zookeeper_path + "/quorum", "",
            zkutil::CreateMode::Persistent));
        ops.emplace_back(zkutil::makeCreateRequest(zookeeper_path + "/quorum/last_part", "",
            zkutil::CreateMode::Persistent));
        ops.emplace_back(zkutil::makeCreateRequest(zookeeper_path + "/quorum/failed_parts", "",
            zkutil::CreateMode::Persistent));
        ops.emplace_back(zkutil::makeCreateRequest(zookeeper_path + "/mutations", "",
            zkutil::CreateMode::Persistent));

        /// And create first replica atomically. See also "createReplica" method that is used to create not the first replicas.

        ops.emplace_back(zkutil::makeCreateRequest(replica_path, "",
            zkutil::CreateMode::Persistent));
        ops.emplace_back(zkutil::makeCreateRequest(replica_path + "/host", "",
            zkutil::CreateMode::Persistent));
        ops.emplace_back(zkutil::makeCreateRequest(replica_path + "/log_pointer", "",
            zkutil::CreateMode::Persistent));
        ops.emplace_back(zkutil::makeCreateRequest(replica_path + "/queue", "",
            zkutil::CreateMode::Persistent));
        ops.emplace_back(zkutil::makeCreateRequest(replica_path + "/parts", "",
            zkutil::CreateMode::Persistent));
        ops.emplace_back(zkutil::makeCreateRequest(replica_path + "/flags", "",
            zkutil::CreateMode::Persistent));
        ops.emplace_back(zkutil::makeCreateRequest(replica_path + "/is_lost", "0",
            zkutil::CreateMode::Persistent));
        ops.emplace_back(zkutil::makeCreateRequest(replica_path + "/metadata", metadata_str,
            zkutil::CreateMode::Persistent));
        ops.emplace_back(zkutil::makeCreateRequest(replica_path + "/columns", metadata_snapshot->getColumns().toString(),
            zkutil::CreateMode::Persistent));
        ops.emplace_back(zkutil::makeCreateRequest(replica_path + "/metadata_version", std::to_string(metadata_version),
            zkutil::CreateMode::Persistent));

        /// The following 3 nodes were added in version 1.1.xxx, so we create them here, not in createNewZooKeeperNodes()
        ops.emplace_back(zkutil::makeCreateRequest(replica_path + "/min_unprocessed_insert_time", "",
            zkutil::CreateMode::Persistent));
        ops.emplace_back(zkutil::makeCreateRequest(replica_path + "/max_processed_insert_time", "",
            zkutil::CreateMode::Persistent));
        ops.emplace_back(zkutil::makeCreateRequest(replica_path + "/mutation_pointer", "",
            zkutil::CreateMode::Persistent));

        Coordination::Responses responses;
        auto code = zookeeper->tryMulti(ops, responses);
        if (code == Coordination::Error::ZNODEEXISTS)
        {
            LOG_WARNING(log, "It looks like the table {} was created by another server at the same moment, will retry", zookeeper_path);
            continue;
        }
        else if (code != Coordination::Error::ZOK)
        {
            zkutil::KeeperMultiException::check(code, ops, responses);
        }

        return true;
    }

    /// Do not use LOGICAL_ERROR code, because it may happen if user has specified wrong zookeeper_path
    throw Exception("Cannot create table, because it is created concurrently every time "
                    "or because of wrong zookeeper_path "
                    "or because of logical error", ErrorCodes::REPLICA_IS_ALREADY_EXIST);
}

void StorageReplicatedMergeTree::createReplica(const StorageMetadataPtr & metadata_snapshot)
{
    auto zookeeper = getZooKeeper();

    LOG_DEBUG(log, "Creating replica {}", replica_path);

    Coordination::Error code;

    do
    {
        Coordination::Stat replicas_stat;
        String replicas_value;

        if (!zookeeper->tryGet(zookeeper_path + "/replicas", replicas_value, &replicas_stat))
            throw Exception(ErrorCodes::ALL_REPLICAS_LOST,
                "Cannot create a replica of the table {}, because the last replica of the table was dropped right now",
                zookeeper_path);

        /// It is not the first replica, we will mark it as "lost", to immediately repair (clone) from existing replica.
        /// By the way, it's possible that the replica will be first, if all previous replicas were removed concurrently.
        const String is_lost_value = replicas_stat.numChildren ? "1" : "0";

        Coordination::Requests ops;
        ops.emplace_back(zkutil::makeCreateRequest(replica_path, "",
            zkutil::CreateMode::Persistent));
        ops.emplace_back(zkutil::makeCreateRequest(replica_path + "/host", "",
            zkutil::CreateMode::Persistent));
        ops.emplace_back(zkutil::makeCreateRequest(replica_path + "/log_pointer", "",
            zkutil::CreateMode::Persistent));
        ops.emplace_back(zkutil::makeCreateRequest(replica_path + "/queue", "",
            zkutil::CreateMode::Persistent));
        ops.emplace_back(zkutil::makeCreateRequest(replica_path + "/parts", "",
            zkutil::CreateMode::Persistent));
        ops.emplace_back(zkutil::makeCreateRequest(replica_path + "/flags", "",
            zkutil::CreateMode::Persistent));
        ops.emplace_back(zkutil::makeCreateRequest(replica_path + "/is_lost", is_lost_value,
            zkutil::CreateMode::Persistent));
        ops.emplace_back(zkutil::makeCreateRequest(replica_path + "/metadata", ReplicatedMergeTreeTableMetadata(*this, metadata_snapshot).toString(),
            zkutil::CreateMode::Persistent));
        ops.emplace_back(zkutil::makeCreateRequest(replica_path + "/columns", metadata_snapshot->getColumns().toString(),
            zkutil::CreateMode::Persistent));
        ops.emplace_back(zkutil::makeCreateRequest(replica_path + "/metadata_version", std::to_string(metadata_version),
            zkutil::CreateMode::Persistent));

        /// The following 3 nodes were added in version 1.1.xxx, so we create them here, not in createNewZooKeeperNodes()
        ops.emplace_back(zkutil::makeCreateRequest(replica_path + "/min_unprocessed_insert_time", "",
            zkutil::CreateMode::Persistent));
        ops.emplace_back(zkutil::makeCreateRequest(replica_path + "/max_processed_insert_time", "",
            zkutil::CreateMode::Persistent));
        ops.emplace_back(zkutil::makeCreateRequest(replica_path + "/mutation_pointer", "",
            zkutil::CreateMode::Persistent));

        /// Check version of /replicas to see if there are any replicas created at the same moment of time.
        ops.emplace_back(zkutil::makeSetRequest(zookeeper_path + "/replicas", "last added replica: " + replica_name, replicas_stat.version));

        Coordination::Responses responses;
        code = zookeeper->tryMulti(ops, responses);

        switch (code)
        {
            case Coordination::Error::ZNODEEXISTS:
                throw Exception(ErrorCodes::REPLICA_IS_ALREADY_EXIST, "Replica {} already exists", replica_path);
            case Coordination::Error::ZBADVERSION:
                LOG_ERROR(log, "Retrying createReplica(), because some other replicas were created at the same time");
                break;
            case Coordination::Error::ZNONODE:
                throw Exception(ErrorCodes::ALL_REPLICAS_LOST, "Table {} was suddenly removed", zookeeper_path);
            default:
                zkutil::KeeperMultiException::check(code, ops, responses);
        }
    } while (code == Coordination::Error::ZBADVERSION);
}

void StorageReplicatedMergeTree::drop()
{
    /// There is also the case when user has configured ClickHouse to wrong ZooKeeper cluster
    /// or metadata of staled replica were removed manually,
    /// in this case, has_metadata_in_zookeeper = false, and we also permit to drop the table.

    bool maybe_has_metadata_in_zookeeper = !has_metadata_in_zookeeper.has_value() || *has_metadata_in_zookeeper;
    if (maybe_has_metadata_in_zookeeper)
    {
        /// Table can be shut down, restarting thread is not active
        /// and calling StorageReplicatedMergeTree::getZooKeeper()/getAuxiliaryZooKeeper() won't suffice.
        zkutil::ZooKeeperPtr zookeeper;
        if (zookeeper_name == default_zookeeper_name)
            zookeeper = getContext()->getZooKeeper();
        else
            zookeeper = getContext()->getAuxiliaryZooKeeper(zookeeper_name);

        /// If probably there is metadata in ZooKeeper, we don't allow to drop the table.
        if (!zookeeper)
            throw Exception("Can't drop readonly replicated table (need to drop data in ZooKeeper as well)", ErrorCodes::TABLE_IS_READ_ONLY);

        shutdown();
        dropReplica(zookeeper, zookeeper_path, replica_name, log, getSettings());
    }

    dropAllData();
}

void StorageReplicatedMergeTree::dropReplica(zkutil::ZooKeeperPtr zookeeper, const String & zookeeper_path, const String & replica,
                                             Poco::Logger * logger, MergeTreeSettingsPtr table_settings)
{
    if (zookeeper->expired())
        throw Exception("Table was not dropped because ZooKeeper session has expired.", ErrorCodes::TABLE_WAS_NOT_DROPPED);

    auto remote_replica_path = zookeeper_path + "/replicas/" + replica;

    LOG_INFO(logger, "Removing replica {}, marking it as lost", remote_replica_path);
    /// Mark itself lost before removing, because the following recursive removal may fail
    /// and partially dropped replica may be considered as alive one (until someone will mark it lost)
    zookeeper->trySet(remote_replica_path + "/is_lost", "1");

    /// NOTE: we should check for remote_replica_path existence,
    /// since otherwise DROP REPLICA will fail if the replica had been already removed.
    if (!zookeeper->exists(remote_replica_path))
    {
        LOG_INFO(logger, "Removing replica {} does not exist", remote_replica_path);
        return;
    }

    /// Analog of removeRecursive(remote_replica_path)
    /// but it removes "metadata" firstly.
    ///
    /// This will allow to mark table as readonly
    /// and skip any checks of parts between on-disk and in the zookeeper.
    ///
    /// Without this removeRecursive() may remove "parts" first
    /// and on DETACH/ATTACH (or server restart) it will trigger the following error:
    ///
    ///       "The local set of parts of table X doesn't look like the set of parts in ZooKeeper"
    ///
    {
        /// Remove metadata first
        [[maybe_unused]] auto code = zookeeper->tryRemove(fs::path(remote_replica_path) / "metadata");
        assert(code == Coordination::Error::ZOK || code == Coordination::Error::ZNONODE);

        /// Then try to remove paths that are known to be flat (all children are leafs)
        Strings flat_nodes = {"flags", "queue"};
        if (table_settings && table_settings->use_minimalistic_part_header_in_zookeeper)
            flat_nodes.emplace_back("parts");
        for (const auto & node : flat_nodes)
        {
            bool removed_quickly = zookeeper->tryRemoveChildrenRecursive(fs::path(remote_replica_path) / node, /* probably flat */ true);
            if (!removed_quickly)
                LOG_WARNING(logger, "Failed to quickly remove node '{}' and its children, fell back to recursive removal (replica: {})",
                            node, remote_replica_path);
        }

        /// Then try to remove nodes that are known to have no children (and should always exist)
        Coordination::Requests ops;
        for (const auto & node : flat_nodes)
            ops.emplace_back(zkutil::makeRemoveRequest(remote_replica_path + "/" + node, -1));

        ops.emplace_back(zkutil::makeRemoveRequest(remote_replica_path + "/columns", -1));
        ops.emplace_back(zkutil::makeRemoveRequest(remote_replica_path + "/host", -1));
        ops.emplace_back(zkutil::makeRemoveRequest(remote_replica_path + "/is_lost", -1));
        ops.emplace_back(zkutil::makeRemoveRequest(remote_replica_path + "/log_pointer", -1));
        ops.emplace_back(zkutil::makeRemoveRequest(remote_replica_path + "/max_processed_insert_time", -1));
        ops.emplace_back(zkutil::makeRemoveRequest(remote_replica_path + "/min_unprocessed_insert_time", -1));
        ops.emplace_back(zkutil::makeRemoveRequest(remote_replica_path + "/metadata_version", -1));
        ops.emplace_back(zkutil::makeRemoveRequest(remote_replica_path + "/mutation_pointer", -1));
        Coordination::Responses res;
        code = zookeeper->tryMulti(ops, res);
        if (code != Coordination::Error::ZOK)
            LOG_WARNING(logger, "Cannot quickly remove nodes without children: {} (replica: {}). Will remove recursively.",
                        Coordination::errorMessage(code), remote_replica_path);

        /// And finally remove everything else recursively
        zookeeper->tryRemoveRecursive(remote_replica_path);
    }

    /// It may left some garbage if replica_path subtree are concurrently modified
    if (zookeeper->exists(remote_replica_path))
        LOG_ERROR(logger, "Replica was not completely removed from ZooKeeper, {} still exists and may contain some garbage.", remote_replica_path);

    /// Check that `zookeeper_path` exists: it could have been deleted by another replica after execution of previous line.
    Strings replicas;
    if (Coordination::Error::ZOK != zookeeper->tryGetChildren(zookeeper_path + "/replicas", replicas) || !replicas.empty())
        return;

    LOG_INFO(logger, "{} is the last replica, will remove table", remote_replica_path);

    /** At this moment, another replica can be created and we cannot remove the table.
      * Try to remove /replicas node first. If we successfully removed it,
      * it guarantees that we are the only replica that proceed to remove the table
      * and no new replicas can be created after that moment (it requires the existence of /replicas node).
      * and table cannot be recreated with new /replicas node on another servers while we are removing data,
      * because table creation is executed in single transaction that will conflict with remaining nodes.
      */

    /// Node /dropped works like a lock that protects from concurrent removal of old table and creation of new table.
    /// But recursive removal may fail in the middle of operation leaving some garbage in zookeeper_path, so
    /// we remove it on table creation if there is /dropped node. Creating thread may remove /dropped node created by
    /// removing thread, and it causes race condition if removing thread is not finished yet.
    /// To avoid this we also create ephemeral child before starting recursive removal.
    /// (The existence of child node does not allow to remove parent node).
    Coordination::Requests ops;
    Coordination::Responses responses;
    String drop_lock_path = zookeeper_path + "/dropped/lock";
    ops.emplace_back(zkutil::makeRemoveRequest(zookeeper_path + "/replicas", -1));
    ops.emplace_back(zkutil::makeCreateRequest(zookeeper_path + "/dropped", "", zkutil::CreateMode::Persistent));
    ops.emplace_back(zkutil::makeCreateRequest(drop_lock_path, "", zkutil::CreateMode::Ephemeral));
    Coordination::Error code = zookeeper->tryMulti(ops, responses);

    if (code == Coordination::Error::ZNONODE || code == Coordination::Error::ZNODEEXISTS)
    {
        LOG_WARNING(logger, "Table {} is already started to be removing by another replica right now", remote_replica_path);
    }
    else if (code == Coordination::Error::ZNOTEMPTY)
    {
        LOG_WARNING(logger, "Another replica was suddenly created, will keep the table {}", remote_replica_path);
    }
    else if (code != Coordination::Error::ZOK)
    {
        zkutil::KeeperMultiException::check(code, ops, responses);
    }
    else
    {
        auto metadata_drop_lock = zkutil::EphemeralNodeHolder::existing(drop_lock_path, *zookeeper);
        LOG_INFO(logger, "Removing table {} (this might take several minutes)", zookeeper_path);
        removeTableNodesFromZooKeeper(zookeeper, zookeeper_path, metadata_drop_lock, logger);
    }
}

bool StorageReplicatedMergeTree::removeTableNodesFromZooKeeper(zkutil::ZooKeeperPtr zookeeper,
        const String & zookeeper_path, const zkutil::EphemeralNodeHolder::Ptr & metadata_drop_lock, Poco::Logger * logger)
{
    bool completely_removed = false;

    /// NOTE /block_numbers/ actually is not flat, because /block_numbers/<partition_id>/ may have ephemeral children,
    /// but we assume that all ephemeral block locks are already removed when table is being dropped.
    static constexpr std::array flat_nodes = {"block_numbers", "blocks", "leader_election", "log", "mutations", "pinned_part_uuids"};

    /// First try to remove paths that are known to be flat
    for (const auto * node : flat_nodes)
    {
        bool removed_quickly = zookeeper->tryRemoveChildrenRecursive(fs::path(zookeeper_path) / node, /* probably flat */ true);
        if (!removed_quickly)
            LOG_WARNING(logger, "Failed to quickly remove node '{}' and its children, fell back to recursive removal (table: {})",
                        node, zookeeper_path);
    }

    /// Then try to remove nodes that are known to have no children (and should always exist)
    Coordination::Requests ops;
    for (const auto * node : flat_nodes)
        ops.emplace_back(zkutil::makeRemoveRequest(zookeeper_path + "/" + node, -1));

    ops.emplace_back(zkutil::makeRemoveRequest(zookeeper_path + "/alter_partition_version", -1));
    ops.emplace_back(zkutil::makeRemoveRequest(zookeeper_path + "/columns", -1));
    ops.emplace_back(zkutil::makeRemoveRequest(zookeeper_path + "/metadata", -1));
    ops.emplace_back(zkutil::makeRemoveRequest(zookeeper_path + "/table_shared_id", -1));
    Coordination::Responses res;
    auto code = zookeeper->tryMulti(ops, res);
    if (code != Coordination::Error::ZOK)
        LOG_WARNING(logger, "Cannot quickly remove nodes without children: {} (table: {}). Will remove recursively.",
                    Coordination::errorMessage(code), zookeeper_path);

    Strings children;
    code = zookeeper->tryGetChildren(zookeeper_path, children);
    if (code == Coordination::Error::ZNONODE)
        throw Exception(ErrorCodes::LOGICAL_ERROR, "There is a race condition between creation and removal of replicated table. It's a bug");

    for (const auto & child : children)
    {
        if (child != "dropped")
            zookeeper->tryRemoveRecursive(fs::path(zookeeper_path) / child);
    }

    ops.clear();
    Coordination::Responses responses;
    ops.emplace_back(zkutil::makeRemoveRequest(metadata_drop_lock->getPath(), -1));
    ops.emplace_back(zkutil::makeRemoveRequest(fs::path(zookeeper_path) / "dropped", -1));
    ops.emplace_back(zkutil::makeRemoveRequest(zookeeper_path, -1));
    code = zookeeper->tryMulti(ops, responses);

    if (code == Coordination::Error::ZNONODE)
    {
        throw Exception(ErrorCodes::LOGICAL_ERROR, "There is a race condition between creation and removal of replicated table. It's a bug");
    }
    else if (code == Coordination::Error::ZNOTEMPTY)
    {
        LOG_ERROR(logger, "Table was not completely removed from ZooKeeper, {} still exists and may contain some garbage,"
                          "but someone is removing it right now.", zookeeper_path);
    }
    else if (code != Coordination::Error::ZOK)
    {
        /// It is still possible that ZooKeeper session is expired or server is killed in the middle of the delete operation.
        zkutil::KeeperMultiException::check(code, ops, responses);
    }
    else
    {
        metadata_drop_lock->setAlreadyRemoved();
        completely_removed = true;
        LOG_INFO(logger, "Table {} was successfully removed from ZooKeeper", zookeeper_path);
    }

    return completely_removed;
}


/** Verify that list of columns and table storage_settings_ptr match those specified in ZK (/metadata).
  * If not, throw an exception.
  */
void StorageReplicatedMergeTree::checkTableStructure(const String & zookeeper_prefix, const StorageMetadataPtr & metadata_snapshot)
{
    auto zookeeper = getZooKeeper();

    ReplicatedMergeTreeTableMetadata old_metadata(*this, metadata_snapshot);

    Coordination::Stat metadata_stat;
    String metadata_str = zookeeper->get(fs::path(zookeeper_prefix) / "metadata", &metadata_stat);
    auto metadata_from_zk = ReplicatedMergeTreeTableMetadata::parse(metadata_str);
    old_metadata.checkEquals(metadata_from_zk, metadata_snapshot->getColumns(), getContext());

    Coordination::Stat columns_stat;
    auto columns_from_zk = ColumnsDescription::parse(zookeeper->get(fs::path(zookeeper_prefix) / "columns", &columns_stat));

    const ColumnsDescription & old_columns = metadata_snapshot->getColumns();
    if (columns_from_zk != old_columns)
    {
        throw Exception(ErrorCodes::INCOMPATIBLE_COLUMNS,
            "Table columns structure in ZooKeeper is different from local table structure. Local columns:\n"
            "{}\nZookeeper columns:\n{}", old_columns.toString(), columns_from_zk.toString());
    }
}

void StorageReplicatedMergeTree::setTableStructure(
    ColumnsDescription new_columns, const ReplicatedMergeTreeTableMetadata::Diff & metadata_diff)
{
    StorageInMemoryMetadata new_metadata = getInMemoryMetadata();
    StorageInMemoryMetadata old_metadata = getInMemoryMetadata();

    new_metadata.columns = new_columns;

    if (!metadata_diff.empty())
    {
        auto parse_key_expr = [] (const String & key_expr)
        {
            ParserNotEmptyExpressionList parser(false);
            auto new_sorting_key_expr_list = parseQuery(parser, key_expr, 0, DBMS_DEFAULT_MAX_PARSER_DEPTH);

            ASTPtr order_by_ast;
            if (new_sorting_key_expr_list->children.size() == 1)
                order_by_ast = new_sorting_key_expr_list->children[0];
            else
            {
                auto tuple = makeASTFunction("tuple");
                tuple->arguments->children = new_sorting_key_expr_list->children;
                order_by_ast = tuple;
            }
            return order_by_ast;
        };

        if (metadata_diff.sorting_key_changed)
        {
            auto order_by_ast = parse_key_expr(metadata_diff.new_sorting_key);
            auto & sorting_key = new_metadata.sorting_key;
            auto & primary_key = new_metadata.primary_key;

            sorting_key.recalculateWithNewAST(order_by_ast, new_metadata.columns, getContext());

            if (primary_key.definition_ast == nullptr)
            {
                /// Primary and sorting key become independent after this ALTER so we have to
                /// save the old ORDER BY expression as the new primary key.
                auto old_sorting_key_ast = old_metadata.getSortingKey().definition_ast;
                primary_key = KeyDescription::getKeyFromAST(
                    old_sorting_key_ast, new_metadata.columns, getContext());
            }
        }

        if (metadata_diff.sampling_expression_changed)
        {
            if (!metadata_diff.new_sampling_expression.empty())
            {
                auto sample_by_ast = parse_key_expr(metadata_diff.new_sampling_expression);
                new_metadata.sampling_key.recalculateWithNewAST(sample_by_ast, new_metadata.columns, getContext());
            }
            else /// SAMPLE BY was removed
            {
                new_metadata.sampling_key = {};
            }
        }

        if (metadata_diff.skip_indices_changed)
            new_metadata.secondary_indices = IndicesDescription::parse(metadata_diff.new_skip_indices, new_columns, getContext());

        if (metadata_diff.constraints_changed)
            new_metadata.constraints = ConstraintsDescription::parse(metadata_diff.new_constraints);

        if (metadata_diff.projections_changed)
            new_metadata.projections = ProjectionsDescription::parse(metadata_diff.new_projections, new_columns, getContext());

        if (metadata_diff.ttl_table_changed)
        {
            if (!metadata_diff.new_ttl_table.empty())
            {
                ParserTTLExpressionList parser;
                auto ttl_for_table_ast = parseQuery(parser, metadata_diff.new_ttl_table, 0, DBMS_DEFAULT_MAX_PARSER_DEPTH);
                new_metadata.table_ttl = TTLTableDescription::getTTLForTableFromAST(
                    ttl_for_table_ast, new_metadata.columns, getContext(), new_metadata.primary_key);
            }
            else /// TTL was removed
            {
                new_metadata.table_ttl = TTLTableDescription{};
            }
        }
    }

    /// Changes in columns may affect following metadata fields
    new_metadata.column_ttls_by_name.clear();
    for (const auto & [name, ast] : new_metadata.columns.getColumnTTLs())
    {
        auto new_ttl_entry = TTLDescription::getTTLFromAST(ast, new_metadata.columns, getContext(), new_metadata.primary_key);
        new_metadata.column_ttls_by_name[name] = new_ttl_entry;
    }

    if (new_metadata.partition_key.definition_ast != nullptr)
        new_metadata.partition_key.recalculateWithNewColumns(new_metadata.columns, getContext());

    if (!metadata_diff.sorting_key_changed) /// otherwise already updated
        new_metadata.sorting_key.recalculateWithNewColumns(new_metadata.columns, getContext());

    /// Primary key is special, it exists even if not defined
    if (new_metadata.primary_key.definition_ast != nullptr)
    {
        new_metadata.primary_key.recalculateWithNewColumns(new_metadata.columns, getContext());
    }
    else
    {
        new_metadata.primary_key = KeyDescription::getKeyFromAST(new_metadata.sorting_key.definition_ast, new_metadata.columns, getContext());
        new_metadata.primary_key.definition_ast = nullptr;
    }

    if (!metadata_diff.sampling_expression_changed && new_metadata.sampling_key.definition_ast != nullptr)
        new_metadata.sampling_key.recalculateWithNewColumns(new_metadata.columns, getContext());

    if (!metadata_diff.skip_indices_changed) /// otherwise already updated
    {
        for (auto & index : new_metadata.secondary_indices)
            index.recalculateWithNewColumns(new_metadata.columns, getContext());
    }

    if (!metadata_diff.ttl_table_changed && new_metadata.table_ttl.definition_ast != nullptr)
        new_metadata.table_ttl = TTLTableDescription::getTTLForTableFromAST(
            new_metadata.table_ttl.definition_ast, new_metadata.columns, getContext(), new_metadata.primary_key);

    /// Even if the primary/sorting/partition keys didn't change we must reinitialize it
    /// because primary/partition key column types might have changed.
    checkTTLExpressions(new_metadata, old_metadata);
    setProperties(new_metadata, old_metadata);

    auto table_id = getStorageID();
    DatabaseCatalog::instance().getDatabase(table_id.database_name)->alterTable(getContext(), table_id, new_metadata);
}


/** If necessary, restore a part, replica itself adds a record for its receipt.
  * What time should I put for this entry in the queue? Time is taken into account when calculating lag of replica.
  * For these purposes, it makes sense to use creation time of missing part
  *  (that is, in calculating lag, it will be taken into account how old is the part we need to recover).
  */
static time_t tryGetPartCreateTime(zkutil::ZooKeeperPtr & zookeeper, const String & replica_path, const String & part_name)
{
    time_t res = 0;

    /// We get creation time of part, if it still exists (was not merged, for example).
    Coordination::Stat stat;
    String unused;
    if (zookeeper->tryGet(fs::path(replica_path) / "parts" / part_name, unused, &stat))
        res = stat.ctime / 1000;

    return res;
}


void StorageReplicatedMergeTree::checkParts(bool skip_sanity_checks)
{
    auto zookeeper = getZooKeeper();

    Strings expected_parts_vec = zookeeper->getChildren(fs::path(replica_path) / "parts");

    /// Parts in ZK.
    NameSet expected_parts(expected_parts_vec.begin(), expected_parts_vec.end());

    /// There are no PreActive parts at startup.
    auto parts = getDataParts({MergeTreeDataPartState::Active, MergeTreeDataPartState::Outdated});

    /** Local parts that are not in ZK.
      * In very rare cases they may cover missing parts
      * and someone may think that pushing them to zookeeper is good idea.
      * But actually we can't precisely determine that ALL missing parts
      * covered by this unexpected part. So missing parts will be downloaded.
      */
    DataParts unexpected_parts;

    /// Intersection of local parts and expected parts
    ActiveDataPartSet local_expected_parts_set(format_version);

    /// Collect unexpected parts
    for (const auto & part : parts)
    {
        if (expected_parts.contains(part->name))
            local_expected_parts_set.add(part->name);
        else
            unexpected_parts.insert(part); /// this parts we will place to detached with ignored_ prefix
    }

    /// Which parts should be taken from other replicas.
    Strings parts_to_fetch;

    for (const String & missing_name : expected_parts)
        if (!getActiveContainingPart(missing_name))
            parts_to_fetch.push_back(missing_name);

    /** To check the adequacy, for the parts that are in the FS, but not in ZK, we will only consider not the most recent parts.
      * Because unexpected new parts usually arise only because they did not have time to enroll in ZK with a rough restart of the server.
      * It also occurs from deduplicated parts that did not have time to retire.
      */
    size_t unexpected_parts_nonnew = 0;
    UInt64 unexpected_parts_nonnew_rows = 0;
    UInt64 unexpected_parts_rows = 0;

    Strings covered_unexpected_parts;
    Strings uncovered_unexpected_parts;
    UInt64 uncovered_unexpected_parts_rows = 0;

    for (const auto & part : unexpected_parts)
    {
        unexpected_parts_rows += part->rows_count;

        /// This part may be covered by some expected part that is active and present locally
        /// Probably we just did not remove this part from disk before restart (but removed from ZooKeeper)
        String covering_local_part = local_expected_parts_set.getContainingPart(part->name);
        if (!covering_local_part.empty())
        {
            covered_unexpected_parts.push_back(part->name);
            continue;
        }

        /// Part is unexpected and we don't have covering part: it's suspicious
        uncovered_unexpected_parts.push_back(part->name);
        uncovered_unexpected_parts_rows += part->rows_count;

        if (part->info.level > 0)
        {
            ++unexpected_parts_nonnew;
            unexpected_parts_nonnew_rows += part->rows_count;
        }
    }

    const UInt64 parts_to_fetch_blocks = std::accumulate(parts_to_fetch.cbegin(), parts_to_fetch.cend(), 0,
        [&](UInt64 acc, const String& part_name)
        {
            if (const auto part_info = MergeTreePartInfo::tryParsePartName(part_name, format_version))
                return acc + part_info->getBlocksCount();

            LOG_ERROR(log, "Unexpected part name: {}", part_name);
            return acc;
        });

    /** We can automatically synchronize data,
      *  if the ratio of the total number of errors to the total number of parts (minimum - on the local filesystem or in ZK)
      *  is no more than some threshold (for example 50%).
      *
      * A large ratio of mismatches in the data on the filesystem and the expected data
      *  may indicate a configuration error (the server accidentally connected as a replica not from right shard).
      * In this case, the protection mechanism does not allow the server to start.
      */

    UInt64 total_rows_on_filesystem = 0;
    for (const auto & part : parts)
        total_rows_on_filesystem += part->rows_count;

    const auto storage_settings_ptr = getSettings();
    bool insane = uncovered_unexpected_parts_rows > total_rows_on_filesystem * storage_settings_ptr->replicated_max_ratio_of_wrong_parts;

    constexpr const char * sanity_report_fmt = "The local set of parts of table {} doesn't look like the set of parts in ZooKeeper: "
                                               "{} rows of {} total rows in filesystem are suspicious. "
                                               "There are {} uncovered unexpected parts with {} rows ({} of them is not just-written with {} rows), "
                                               "{} missing parts (with {} blocks), {} covered unexpected parts (with {} rows).";

    constexpr const char * sanity_report_debug_fmt = "Uncovered unexpected parts: {}. Missing parts: {}. Covered unexpected parts: {}. Expected parts: {}.";

    if (insane && !skip_sanity_checks)
    {
        LOG_DEBUG(log, sanity_report_debug_fmt, fmt::join(uncovered_unexpected_parts, ", "), fmt::join(parts_to_fetch, ", "),
                  fmt::join(covered_unexpected_parts, ", "), fmt::join(expected_parts, ", "));
        throw Exception(ErrorCodes::TOO_MANY_UNEXPECTED_DATA_PARTS, sanity_report_fmt, getStorageID().getNameForLogs(),
                        formatReadableQuantity(uncovered_unexpected_parts_rows), formatReadableQuantity(total_rows_on_filesystem),
                        uncovered_unexpected_parts.size(), uncovered_unexpected_parts_rows, unexpected_parts_nonnew, unexpected_parts_nonnew_rows,
                        parts_to_fetch.size(), parts_to_fetch_blocks, covered_unexpected_parts.size(), unexpected_parts_rows - uncovered_unexpected_parts_rows);
    }

    if (unexpected_parts_nonnew_rows > 0 || uncovered_unexpected_parts_rows > 0)
    {
        LOG_DEBUG(log, sanity_report_debug_fmt, fmt::join(uncovered_unexpected_parts, ", "), fmt::join(parts_to_fetch, ", "),
                  fmt::join(covered_unexpected_parts, ", "), fmt::join(expected_parts, ", "));
        LOG_WARNING(log, fmt::runtime(sanity_report_fmt), getStorageID().getNameForLogs(),
                    formatReadableQuantity(uncovered_unexpected_parts_rows), formatReadableQuantity(total_rows_on_filesystem),
                    uncovered_unexpected_parts.size(), uncovered_unexpected_parts_rows, unexpected_parts_nonnew, unexpected_parts_nonnew_rows,
                    parts_to_fetch.size(), parts_to_fetch_blocks, covered_unexpected_parts.size(), unexpected_parts_rows - uncovered_unexpected_parts_rows);
    }

    /// Add to the queue jobs to pick up the missing parts from other replicas and remove from ZK the information that we have them.
    queue.setBrokenPartsToEnqueueFetchesOnLoading(std::move(parts_to_fetch));

    /// Remove extra local parts.
    for (const DataPartPtr & part : unexpected_parts)
    {
        LOG_ERROR(log, "Renaming unexpected part {} to ignored_{}", part->name, part->name);
        forgetPartAndMoveToDetached(part, "ignored", true);
    }
}


void StorageReplicatedMergeTree::syncPinnedPartUUIDs()
{
    auto zookeeper = getZooKeeper();

    Coordination::Stat stat;
    String s = zookeeper->get(zookeeper_path + "/pinned_part_uuids", &stat);

    std::lock_guard lock(pinned_part_uuids_mutex);

    /// Unsure whether or not this can be called concurrently.
    if (pinned_part_uuids->stat.version < stat.version)
    {
        auto new_pinned_part_uuids = std::make_shared<PinnedPartUUIDs>();
        new_pinned_part_uuids->fromString(s);
        new_pinned_part_uuids->stat = stat;

        pinned_part_uuids = new_pinned_part_uuids;
    }
}

void StorageReplicatedMergeTree::checkPartChecksumsAndAddCommitOps(const zkutil::ZooKeeperPtr & zookeeper,
    const DataPartPtr & part, Coordination::Requests & ops, String part_name, NameSet * absent_replicas_paths)
{
    if (part_name.empty())
        part_name = part->name;

    auto local_part_header = ReplicatedMergeTreePartHeader::fromColumnsAndChecksums(
        part->getColumns(), part->checksums);

    Strings replicas = zookeeper->getChildren(fs::path(zookeeper_path) / "replicas");
    std::shuffle(replicas.begin(), replicas.end(), thread_local_rng);
    bool has_been_already_added = false;

    for (const String & replica : replicas)
    {
        String current_part_path = fs::path(zookeeper_path) / "replicas" / replica / "parts" / part_name;

        String part_zk_str;
        if (!zookeeper->tryGet(current_part_path, part_zk_str))
        {
            if (absent_replicas_paths)
                absent_replicas_paths->emplace(current_part_path);

            continue;
        }

        ReplicatedMergeTreePartHeader replica_part_header;
        if (part_zk_str.empty())
        {
            String columns_str;
            String checksums_str;

            if (zookeeper->tryGet(fs::path(current_part_path) / "columns", columns_str) &&
                zookeeper->tryGet(fs::path(current_part_path) / "checksums", checksums_str))
            {
                replica_part_header = ReplicatedMergeTreePartHeader::fromColumnsAndChecksumsZNodes(columns_str, checksums_str);
            }
            else
            {
                if (zookeeper->exists(current_part_path))
                    throw Exception(ErrorCodes::LOGICAL_ERROR, "Part {} has empty header and does not have columns and checksums. "
                                                               "Looks like a bug.", current_part_path);
                LOG_INFO(log, "Not checking checksums of part {} with replica {} because part was removed from ZooKeeper", part_name, replica);
                continue;
            }
        }
        else
        {
            replica_part_header = ReplicatedMergeTreePartHeader::fromString(part_zk_str);
        }

        if (replica_part_header.getColumnsHash() != local_part_header.getColumnsHash())
        {
            /// Currently there are two (known) cases when it may happen:
            ///  - KILL MUTATION query had removed mutation before all replicas have executed assigned MUTATE_PART entries.
            ///    Some replicas may skip this mutation and update part version without actually applying any changes.
            ///    It leads to mismatching checksum if changes were applied on other replicas.
            ///  - ALTER_METADATA and MERGE_PARTS were reordered on some replicas.
            ///    It may lead to different number of columns in merged parts on these replicas.
            throw Exception(ErrorCodes::CHECKSUM_DOESNT_MATCH, "Part {} from {} has different columns hash "
                            "(it may rarely happen on race condition with KILL MUTATION or ALTER COLUMN).", part_name, replica);
        }

        replica_part_header.getChecksums().checkEqual(local_part_header.getChecksums(), true);

        if (replica == replica_name)
            has_been_already_added = true;

        /// If we verify checksums in "sequential manner" (i.e. recheck absence of checksums on other replicas when commit)
        /// then it is enough to verify checksums on at least one replica since checksums on other replicas must be the same.
        if (absent_replicas_paths)
        {
            absent_replicas_paths->clear();
            break;
        }
    }

    if (!has_been_already_added)
    {
        const auto storage_settings_ptr = getSettings();
        String part_path = fs::path(replica_path) / "parts" / part_name;

        if (storage_settings_ptr->use_minimalistic_part_header_in_zookeeper)
        {
            ops.emplace_back(zkutil::makeCreateRequest(
                part_path, local_part_header.toString(), zkutil::CreateMode::Persistent));
        }
        else
        {
            ops.emplace_back(zkutil::makeCreateRequest(
                part_path, "", zkutil::CreateMode::Persistent));
            ops.emplace_back(zkutil::makeCreateRequest(
                fs::path(part_path) / "columns", part->getColumns().toString(), zkutil::CreateMode::Persistent));
            ops.emplace_back(zkutil::makeCreateRequest(
                fs::path(part_path) / "checksums", getChecksumsForZooKeeper(part->checksums), zkutil::CreateMode::Persistent));
        }
    }
    else
    {
        LOG_WARNING(log, "checkPartAndAddToZooKeeper: node {} already exists. Will not commit any nodes.",
                    (fs::path(replica_path) / "parts" / part_name).string());
    }
}

MergeTreeData::DataPartsVector StorageReplicatedMergeTree::checkPartChecksumsAndCommit(Transaction & transaction,
    const DataPartPtr & part, std::optional<MergeTreeData::HardlinkedFiles> hardlinked_files)
{
    auto zookeeper = getZooKeeper();


    while (true)
    {
        Coordination::Requests ops;
        NameSet absent_part_paths_on_replicas;

        lockSharedData(*part, false, hardlinked_files);

        /// Checksums are checked here and `ops` is filled. In fact, the part is added to ZK just below, when executing `multi`.
        checkPartChecksumsAndAddCommitOps(zookeeper, part, ops, part->name, &absent_part_paths_on_replicas);

        /// Do not commit if the part is obsolete, we have just briefly checked its checksums
        if (transaction.isEmpty())
            return {};

        /// Will check that the part did not suddenly appear on skipped replicas
        if (!absent_part_paths_on_replicas.empty())
        {
            Coordination::Requests new_ops;
            for (const String & part_path : absent_part_paths_on_replicas)
            {
                /// NOTE Create request may fail with ZNONODE if replica is being dropped, we will throw an exception
                new_ops.emplace_back(zkutil::makeCreateRequest(part_path, "", zkutil::CreateMode::Persistent));
                new_ops.emplace_back(zkutil::makeRemoveRequest(part_path, -1));
            }

            /// Add check ops at the beginning
            new_ops.insert(new_ops.end(), ops.begin(), ops.end());
            ops = std::move(new_ops);
        }

        try
        {
            zookeeper->multi(ops);
            return transaction.commit();
        }
        catch (const zkutil::KeeperMultiException & e)
        {
            size_t num_check_ops = 2 * absent_part_paths_on_replicas.size();
            size_t failed_op_index = e.failed_op_index;

            if (failed_op_index < num_check_ops && e.code == Coordination::Error::ZNODEEXISTS)
            {
                LOG_INFO(log, "The part {} on a replica suddenly appeared, will recheck checksums", e.getPathForFirstFailedOp());
            }
            else
            {
                unlockSharedData(*part);
                throw;
            }
        }
    }
}

String StorageReplicatedMergeTree::getChecksumsForZooKeeper(const MergeTreeDataPartChecksums & checksums) const
{
    return MinimalisticDataPartChecksums::getSerializedString(checksums,
        getSettings()->use_minimalistic_checksums_in_zookeeper);
}

MergeTreeData::MutableDataPartPtr StorageReplicatedMergeTree::attachPartHelperFoundValidPart(const LogEntry& entry) const
{
    const MergeTreePartInfo actual_part_info = MergeTreePartInfo::fromPartName(entry.new_part_name, format_version);
    const String part_new_name = actual_part_info.getPartName();

    for (const DiskPtr & disk : getStoragePolicy()->getDisks())
        for (const auto it = disk->iterateDirectory(fs::path(relative_data_path) / "detached/"); it->isValid(); it->next())
        {
            const auto part_info = MergeTreePartInfo::tryParsePartName(it->name(), format_version);

            if (!part_info || part_info->partition_id != actual_part_info.partition_id)
                continue;

            const String part_old_name = part_info->getPartName();

            const VolumePtr volume = std::make_shared<SingleDiskVolume>("volume_" + part_old_name, disk);

            auto data_part_storage = std::make_shared<DataPartStorageOnDisk>(
                volume,
                fs::path(relative_data_path) / "detached",
                part_old_name);

            /// actual_part_info is more recent than part_info so we use it
            MergeTreeData::MutableDataPartPtr part = createPart(part_new_name, actual_part_info, data_part_storage);

            try
            {
                part->loadColumnsChecksumsIndexes(true, true);
            }
            catch (const Exception&)
            {
                /// This method throws if the part data is corrupted or partly missing. In this case, we simply don't
                /// process the part.
                continue;
            }

            if (entry.part_checksum == part->checksums.getTotalChecksumHex())
            {
                part->modification_time = data_part_storage->getLastModified().epochTime();
                return part;
            }
        }

    return {};
}

bool StorageReplicatedMergeTree::executeLogEntry(LogEntry & entry)
{
    if (entry.type == LogEntry::DROP_RANGE)
    {
        executeDropRange(entry);
        return true;
    }

    if (entry.type == LogEntry::REPLACE_RANGE)
    {
        executeReplaceRange(entry);
        return true;
    }

    const bool is_get_or_attach = entry.type == LogEntry::GET_PART || entry.type == LogEntry::ATTACH_PART;

    if (is_get_or_attach || entry.type == LogEntry::MERGE_PARTS || entry.type == LogEntry::MUTATE_PART)
    {
        /// If we already have this part or a part covering it, we do not need to do anything.
        /// The part may be still in the PreActive -> Active transition so we first search
        /// among PreActive parts to definitely find the desired part if it exists.
        DataPartPtr existing_part = getPartIfExists(entry.new_part_name, {MergeTreeDataPartState::PreActive});

        if (!existing_part)
            existing_part = getActiveContainingPart(entry.new_part_name);

        /// Even if the part is local, it (in exceptional cases) may not be in ZooKeeper. Let's check that it is there.
        if (existing_part && getZooKeeper()->exists(fs::path(replica_path) / "parts" / existing_part->name))
        {
            if (!is_get_or_attach || entry.source_replica != replica_name)
                LOG_DEBUG(log, "Skipping action for part {} because part {} already exists.",
                    entry.new_part_name, existing_part->name);

            return true;
        }
    }

    if (entry.type == LogEntry::ATTACH_PART)
    {
        if (MutableDataPartPtr part = attachPartHelperFoundValidPart(entry); part)
        {
            LOG_TRACE(log, "Found valid local part for {}, preparing the transaction", part->name);

            Transaction transaction(*this, NO_TRANSACTION_RAW);

            part->version.setCreationTID(Tx::PrehistoricTID, nullptr);
            auto builder = part->data_part_storage->getBuilder();
            renameTempPartAndReplace(part, transaction, builder);
            checkPartChecksumsAndCommit(transaction, part);

            writePartLog(PartLogElement::Type::NEW_PART, {}, 0 /** log entry is fake so we don't measure the time */,
                part->name, part, {} /** log entry is fake so there are no initial parts */, nullptr);

            return true;
        }

        LOG_TRACE(log, "Didn't find valid local part for {} ({}), will fetch it from other replica",
            entry.new_part_name,
            entry.actual_new_part_name);
    }

    if (is_get_or_attach && entry.source_replica == replica_name)
        LOG_WARNING(log, "Part {} from own log doesn't exist.", entry.new_part_name);

    /// Perhaps we don't need this part, because during write with quorum, the quorum has failed
    /// (see below about `/quorum/failed_parts`).
    if (entry.quorum && getZooKeeper()->exists(fs::path(zookeeper_path) / "quorum" / "failed_parts" / entry.new_part_name))
    {
        LOG_DEBUG(log, "Skipping action for part {} because quorum for that part was failed.", entry.new_part_name);
        return true;    /// NOTE Deletion from `virtual_parts` is not done, but it is only necessary for merge.
    }

    // bool do_fetch = false;

    switch (entry.type)
    {
        case LogEntry::ATTACH_PART:
            /// We surely don't have this part locally as we've checked it before, so download it.
            [[fallthrough]];
        case LogEntry::GET_PART:
            return executeFetch(entry);
            // do_fetch = true;
        case LogEntry::MERGE_PARTS:
            throw Exception(ErrorCodes::LOGICAL_ERROR, "Merge has to be executed by another function");
        case LogEntry::MUTATE_PART:
            throw Exception(ErrorCodes::LOGICAL_ERROR, "Mutation has to be executed by another function");
        case LogEntry::ALTER_METADATA:
            return executeMetadataAlter(entry);
        case LogEntry::SYNC_PINNED_PART_UUIDS:
            syncPinnedPartUUIDs();
            return true;
        case LogEntry::CLONE_PART_FROM_SHARD:
            executeClonePartFromShard(entry);
            return true;
        default:
            throw Exception(ErrorCodes::LOGICAL_ERROR, "Unexpected log entry type: {}", static_cast<int>(entry.type));
    }

    // return true;
}


bool StorageReplicatedMergeTree::executeFetch(LogEntry & entry, bool need_to_check_missing_part)
{
    /// Looking for covering part. After that entry.actual_new_part_name may be filled.
    String replica = findReplicaHavingCoveringPart(entry, true);
    const auto storage_settings_ptr = getSettings();
    auto metadata_snapshot = getInMemoryMetadataPtr();

    try
    {
        if (replica.empty())
        {
            /** If a part is to be written with a quorum and the quorum is not reached yet,
              *  then (due to the fact that a part is impossible to download right now),
              *  the quorum entry should be considered unsuccessful.
              * TODO Complex code, extract separately.
              */
            if (entry.quorum)
            {
                if (entry.type != LogEntry::GET_PART)
                    throw Exception("Logical error: log entry with quorum but type is not GET_PART", ErrorCodes::LOGICAL_ERROR);

                LOG_DEBUG(log, "No active replica has part {} which needs to be written with quorum. Will try to mark that quorum as failed.", entry.new_part_name);

                /** Atomically:
                  * - if replicas do not become active;
                  * - if there is a `quorum` node with this part;
                  * - delete `quorum` node;
                  * - add a part to the list `quorum/failed_parts`;
                  * - if the part is not already removed from the list for deduplication `blocks/block_num`, then delete it;
                  *
                  * If something changes, then we will nothing - we'll get here again next time.
                  */

                /** We collect the `host` node versions from the replicas.
                  * When the replica becomes active, it changes the value of host in the same transaction (with the creation of `is_active`).
                  * This will ensure that the replicas do not become active.
                  */

                auto zookeeper = getZooKeeper();

                Strings replicas = zookeeper->getChildren(fs::path(zookeeper_path) / "replicas");

                Coordination::Requests ops;

                for (const auto & path_part : replicas)
                {
                    Coordination::Stat stat;
                    String path = fs::path(zookeeper_path) / "replicas" / path_part / "host";
                    zookeeper->get(path, &stat);
                    ops.emplace_back(zkutil::makeCheckRequest(path, stat.version));
                }

                /// We verify that while we were collecting versions, the replica with the necessary part did not come alive.
                replica = findReplicaHavingPart(entry.new_part_name, true);

                /// Also during this time a completely new replica could be created.
                /// But if a part does not appear on the old, then it can not be on the new one either.

                if (replica.empty())
                {
                    Coordination::Stat quorum_stat;
                    const String quorum_unparallel_path = fs::path(zookeeper_path) / "quorum" / "status";
                    const String quorum_parallel_path = fs::path(zookeeper_path) / "quorum" / "parallel" / entry.new_part_name;
                    String quorum_str, quorum_path;
                    ReplicatedMergeTreeQuorumEntry quorum_entry;

                    if (zookeeper->tryGet(quorum_unparallel_path, quorum_str, &quorum_stat))
                        quorum_path = quorum_unparallel_path;
                    else
                    {
                        quorum_str = zookeeper->get(quorum_parallel_path, &quorum_stat);
                        quorum_path = quorum_parallel_path;
                    }

                    quorum_entry.fromString(quorum_str);

                    if (quorum_entry.part_name == entry.new_part_name)
                    {
                        ops.emplace_back(zkutil::makeRemoveRequest(quorum_path, quorum_stat.version));
                        auto part_info = MergeTreePartInfo::fromPartName(entry.new_part_name, format_version);

                        if (part_info.min_block != part_info.max_block)
                            throw Exception("Logical error: log entry with quorum for part covering more than one block number",
                                ErrorCodes::LOGICAL_ERROR);

                        ops.emplace_back(zkutil::makeCreateRequest(
                            fs::path(zookeeper_path) / "quorum" / "failed_parts" / entry.new_part_name,
                            "",
                            zkutil::CreateMode::Persistent));

                        /// Deleting from `blocks`.
                        if (!entry.block_id.empty() && zookeeper->exists(fs::path(zookeeper_path) / "blocks" / entry.block_id))
                            ops.emplace_back(zkutil::makeRemoveRequest(fs::path(zookeeper_path) / "blocks" / entry.block_id, -1));

                        Coordination::Responses responses;
                        auto code = zookeeper->tryMulti(ops, responses);

                        if (code == Coordination::Error::ZOK)
                        {
                            LOG_DEBUG(log, "Marked quorum for part {} as failed.", entry.new_part_name);
                            queue.removeFailedQuorumPart(part_info);
                            return true;
                        }
                        else if (code == Coordination::Error::ZBADVERSION || code == Coordination::Error::ZNONODE || code == Coordination::Error::ZNODEEXISTS)
                        {
                            LOG_DEBUG(log, "State was changed or isn't expected when trying to mark quorum for part {} as failed. Code: {}",
                                      entry.new_part_name, Coordination::errorMessage(code));
                        }
                        else
                            throw Coordination::Exception(code);
                    }
                    else
                    {
                        LOG_WARNING(log, "No active replica has part {}, "
                                         "but that part needs quorum and /quorum/status contains entry about another part {}. "
                                         "It means that part was successfully written to {} replicas, but then all of them goes offline. "
                                         "Or it is a bug.", entry.new_part_name, quorum_entry.part_name, entry.quorum);
                    }
                }
            }

            if (replica.empty())
            {
                ProfileEvents::increment(ProfileEvents::ReplicatedPartFailedFetches);

                if (!need_to_check_missing_part)
                    return false;

                throw Exception("No active replica has part " + entry.new_part_name + " or covering part", ErrorCodes::NO_REPLICA_HAS_PART);
            }
        }

        try
        {
            String part_name = entry.actual_new_part_name.empty() ? entry.new_part_name : entry.actual_new_part_name;

            if (!entry.actual_new_part_name.empty())
                LOG_DEBUG(log, "Will fetch part {} instead of {}", entry.actual_new_part_name, entry.new_part_name);

            if (!fetchPart(part_name, metadata_snapshot, fs::path(zookeeper_path) / "replicas" / replica, false, entry.quorum))
                return false;
        }
        catch (Exception & e)
        {
            /// No stacktrace, just log message
            if (e.code() == ErrorCodes::RECEIVED_ERROR_TOO_MANY_REQUESTS)
                e.addMessage("Too busy replica. Will try later.");
            throw;
        }

        if (entry.type == LogEntry::MERGE_PARTS)
            ProfileEvents::increment(ProfileEvents::ReplicatedPartFetchesOfMerged);
    }
    catch (...)
    {
        /** If we can not download the part we need for some merge, it's better not to try to get other parts for this merge,
          * but try to get already merged part. To do this, move the action to get the remaining parts
          * for this merge at the end of the queue.
          */
        try
        {
            auto parts_for_merge = queue.moveSiblingPartsForMergeToEndOfQueue(entry.new_part_name);

            if (!parts_for_merge.empty() && replica.empty())
            {
                LOG_INFO(log, "No active replica has part {}. Will fetch merged part instead.", entry.new_part_name);
                /// We should enqueue it for check, because merged part may never appear if source part is lost
                enqueuePartForCheck(entry.new_part_name);
                return false;
            }

            /** If no active replica has a part, and there is no merge in the queue with its participation,
              * check to see if any (active or inactive) replica has such a part or covering it.
              */
            if (replica.empty())
                enqueuePartForCheck(entry.new_part_name);
        }
        catch (...)
        {
            tryLogCurrentException(log, __PRETTY_FUNCTION__);
        }

        throw;
    }

    return true;
}


DataPartStoragePtr StorageReplicatedMergeTree::executeFetchShared(
    const String & source_replica,
    const String & new_part_name,
    const DiskPtr & disk,
    const String & path)
{
    if (source_replica.empty())
    {
        LOG_INFO(log, "No active replica has part {} on shared storage.", new_part_name);
        return nullptr;
    }

    const auto storage_settings_ptr = getSettings();
    auto metadata_snapshot = getInMemoryMetadataPtr();

    try
    {
        return fetchExistsPart(new_part_name, metadata_snapshot, fs::path(zookeeper_path) / "replicas" / source_replica, disk, path);
    }
    catch (Exception & e)
    {
        if (e.code() == ErrorCodes::RECEIVED_ERROR_TOO_MANY_REQUESTS)
            e.addMessage("Too busy replica. Will try later.");
        tryLogCurrentException(log, __PRETTY_FUNCTION__);
        throw;
    }
}


void StorageReplicatedMergeTree::executeDropRange(const LogEntry & entry)
{
    LOG_TRACE(log, "Executing DROP_RANGE {}", entry.new_part_name);
    auto drop_range_info = MergeTreePartInfo::fromPartName(entry.new_part_name, format_version);
    getContext()->getMergeList().cancelInPartition(getStorageID(), drop_range_info.partition_id, drop_range_info.max_block);
    part_check_thread.cancelRemovedPartsCheck(drop_range_info);
    queue.removePartProducingOpsInRange(getZooKeeper(), drop_range_info, entry);

    /// Delete the parts contained in the range to be deleted.
    /// It's important that no old parts remain (after the merge), because otherwise,
    ///  after adding a new replica, this new replica downloads them, but does not delete them.
    /// And, if you do not, the parts will come to life after the server is restarted.
    /// Therefore, we use all data parts.

    auto metadata_snapshot = getInMemoryMetadataPtr();
    DataPartsVector parts_to_remove;
    {
        auto data_parts_lock = lockParts();
        parts_to_remove = removePartsInRangeFromWorkingSetAndGetPartsToRemoveFromZooKeeper(NO_TRANSACTION_RAW, drop_range_info, data_parts_lock);
        if (parts_to_remove.empty())
        {
            if (!drop_range_info.isFakeDropRangePart())
                LOG_INFO(log, "Log entry {} tried to drop single part {}, but part does not exist", entry.znode_name, entry.new_part_name);
            return;
        }
    }

    if (entry.detach)
        LOG_DEBUG(log, "Detaching parts.");
    else
        LOG_DEBUG(log, "Removing parts.");

    if (entry.detach)
    {
        /// If DETACH clone parts to detached/ directory
        for (const auto & part : parts_to_remove)
        {
            LOG_INFO(log, "Detaching {}", part->data_part_storage->getPartDirectory());
            part->makeCloneInDetached("", metadata_snapshot);
        }
    }

    /// Forcibly remove parts from ZooKeeper
    removePartsFromZooKeeperWithRetries(parts_to_remove);

    if (entry.detach)
        LOG_DEBUG(log, "Detached {} parts inside {}.", parts_to_remove.size(), entry.new_part_name);
    else
        LOG_DEBUG(log, "Removed {} parts inside {}.", parts_to_remove.size(), entry.new_part_name);

    /// We want to remove dropped parts from disk as soon as possible
    /// To be removed a partition should have zero refcount, therefore call the cleanup thread at exit
    parts_to_remove.clear();
    cleanup_thread.wakeup();
}


bool StorageReplicatedMergeTree::executeReplaceRange(const LogEntry & entry)
{
    Stopwatch watch;
    auto & entry_replace = *entry.replace_range_entry;
    LOG_DEBUG(log, "Executing log entry {} to replace parts range {} with {} parts from {}.{}",
              entry.znode_name, entry_replace.drop_range_part_name, entry_replace.new_part_names.size(),
              entry_replace.from_database, entry_replace.from_table);
    auto metadata_snapshot = getInMemoryMetadataPtr();
    auto storage_settings_ptr = getSettings();

    MergeTreePartInfo drop_range = MergeTreePartInfo::fromPartName(entry_replace.drop_range_part_name, format_version);
    /// Range with only one block has special meaning: it's ATTACH PARTITION or MOVE PARTITION, so there is no drop range
    bool replace = !LogEntry::ReplaceRangeEntry::isMovePartitionOrAttachFrom(drop_range);

    if (replace)
    {
        getContext()->getMergeList().cancelInPartition(getStorageID(), drop_range.partition_id, drop_range.max_block);
        part_check_thread.cancelRemovedPartsCheck(drop_range);
        queue.removePartProducingOpsInRange(getZooKeeper(), drop_range, entry);
    }
    else
    {
        drop_range = {};
    }

    struct PartDescription
    {
        PartDescription(
            size_t index_,
            const String & src_part_name_,
            const String & new_part_name_,
            const String & checksum_hex_,
            MergeTreeDataFormatVersion format_version)
            : index(index_)
            , src_part_name(src_part_name_)
            , src_part_info(MergeTreePartInfo::fromPartName(src_part_name_, format_version))
            , new_part_name(new_part_name_)
            , new_part_info(MergeTreePartInfo::fromPartName(new_part_name_, format_version))
            , checksum_hex(checksum_hex_)
        {
        }

        size_t index; // in log entry arrays
        String src_part_name;
        MergeTreePartInfo src_part_info;
        String new_part_name;
        MergeTreePartInfo new_part_info;
        String checksum_hex;

        /// Part which will be committed
        MutableDataPartPtr res_part;

        /// We could find a covering part
        MergeTreePartInfo found_new_part_info;
        String found_new_part_name;

        /// Hold pointer to part in source table if will clone it from local table
        DataPartPtr src_table_part;

        /// A replica that will be used to fetch part
        String replica;

        MergeTreeData::HardlinkedFiles hardlinked_files;
    };

    using PartDescriptionPtr = std::shared_ptr<PartDescription>;
    using PartDescriptions = std::vector<PartDescriptionPtr>;

    PartDescriptions all_parts;
    PartDescriptions parts_to_add;
    DataPartsVector parts_to_remove;

    auto table_lock_holder_dst_table = lockForShare(
            RWLockImpl::NO_QUERY, getSettings()->lock_acquire_timeout_for_background_operations);
    auto dst_metadata_snapshot = getInMemoryMetadataPtr();

    for (size_t i = 0; i < entry_replace.new_part_names.size(); ++i)
    {
        all_parts.emplace_back(std::make_shared<PartDescription>(i,
            entry_replace.src_part_names.at(i),
            entry_replace.new_part_names.at(i),
            entry_replace.part_names_checksums.at(i),
            format_version));
    }

    /// What parts we should add? Or we have already added all required parts (we an replica-initializer)
    {
        auto data_parts_lock = lockParts();

        for (const PartDescriptionPtr & part_desc : all_parts)
        {
            if (!getActiveContainingPart(part_desc->new_part_info, MergeTreeDataPartState::Active, data_parts_lock))
                parts_to_add.emplace_back(part_desc);
        }

        if (parts_to_add.empty() && replace)
        {
            parts_to_remove = removePartsInRangeFromWorkingSetAndGetPartsToRemoveFromZooKeeper(NO_TRANSACTION_RAW, drop_range, data_parts_lock);
            String parts_to_remove_str;
            for (const auto & part : parts_to_remove)
            {
                parts_to_remove_str += part->name;
                parts_to_remove_str += " ";
            }
            LOG_TRACE(log, "Replacing {} parts {}with empty set", parts_to_remove.size(), parts_to_remove_str);
        }
    }

    if (parts_to_add.empty())
    {
        LOG_INFO(log, "All parts from REPLACE PARTITION command have been already attached");
        removePartsFromZooKeeperWithRetries(parts_to_remove);
        return true;
    }

    if (parts_to_add.size() < all_parts.size())
    {
        LOG_WARNING(log, "Some (but not all) parts from REPLACE PARTITION command already exist. REPLACE PARTITION will not be atomic.");
    }

    StoragePtr source_table;
    TableLockHolder table_lock_holder_src_table;
    StorageID source_table_id{entry_replace.from_database, entry_replace.from_table};

    auto clone_data_parts_from_source_table = [&] () -> size_t
    {
        source_table = DatabaseCatalog::instance().tryGetTable(source_table_id, getContext());
        if (!source_table)
        {
            LOG_DEBUG(log, "Can't use {} as source table for REPLACE PARTITION command. It does not exist.", source_table_id.getNameForLogs());
            return 0;
        }

        auto src_metadata_snapshot = source_table->getInMemoryMetadataPtr();
        MergeTreeData * src_data = nullptr;
        try
        {
            src_data = &checkStructureAndGetMergeTreeData(source_table, src_metadata_snapshot, dst_metadata_snapshot);
        }
        catch (Exception &)
        {
            LOG_INFO(log, "Can't use {} as source table for REPLACE PARTITION command. Will fetch all parts. Reason: {}", source_table_id.getNameForLogs(), getCurrentExceptionMessage(false));
            return 0;
        }

        table_lock_holder_src_table = source_table->lockForShare(
                RWLockImpl::NO_QUERY, getSettings()->lock_acquire_timeout_for_background_operations);

        DataPartStates valid_states{
            MergeTreeDataPartState::PreActive, MergeTreeDataPartState::Active, MergeTreeDataPartState::Outdated};

        size_t num_clonable_parts = 0;
        for (PartDescriptionPtr & part_desc : parts_to_add)
        {
            auto src_part = src_data->getPartIfExists(part_desc->src_part_info, valid_states);
            if (!src_part)
            {
                LOG_DEBUG(log, "There is no part {} in {}", part_desc->src_part_name, source_table_id.getNameForLogs());
                continue;
            }

            bool avoid_copy_local_part = storage_settings_ptr->allow_remote_fs_zero_copy_replication && src_part->isStoredOnRemoteDiskWithZeroCopySupport();

            if (avoid_copy_local_part)
            {
                LOG_DEBUG(log, "Avoid copy local part {} from table {} because of zero-copy replication", part_desc->src_part_name, source_table_id.getNameForLogs());
                continue;
            }

            String checksum_hex  = src_part->checksums.getTotalChecksumHex();

            if (checksum_hex != part_desc->checksum_hex)
            {
                LOG_DEBUG(log, "Part {} of {} has inappropriate checksum", part_desc->src_part_name, source_table_id.getNameForLogs());
                /// TODO: check version
                continue;
            }

            part_desc->found_new_part_name = part_desc->new_part_name;
            part_desc->found_new_part_info = part_desc->new_part_info;
            part_desc->src_table_part = src_part;

            ++num_clonable_parts;
        }

        return num_clonable_parts;
    };

    size_t num_clonable_parts = clone_data_parts_from_source_table();
    LOG_DEBUG(log, "Found {} parts that could be cloned (of {} required parts)", num_clonable_parts, parts_to_add.size());

    ActiveDataPartSet adding_parts_active_set(format_version);
    std::unordered_map<String, PartDescriptionPtr> part_name_to_desc;

    for (PartDescriptionPtr & part_desc : parts_to_add)
    {
        if (part_desc->src_table_part)
        {
            /// It is clonable part
            adding_parts_active_set.add(part_desc->new_part_name);
            part_name_to_desc.emplace(part_desc->new_part_name, part_desc);
            continue;
        }

        /// Firstly, try find exact part to produce more accurate part set
        String replica = findReplicaHavingPart(part_desc->new_part_name, true);
        String found_part_name;
        /// TODO: check version

        if (replica.empty())
        {
            LOG_DEBUG(log, "Part {} is not found on remote replicas", part_desc->new_part_name);

            /// Fallback to covering part
            replica = findReplicaHavingCoveringPart(part_desc->new_part_name, true, found_part_name);

            if (replica.empty())
            {
                /// It is not fail, since adjacent parts could cover current part
                LOG_DEBUG(log, "Parts covering {} are not found on remote replicas", part_desc->new_part_name);
                continue;
            }
        }
        else
        {
            found_part_name = part_desc->new_part_name;
        }

        part_desc->found_new_part_name = found_part_name;
        part_desc->found_new_part_info = MergeTreePartInfo::fromPartName(found_part_name, format_version);
        part_desc->replica = replica;

        adding_parts_active_set.add(part_desc->found_new_part_name);
        part_name_to_desc.emplace(part_desc->found_new_part_name, part_desc);
    }

    /// Check that we could cover whole range
    for (PartDescriptionPtr & part_desc : parts_to_add)
    {
        if (adding_parts_active_set.getContainingPart(part_desc->new_part_info).empty())
        {
            /// We should enqueue missing part for check, so it will be replaced with empty one (if needed)
            /// and we will be able to execute this REPLACE_RANGE.
            /// However, it's quite dangerous, because part may appear in source table.
            /// So we enqueue it for check only if no replicas of source table have part either.
            bool need_check = true;
            if (auto * replicated_src_table = typeid_cast<StorageReplicatedMergeTree *>(source_table.get()))
            {
                String src_replica = replicated_src_table->findReplicaHavingPart(part_desc->src_part_name, false);
                if (!src_replica.empty())
                {
                    LOG_DEBUG(log, "Found part {} on replica {} of source table, will not check part {} required for {}",
                              part_desc->src_part_name, src_replica, part_desc->new_part_name, entry.znode_name);
                    need_check = false;
                }
            }

            if (need_check)
            {
                LOG_DEBUG(log, "Will check part {} required for {}, because no replicas have it (including replicas of source table)",
                          part_desc->new_part_name, entry.znode_name);
                enqueuePartForCheck(part_desc->new_part_name);
            }

            throw Exception(ErrorCodes::NO_REPLICA_HAS_PART,
                            "Not found part {} (or part covering it) neither source table neither remote replicas",
                            part_desc->new_part_name);
        }
    }

    /// Filter covered parts
    PartDescriptions final_parts;
    Strings final_part_names;
    {
        final_part_names = adding_parts_active_set.getParts();

        for (const String & final_part_name : final_part_names)
        {
            auto part_desc = part_name_to_desc[final_part_name];
            if (!part_desc)
                throw Exception("There is no final part " + final_part_name + ". This is a bug", ErrorCodes::LOGICAL_ERROR);

            final_parts.emplace_back(part_desc);

            if (final_parts.size() > 1)
            {
                auto & prev = *final_parts[final_parts.size() - 2];
                auto & curr = *final_parts[final_parts.size() - 1];

                if (!prev.found_new_part_info.isDisjoint(curr.found_new_part_info))
                {
                    throw Exception("Intersected final parts detected: " + prev.found_new_part_name
                        + " and " + curr.found_new_part_name + ". It should be investigated.", ErrorCodes::LOGICAL_ERROR);
                }
            }
        }
    }

    static const String TMP_PREFIX = "tmp_replace_from_";

    std::vector<MergeTreeData::HardlinkedFiles> hardlinked_files_for_parts;

    auto obtain_part = [&] (PartDescriptionPtr & part_desc)
    {
        if (part_desc->src_table_part)
        {
            if (part_desc->checksum_hex != part_desc->src_table_part->checksums.getTotalChecksumHex())
                throw Exception("Checksums of " + part_desc->src_table_part->name + " is suddenly changed", ErrorCodes::UNFINISHED);

            part_desc->res_part = cloneAndLoadDataPartOnSameDisk(
                part_desc->src_table_part, TMP_PREFIX + "clone_", part_desc->new_part_info, metadata_snapshot, NO_TRANSACTION_PTR, &part_desc->hardlinked_files, false);
        }
        else if (!part_desc->replica.empty())
        {
            String source_replica_path = fs::path(zookeeper_path) / "replicas" / part_desc->replica;
            ReplicatedMergeTreeAddress address(getZooKeeper()->get(fs::path(source_replica_path) / "host"));
            auto timeouts = getFetchPartHTTPTimeouts(getContext());

            auto credentials = getContext()->getInterserverCredentials();
            String interserver_scheme = getContext()->getInterserverScheme();

            if (interserver_scheme != address.scheme)
                throw Exception("Interserver schemas are different '" + interserver_scheme + "' != '" + address.scheme + "', can't fetch part from " + address.host, ErrorCodes::LOGICAL_ERROR);

            part_desc->res_part = fetcher.fetchPart(
                metadata_snapshot, getContext(), part_desc->found_new_part_name, source_replica_path,
                address.host, address.replication_port, timeouts, credentials->getUser(), credentials->getPassword(),
                interserver_scheme, replicated_fetches_throttler, false, TMP_PREFIX + "fetch_");

            /// TODO: check columns_version of fetched part

            ProfileEvents::increment(ProfileEvents::ReplicatedPartFetches);
        }
        else
            throw Exception("There is no receipt to produce part " + part_desc->new_part_name + ". This is bug", ErrorCodes::LOGICAL_ERROR);
    };

    /// Download or clone parts
    /// TODO: make it in parallel
    for (PartDescriptionPtr & part_desc : final_parts)
        obtain_part(part_desc);

    MutableDataPartsVector res_parts;
    for (PartDescriptionPtr & part_desc : final_parts)
        res_parts.emplace_back(part_desc->res_part);

    try
    {
        /// Commit parts
        auto zookeeper = getZooKeeper();
        Transaction transaction(*this, NO_TRANSACTION_RAW);

        Coordination::Requests ops;
        for (PartDescriptionPtr & part_desc : final_parts)
        {
            auto builder = part_desc->res_part->data_part_storage->getBuilder();
            renameTempPartAndReplace(part_desc->res_part, transaction, builder);
            getCommitPartOps(ops, part_desc->res_part);

            lockSharedData(*part_desc->res_part, false, part_desc->hardlinked_files);
        }


        if (!ops.empty())
            zookeeper->multi(ops);

        {
            auto data_parts_lock = lockParts();

            transaction.commit(&data_parts_lock);
            if (replace)
            {
                parts_to_remove = removePartsInRangeFromWorkingSetAndGetPartsToRemoveFromZooKeeper(NO_TRANSACTION_RAW, drop_range, data_parts_lock);
                String parts_to_remove_str;
                for (const auto & part : parts_to_remove)
                {
                    parts_to_remove_str += part->name;
                    parts_to_remove_str += " ";
                }
                LOG_TRACE(log, "Replacing {} parts {}with {} parts {}", parts_to_remove.size(), parts_to_remove_str,
                          final_parts.size(), boost::algorithm::join(final_part_names, ", "));
            }
        }

        PartLog::addNewParts(getContext(), res_parts, watch.elapsed());
    }
    catch (...)
    {
        PartLog::addNewParts(getContext(), res_parts, watch.elapsed(), ExecutionStatus::fromCurrentException());

        for (const auto & res_part : res_parts)
            unlockSharedData(*res_part);

        throw;
    }

    removePartsFromZooKeeperWithRetries(parts_to_remove);
    res_parts.clear();
    parts_to_remove.clear();
    cleanup_thread.wakeup();

    return true;
}


void StorageReplicatedMergeTree::executeClonePartFromShard(const LogEntry & entry)
{
    auto zookeeper = getZooKeeper();

    Strings replicas = zookeeper->getChildren(entry.source_shard + "/replicas");
    std::shuffle(replicas.begin(), replicas.end(), thread_local_rng);
    String replica;
    for (const String & candidate : replicas)
    {
        if (zookeeper->exists(entry.source_shard + "/replicas/" + candidate + "/is_active"))
        {
            replica = candidate;
            break;
        }
    }

    if (replica.empty())
        throw Exception(ErrorCodes::NO_REPLICA_HAS_PART, "Not found active replica on shard {} to clone part {}", entry.source_shard, entry.new_part_name);

    LOG_INFO(log, "Will clone part from shard {} and replica {}", entry.source_shard, replica);

    MutableDataPartPtr part;

    {
        auto metadata_snapshot = getInMemoryMetadataPtr();
        String source_replica_path = entry.source_shard + "/replicas/" + replica;
        ReplicatedMergeTreeAddress address(getZooKeeper()->get(source_replica_path + "/host"));
        auto timeouts = ConnectionTimeouts::getHTTPTimeouts(getContext());
        auto credentials = getContext()->getInterserverCredentials();
        String interserver_scheme = getContext()->getInterserverScheme();

        auto get_part = [&, address, timeouts, credentials, interserver_scheme]()
        {
            if (interserver_scheme != address.scheme)
                throw Exception("Interserver schemes are different: '" + interserver_scheme
                                + "' != '" + address.scheme + "', can't fetch part from " + address.host,
                                ErrorCodes::LOGICAL_ERROR);

            return fetcher.fetchPart(
                metadata_snapshot, getContext(), entry.new_part_name, source_replica_path,
                address.host, address.replication_port,
                timeouts, credentials->getUser(), credentials->getPassword(), interserver_scheme,
                replicated_fetches_throttler, true);
        };

        part = get_part();
        // The fetched part is valuable and should not be cleaned like a temp part.
        part->is_temp = false;
        auto builder = part->data_part_storage->getBuilder();
        part->renameTo("detached/" + entry.new_part_name, true, builder);
        builder->commit();

        LOG_INFO(log, "Cloned part {} to detached directory", part->name);
    }
}


void StorageReplicatedMergeTree::cloneReplica(const String & source_replica, Coordination::Stat source_is_lost_stat, zkutil::ZooKeeperPtr & zookeeper)
{
    String source_path = fs::path(zookeeper_path) / "replicas" / source_replica;

    /// The order of the following three actions is important.

    Strings source_queue_names;
    /// We are trying to get consistent /log_pointer and /queue state. Otherwise
    /// we can possibly duplicate entries in queue of cloned replica.
    while (true)
    {
        Coordination::Stat log_pointer_stat;
        String raw_log_pointer = zookeeper->get(fs::path(source_path) / "log_pointer", &log_pointer_stat);

        Coordination::Requests ops;
        ops.push_back(zkutil::makeSetRequest(fs::path(replica_path) / "log_pointer", raw_log_pointer, -1));

        /// For support old versions CH.
        if (source_is_lost_stat.version == -1)
        {
            /// We check that it was not suddenly upgraded to new version.
            /// Otherwise it can be upgraded and instantly become lost, but we cannot notice that.
            ops.push_back(zkutil::makeCreateRequest(fs::path(source_path) / "is_lost", "0", zkutil::CreateMode::Persistent));
            ops.push_back(zkutil::makeRemoveRequest(fs::path(source_path) / "is_lost", -1));
        }
        else /// The replica we clone should not suddenly become lost.
            ops.push_back(zkutil::makeCheckRequest(fs::path(source_path) / "is_lost", source_is_lost_stat.version));

        Coordination::Responses responses;

        /// Let's remember the queue of the reference/master replica.
        source_queue_names = zookeeper->getChildren(fs::path(source_path) / "queue");

        /// Check that log pointer of source replica didn't changed while we read queue entries
        ops.push_back(zkutil::makeCheckRequest(fs::path(source_path) / "log_pointer", log_pointer_stat.version));

        auto rc = zookeeper->tryMulti(ops, responses);

        if (rc == Coordination::Error::ZOK)
        {
            break;
        }
        else if (rc == Coordination::Error::ZNODEEXISTS)
        {
            throw Exception(
                "Can not clone replica, because the " + source_replica + " updated to new ClickHouse version",
                ErrorCodes::REPLICA_STATUS_CHANGED);
        }
        else if (responses[1]->error == Coordination::Error::ZBADVERSION)
        {
            /// If is_lost node version changed than source replica also lost,
            /// so we cannot clone from it.
            throw Exception(
                "Can not clone replica, because the " + source_replica + " became lost", ErrorCodes::REPLICA_STATUS_CHANGED);
        }
        else if (responses.back()->error == Coordination::Error::ZBADVERSION)
        {
            /// If source replica's log_pointer changed than we probably read
            /// stale state of /queue and have to try one more time.
            LOG_WARNING(log, "Log pointer of source replica {} changed while we loading queue nodes. Will retry.", source_replica);
            continue;
        }
        else
        {
            zkutil::KeeperMultiException::check(rc, ops, responses);
        }
    }

    ::sort(source_queue_names.begin(), source_queue_names.end());

    struct QueueEntryInfo
    {
        String data = {};
        Coordination::Stat stat = {};
        LogEntryPtr parsed_entry = {};
    };

    /// We got log pointer and list of queue entries of source replica.
    /// At first we will get queue entries and then we will get list of active parts of source replica
    /// to enqueue fetches for missing parts. If source replica executes and removes some entry concurrently
    /// we will see produced part (or covering part) in replicas/source/parts and will enqueue fetch.
    /// We will try to parse queue entries before copying them
    /// to avoid creation of excessive and duplicating entries in our queue.
    /// See also removePartAndEnqueueFetch(...)
    std::vector<QueueEntryInfo> source_queue;
    ActiveDataPartSet get_part_set{format_version};
    ActiveDataPartSet drop_range_set{format_version};

    {
        std::vector<zkutil::ZooKeeper::FutureGet> queue_get_futures;
        queue_get_futures.reserve(source_queue_names.size());

        for (const String & entry_name : source_queue_names)
            queue_get_futures.push_back(zookeeper->asyncTryGet(fs::path(source_path) / "queue" / entry_name));

        source_queue.reserve(source_queue_names.size());
        for (size_t i = 0; i < source_queue_names.size(); ++i)
        {
            auto res = queue_get_futures[i].get();
            /// It's ok if entry is already executed and removed: we also will get source parts set.
            if (res.error == Coordination::Error::ZNONODE)
                continue;

            assert(res.error == Coordination::Error::ZOK);
            source_queue.emplace_back();
            auto & info = source_queue.back();
            info.data = std::move(res.data);
            info.stat = std::move(res.stat);
            try
            {
                info.parsed_entry = LogEntry::parse(info.data, info.stat);
            }
            catch (...)
            {
                tryLogCurrentException(log, "Cannot parse source queue entry " + source_queue_names[i]);
            }

            /// It may be ok if source replica has newer version. We will copy entry as is.
            if (!info.parsed_entry)
                continue;

            info.parsed_entry->znode_name = source_queue_names[i];

            if (info.parsed_entry->type == LogEntry::DROP_RANGE)
                drop_range_set.add(info.parsed_entry->new_part_name);

            if (info.parsed_entry->type == LogEntry::GET_PART)
            {
                String maybe_covering_drop_range = drop_range_set.getContainingPart(info.parsed_entry->new_part_name);
                if (maybe_covering_drop_range.empty())
                    get_part_set.add(info.parsed_entry->new_part_name);
            }
        }
    }

    /// We should do it after copying queue, because some ALTER_METADATA entries can be lost otherwise.
    cloneMetadataIfNeeded(source_replica, source_path, zookeeper);

    /// Add to the queue jobs to receive all the active parts that the reference/master replica has.
    Strings source_replica_parts = zookeeper->getChildren(fs::path(source_path) / "parts");
    for (const auto & active_part : source_replica_parts)
        get_part_set.add(active_part);

    Strings active_parts = get_part_set.getParts();

    /// Remove local parts if source replica does not have them, because such parts will never be fetched by other replicas.
    Strings local_parts_in_zk = zookeeper->getChildren(fs::path(replica_path) / "parts");
    Strings parts_to_remove_from_zk;

    for (const auto & part : local_parts_in_zk)
    {
        if (get_part_set.getContainingPart(part).empty())
        {
            parts_to_remove_from_zk.emplace_back(part);
            LOG_WARNING(log, "Source replica does not have part {}. Removing it from ZooKeeper.", part);
        }
    }

    {
        /// Check "is_lost" version after retrieving queue and parts.
        /// If version has changed, then replica most likely has been dropped and parts set is inconsistent,
        /// so throw exception and retry cloning.
        Coordination::Stat is_lost_stat_new;
        zookeeper->get(fs::path(source_path) / "is_lost", &is_lost_stat_new);
        if (is_lost_stat_new.version != source_is_lost_stat.version)
            throw Exception(ErrorCodes::REPLICA_STATUS_CHANGED, "Cannot clone {}, because it suddenly become lost "
                                                                "or removed broken part from ZooKeeper", source_replica);
    }

    removePartsFromZooKeeperWithRetries(parts_to_remove_from_zk);

    auto local_active_parts = getDataPartsForInternalUsage();

    DataPartsVector parts_to_remove_from_working_set;

    for (const auto & part : local_active_parts)
    {
        if (get_part_set.getContainingPart(part->name).empty())
        {
            parts_to_remove_from_working_set.emplace_back(part);
            LOG_WARNING(log, "Source replica does not have part {}. Removing it from working set.", part->name);
        }
    }

    if (getSettings()->detach_old_local_parts_when_cloning_replica)
    {
        auto metadata_snapshot = getInMemoryMetadataPtr();

        for (const auto & part : parts_to_remove_from_working_set)
        {
            LOG_INFO(log, "Detaching {}", part->data_part_storage->getPartDirectory());
            part->makeCloneInDetached("clone", metadata_snapshot);
        }
    }

    removePartsFromWorkingSet(NO_TRANSACTION_RAW, parts_to_remove_from_working_set, true);

    std::unordered_set<String> created_get_parts;

    /// Avoid creation of GET_PART entries which covered by another GET_PART or DROP_RANGE
    /// and creation of multiple entries with the same new_part_name.
    auto should_ignore_log_entry = [&drop_range_set, &get_part_set, this] (std::unordered_set<String> & created_gets,
                                                                    const String & part_name, const String & log_msg_context) -> bool
    {
        /// We should not create entries covered by DROP_RANGE, because we will remove them anyway (kind of optimization).
        String covering_drop_range = drop_range_set.getContainingPart(part_name);
        if (!covering_drop_range.empty())
        {
            LOG_TRACE(log, "{} {}: it's covered by DROP_RANGE {}", log_msg_context, part_name, covering_drop_range);
            return true;
        }

        /// We should not create entries covered by GET_PART,
        /// because GET_PART entry has no source parts and we can execute it only by fetching.
        /// Parts covered by GET_PART are useless and may cause replication to stuck if covered part is lost.
        String covering_get_part_entry = get_part_set.getContainingPart(part_name);

        if (covering_get_part_entry.empty())
            return false;

        if (covering_get_part_entry != part_name)
        {
            LOG_TRACE(log, "{} {}: it's covered by GET_PART {}", log_msg_context, part_name, covering_get_part_entry);
            return true;
        }

        /// NOTE: It does not completely avoids duplication of GET_PART entries,
        /// because it's possible that source replica has executed some GET_PART after we copied it's queue,
        /// but before we copied its active parts set. In this case we will GET_PART entry in our queue
        /// and later will pull the original GET_PART from replication log.
        /// It should not cause any issues, but it does not allow to get rid of duplicated entries and add an assertion.
        if (created_gets.contains(part_name))
        {
            /// NOTE It would be better to copy log entry instead of creating GET_PART
            /// if there are GET_PART and log entry of other type with the same new_part_name.
            /// But it's a bit harder to implement, because it requires full-fledged virtual_parts set.
            LOG_TRACE(log, "{} {}: GET_PART for it is already created", log_msg_context, part_name);
            return true;
        }

        return false;
    };

    for (const String & name : active_parts)
    {
        if (should_ignore_log_entry(created_get_parts, name, "Not fetching"))
            continue;

        LogEntry log_entry;

        if (are_restoring_replica)
        {
            LOG_DEBUG(log, "Obtaining checksum for path {}", name);

            // The part we want to fetch is probably present in detached/ folder.
            // However, we need to get part's checksum to check if it's not corrupt.
            log_entry.type = LogEntry::ATTACH_PART;

            MinimalisticDataPartChecksums desired_checksums;

            const fs::path part_path = fs::path(source_path) / "parts" / name;

            const String part_znode = zookeeper->get(part_path);

            if (!part_znode.empty())
                desired_checksums = ReplicatedMergeTreePartHeader::fromString(part_znode).getChecksums();
            else
            {
                String desired_checksums_str = zookeeper->get(part_path / "checksums");
                desired_checksums = MinimalisticDataPartChecksums::deserializeFrom(desired_checksums_str);
            }

            const auto [lo, hi] = desired_checksums.hash_of_all_files;
            log_entry.part_checksum = getHexUIntUppercase(hi) + getHexUIntUppercase(lo);
        }
        else
        {
            log_entry.type = LogEntry::GET_PART;
        }

        log_entry.source_replica = "";
        log_entry.new_part_name = name;
        log_entry.create_time = tryGetPartCreateTime(zookeeper, source_path, name);

        LOG_TEST(log, "Enqueueing {} for fetch", name);
        zookeeper->create(fs::path(replica_path) / "queue/queue-", log_entry.toString(), zkutil::CreateMode::PersistentSequential);
        created_get_parts.insert(name);
    }

    size_t total_parts_to_fetch = created_get_parts.size();
    LOG_DEBUG(log, "Queued {} parts to be fetched, {} parts ignored", total_parts_to_fetch, active_parts.size() - total_parts_to_fetch);

    /// Add content of the reference/master replica queue to the queue.
    size_t total_entries_to_copy = 0;
    for (const auto & entry_info : source_queue)
    {
        assert(!entry_info.data.empty());
        if (entry_info.parsed_entry && !entry_info.parsed_entry->new_part_name.empty())
        {
            const String & part_name = entry_info.parsed_entry->new_part_name;
            const String & entry_name = entry_info.parsed_entry->znode_name;
            const auto & entry_type = entry_info.parsed_entry->type;

            if (should_ignore_log_entry(created_get_parts, part_name, fmt::format("Not copying {} {} ", entry_name, entry_type)))
                continue;

            if (entry_info.parsed_entry->type == LogEntry::GET_PART)
                created_get_parts.insert(part_name);
        }

        LOG_TEST(log, "Copying entry {}", entry_info.data);
        zookeeper->create(fs::path(replica_path) / "queue/queue-", entry_info.data, zkutil::CreateMode::PersistentSequential);
        ++total_entries_to_copy;
    }

    LOG_DEBUG(log, "Copied {} queue entries, {} entries ignored", total_entries_to_copy, source_queue.size() - total_entries_to_copy);
}


void StorageReplicatedMergeTree::cloneMetadataIfNeeded(const String & source_replica, const String & source_path, zkutil::ZooKeeperPtr & zookeeper)
{
    String source_metadata_version_str;
    bool metadata_version_exists = zookeeper->tryGet(source_path + "/metadata_version", source_metadata_version_str);
    if (!metadata_version_exists)
    {
        /// For compatibility with version older than 20.3
        /// TODO fix tests and delete it
        LOG_WARNING(log, "Node {} does not exist. "
                         "Most likely it's because too old version of ClickHouse is running on replica {}. "
                         "Will not check metadata consistency",
                         source_path + "/metadata_version", source_replica);
        return;
    }

    Int32 source_metadata_version = parse<Int32>(source_metadata_version_str);
    if (metadata_version == source_metadata_version)
        return;

    /// Our metadata it not up to date with source replica metadata.
    /// Metadata is updated by ALTER_METADATA entries, but some entries are probably cleaned up from the log.
    /// It's also possible that some newer ALTER_METADATA entries are present in source_queue list,
    /// and source replica are executing such entry right now (or had executed recently).
    /// More than that, /metadata_version update is not atomic with /columns and /metadata update...

    /// Fortunately, ALTER_METADATA seems to be idempotent,
    /// and older entries of such type can be replaced with newer entries.
    /// Let's try to get consistent values of source replica's /columns and /metadata
    /// and prepend dummy ALTER_METADATA to our replication queue.
    /// It should not break anything if source_queue already contains ALTER_METADATA entry
    /// with greater or equal metadata_version, but it will update our metadata
    /// if all such entries were cleaned up from the log and source_queue.

    LOG_WARNING(log, "Metadata version ({}) on replica is not up to date with metadata ({}) on source replica {}",
                metadata_version, source_metadata_version, source_replica);

    String source_metadata;
    String source_columns;
    while (true)
    {
        Coordination::Stat metadata_stat;
        Coordination::Stat columns_stat;
        source_metadata = zookeeper->get(source_path + "/metadata", &metadata_stat);
        source_columns = zookeeper->get(source_path + "/columns", &columns_stat);

        Coordination::Requests ops;
        Coordination::Responses responses;
        ops.emplace_back(zkutil::makeCheckRequest(source_path + "/metadata", metadata_stat.version));
        ops.emplace_back(zkutil::makeCheckRequest(source_path + "/columns", columns_stat.version));

        Coordination::Error code = zookeeper->tryMulti(ops, responses);
        if (code == Coordination::Error::ZOK)
            break;
        else if (code == Coordination::Error::ZBADVERSION)
            LOG_WARNING(log, "Metadata of replica {} was changed", source_path);
        else
            zkutil::KeeperMultiException::check(code, ops, responses);
    }

    ReplicatedMergeTreeLogEntryData dummy_alter;
    dummy_alter.type = LogEntry::ALTER_METADATA;
    dummy_alter.source_replica = source_replica;
    dummy_alter.metadata_str = source_metadata;
    dummy_alter.columns_str = source_columns;
    dummy_alter.alter_version = source_metadata_version;
    dummy_alter.create_time = time(nullptr);

    zookeeper->create(replica_path + "/queue/queue-", dummy_alter.toString(), zkutil::CreateMode::PersistentSequential);

    /// We don't need to do anything with mutation_pointer, because mutation log cleanup process is different from
    /// replication log cleanup. A mutation is removed from ZooKeeper only if all replicas had executed the mutation,
    /// so all mutations which are greater or equal to our mutation pointer are still present in ZooKeeper.
}


void StorageReplicatedMergeTree::cloneReplicaIfNeeded(zkutil::ZooKeeperPtr zookeeper)
{
    Coordination::Stat is_lost_stat;
    bool is_new_replica = true;
    String res;

    if (zookeeper->tryGet(fs::path(replica_path) / "is_lost", res, &is_lost_stat))
    {
        if (res == "0")
            return;
        if (is_lost_stat.version)
            is_new_replica = false;
    }
    else
    {
        /// Replica was created by old version of CH, so me must create "/is_lost".
        /// Note that in old version of CH there was no "lost" replicas possible.
        /// TODO is_lost node should always exist since v18.12, maybe we can replace `tryGet` with `get` and remove old code?
        zookeeper->create(fs::path(replica_path) / "is_lost", "0", zkutil::CreateMode::Persistent);
        return;
    }

    /// is_lost is "1": it means that we are in repair mode.
    /// Try choose source replica to clone.
    /// Source replica must not be lost and should have minimal queue size and maximal log pointer.
    Strings replicas = zookeeper->getChildren(fs::path(zookeeper_path) / "replicas");
    std::vector<zkutil::ZooKeeper::FutureGet> futures;
    for (const String & source_replica_name : replicas)
    {
        /// Do not clone from myself.
        if (source_replica_name == replica_name)
            continue;

        String source_replica_path = fs::path(zookeeper_path) / "replicas" / source_replica_name;

        /// Obviously the following get operations are not atomic, but it's ok to choose good enough replica, not the best one.
        /// NOTE: We may count some entries twice if log_pointer is moved.
        futures.emplace_back(zookeeper->asyncTryGet(fs::path(source_replica_path) / "is_lost"));
        futures.emplace_back(zookeeper->asyncTryGet(fs::path(source_replica_path) / "log_pointer"));
        futures.emplace_back(zookeeper->asyncTryGet(fs::path(source_replica_path) / "queue"));
    }

    /// Wait for results before getting log entries
    for (auto & future : futures)
        future.wait();

    Strings log_entries = zookeeper->getChildren(fs::path(zookeeper_path) / "log");
    size_t max_log_entry = 0;
    if (!log_entries.empty())
    {
        String last_entry = *std::max_element(log_entries.begin(), log_entries.end());
        max_log_entry = parse<UInt64>(last_entry.substr(strlen("log-")));
    }
    /// log_pointer can point to future entry, which was not created yet
    ++max_log_entry;

    size_t min_replication_lag = std::numeric_limits<size_t>::max();
    String source_replica;
    Coordination::Stat source_is_lost_stat;
    size_t future_num = 0;

    for (const String & source_replica_name : replicas)
    {
        if (source_replica_name == replica_name)
            continue;

        auto get_is_lost     = futures[future_num++].get();
        auto get_log_pointer = futures[future_num++].get();
        auto get_queue       = futures[future_num++].get();

        if (get_is_lost.error != Coordination::Error::ZOK)
        {
            LOG_INFO(log, "Not cloning {}, cannot get '/is_lost': {}", source_replica_name, Coordination::errorMessage(get_is_lost.error));
            continue;
        }
        else if (get_is_lost.data != "0")
        {
            LOG_INFO(log, "Not cloning {}, it's lost", source_replica_name);
            continue;
        }

        if (get_log_pointer.error != Coordination::Error::ZOK)
        {
            LOG_INFO(log, "Not cloning {}, cannot get '/log_pointer': {}", source_replica_name, Coordination::errorMessage(get_log_pointer.error));
            continue;
        }
        if (get_queue.error != Coordination::Error::ZOK)
        {
            LOG_INFO(log, "Not cloning {}, cannot get '/queue': {}", source_replica_name, Coordination::errorMessage(get_queue.error));
            continue;
        }

        /// Replica is not lost and we can clone it. Let's calculate approx replication lag.
        size_t source_log_pointer = get_log_pointer.data.empty() ? 0 : parse<UInt64>(get_log_pointer.data);
        assert(source_log_pointer <= max_log_entry);
        size_t replica_queue_lag = max_log_entry - source_log_pointer;
        size_t replica_queue_size = get_queue.stat.numChildren;
        size_t replication_lag = replica_queue_lag + replica_queue_size;
        LOG_INFO(log, "Replica {} has log pointer '{}', approximate {} queue lag and {} queue size",
                 source_replica_name, get_log_pointer.data, replica_queue_lag, replica_queue_size);
        if (replication_lag < min_replication_lag)
        {
            source_replica = source_replica_name;
            source_is_lost_stat = get_is_lost.stat;
            min_replication_lag = replication_lag;
        }
    }

    if (source_replica.empty())
        throw Exception("All replicas are lost", ErrorCodes::ALL_REPLICAS_LOST);

    if (is_new_replica)
        LOG_INFO(log, "Will mimic {}", source_replica);
    else
        LOG_WARNING(log, "Will mimic {}", source_replica);

    /// Clear obsolete queue that we no longer need.
    zookeeper->removeChildren(fs::path(replica_path) / "queue");
    queue.clear();

    /// Will do repair from the selected replica.
    cloneReplica(source_replica, source_is_lost_stat, zookeeper);
    /// If repair fails to whatever reason, the exception is thrown, is_lost will remain "1" and the replica will be repaired later.

    /// If replica is repaired successfully, we remove is_lost flag.
    zookeeper->set(fs::path(replica_path) / "is_lost", "0");
}

String StorageReplicatedMergeTree::getLastQueueUpdateException() const
{
    std::lock_guard lock(last_queue_update_exception_lock);
    return last_queue_update_exception;
}


void StorageReplicatedMergeTree::queueUpdatingTask()
{
    if (!queue_update_in_progress)
    {
        last_queue_update_start_time.store(time(nullptr));
        queue_update_in_progress = true;
    }
    try
    {
        queue.pullLogsToQueue(getZooKeeperAndAssertNotReadonly(), queue_updating_task->getWatchCallback(), ReplicatedMergeTreeQueue::UPDATE);
        last_queue_update_finish_time.store(time(nullptr));
        queue_update_in_progress = false;
    }
    catch (const Coordination::Exception & e)
    {
        tryLogCurrentException(log, __PRETTY_FUNCTION__);

        std::lock_guard lock(last_queue_update_exception_lock);
        last_queue_update_exception = getCurrentExceptionMessage(false);

        if (e.code == Coordination::Error::ZSESSIONEXPIRED)
        {
            restarting_thread.wakeup();
            return;
        }

        queue_updating_task->scheduleAfter(QUEUE_UPDATE_ERROR_SLEEP_MS);
    }
    catch (...)
    {
        tryLogCurrentException(log, __PRETTY_FUNCTION__);

        std::lock_guard lock(last_queue_update_exception_lock);
        last_queue_update_exception = getCurrentExceptionMessage(false);

        queue_updating_task->scheduleAfter(QUEUE_UPDATE_ERROR_SLEEP_MS);
    }
}


void StorageReplicatedMergeTree::mutationsUpdatingTask()
{
    try
    {
        queue.updateMutations(getZooKeeper(), mutations_updating_task->getWatchCallback());
    }
    catch (const Coordination::Exception & e)
    {
        tryLogCurrentException(log, __PRETTY_FUNCTION__);

        if (e.code == Coordination::Error::ZSESSIONEXPIRED)
            return;

        mutations_updating_task->scheduleAfter(QUEUE_UPDATE_ERROR_SLEEP_MS);
    }
    catch (...)
    {
        tryLogCurrentException(log, __PRETTY_FUNCTION__);
        mutations_updating_task->scheduleAfter(QUEUE_UPDATE_ERROR_SLEEP_MS);
    }
}

ReplicatedMergeTreeQueue::SelectedEntryPtr StorageReplicatedMergeTree::selectQueueEntry()
{
    /// This object will mark the element of the queue as running.
    ReplicatedMergeTreeQueue::SelectedEntryPtr selected;

    try
    {
        selected = queue.selectEntryToProcess(merger_mutator, *this);
    }
    catch (...)
    {
        tryLogCurrentException(log, __PRETTY_FUNCTION__);
    }

    return selected;
}


bool StorageReplicatedMergeTree::processQueueEntry(ReplicatedMergeTreeQueue::SelectedEntryPtr selected_entry)
{
    LogEntryPtr & entry = selected_entry->log_entry;
    return queue.processEntry([this]{ return getZooKeeper(); }, entry, [&](LogEntryPtr & entry_to_process)
    {
        try
        {
            return executeLogEntry(*entry_to_process);
        }
        catch (const Exception & e)
        {
            if (e.code() == ErrorCodes::NO_REPLICA_HAS_PART)
            {
                /// If no one has the right part, probably not all replicas work; We will not write to log with Error level.
                LOG_INFO(log, fmt::runtime(e.displayText()));
            }
            else if (e.code() == ErrorCodes::ABORTED)
            {
                /// Interrupted merge or downloading a part is not an error.
                LOG_INFO(log, fmt::runtime(e.message()));
            }
            else if (e.code() == ErrorCodes::PART_IS_TEMPORARILY_LOCKED)
            {
                /// Part cannot be added temporarily
                LOG_INFO(log, fmt::runtime(e.displayText()));
                cleanup_thread.wakeup();
            }
            else
                tryLogCurrentException(log, __PRETTY_FUNCTION__);

            /** This exception will be written to the queue element, and it can be looked up using `system.replication_queue` table.
              * The thread that performs this action will sleep a few seconds after the exception.
              * See `queue.processEntry` function.
              */
            throw;
        }
        catch (...)
        {
            tryLogCurrentException(log, __PRETTY_FUNCTION__);
            throw;
        }
    });
}

bool StorageReplicatedMergeTree::scheduleDataProcessingJob(BackgroundJobsAssignee & assignee)
{
    /// If replication queue is stopped exit immediately as we successfully executed the task
    if (queue.actions_blocker.isCancelled())
        return false;

    /// This object will mark the element of the queue as running.
    ReplicatedMergeTreeQueue::SelectedEntryPtr selected_entry = selectQueueEntry();

    if (!selected_entry)
        return false;

    auto job_type = selected_entry->log_entry->type;

    /// Depending on entry type execute in fetches (small) pool or big merge_mutate pool
    if (job_type == LogEntry::GET_PART)
    {
        assignee.scheduleFetchTask(std::make_shared<ExecutableLambdaAdapter>(
            [this, selected_entry] () mutable
            {
                return processQueueEntry(selected_entry);
            }, common_assignee_trigger, getStorageID()));
        return true;
    }
    else if (job_type == LogEntry::MERGE_PARTS)
    {
        auto task = std::make_shared<MergeFromLogEntryTask>(selected_entry, *this, common_assignee_trigger);
        assignee.scheduleMergeMutateTask(task);
        return true;
    }
    else if (job_type == LogEntry::MUTATE_PART)
    {
        auto task = std::make_shared<MutateFromLogEntryTask>(selected_entry, *this, common_assignee_trigger);
        assignee.scheduleMergeMutateTask(task);
        return true;
    }
    else
    {
        assignee.scheduleCommonTask(std::make_shared<ExecutableLambdaAdapter>(
            [this, selected_entry] () mutable
            {
                return processQueueEntry(selected_entry);
            }, common_assignee_trigger, getStorageID()), /* need_trigger */ true);
        return true;
    }
}


bool StorageReplicatedMergeTree::canExecuteFetch(const ReplicatedMergeTreeLogEntry & entry, String & disable_reason) const
{
    if (fetcher.blocker.isCancelled())
    {
        disable_reason = fmt::format("Not executing fetch of part {} because replicated fetches are cancelled now.", entry.new_part_name);
        return false;
    }

    size_t busy_threads_in_pool = CurrentMetrics::values[CurrentMetrics::BackgroundFetchesPoolTask].load(std::memory_order_relaxed);
    if (busy_threads_in_pool >= replicated_fetches_pool_size)
    {
        disable_reason = fmt::format("Not executing fetch of part {} because {} fetches already executing, max {}.", entry.new_part_name, busy_threads_in_pool, replicated_fetches_pool_size);
        return false;
    }

    if (replicated_fetches_throttler->isThrottling())
    {
        disable_reason = fmt::format("Not executing fetch of part {} because fetches have already throttled by network settings "
                                     "<max_replicated_fetches_network_bandwidth> or <max_replicated_fetches_network_bandwidth_for_server>.", entry.new_part_name);
        return false;
    }

    return true;
}

bool StorageReplicatedMergeTree::partIsAssignedToBackgroundOperation(const DataPartPtr & part) const
{
    return queue.isVirtualPart(part);
}

void StorageReplicatedMergeTree::mergeSelectingTask()
{
    if (!is_leader)
        return;

    const auto storage_settings_ptr = getSettings();
    const bool deduplicate = false; /// TODO: read deduplicate option from table config
    const Names deduplicate_by_columns = {};
    CreateMergeEntryResult create_result = CreateMergeEntryResult::Other;

    try
    {
        /// We must select parts for merge under merge_selecting_mutex because other threads
        /// (OPTIMIZE queries) can assign new merges.
        std::lock_guard merge_selecting_lock(merge_selecting_mutex);

        auto zookeeper = getZooKeeperAndAssertNotReadonly();

        ReplicatedMergeTreeMergePredicate merge_pred = queue.getMergePredicate(zookeeper);

        /// If many merges is already queued, then will queue only small enough merges.
        /// Otherwise merge queue could be filled with only large merges,
        /// and in the same time, many small parts could be created and won't be merged.

        auto merges_and_mutations_queued = queue.countMergesAndPartMutations();
        size_t merges_and_mutations_sum = merges_and_mutations_queued.merges + merges_and_mutations_queued.mutations;
        if (merges_and_mutations_sum >= storage_settings_ptr->max_replicated_merges_in_queue)
        {
            LOG_TRACE(log, "Number of queued merges ({}) and part mutations ({})"
                " is greater than max_replicated_merges_in_queue ({}), so won't select new parts to merge or mutate.",
                merges_and_mutations_queued.merges,
                merges_and_mutations_queued.mutations,
                storage_settings_ptr->max_replicated_merges_in_queue);
        }
        else
        {
            UInt64 max_source_parts_size_for_merge = merger_mutator.getMaxSourcePartsSizeForMerge(
                storage_settings_ptr->max_replicated_merges_in_queue, merges_and_mutations_sum);

            UInt64 max_source_part_size_for_mutation = merger_mutator.getMaxSourcePartSizeForMutation();

            bool merge_with_ttl_allowed = merges_and_mutations_queued.merges_with_ttl < storage_settings_ptr->max_replicated_merges_with_ttl_in_queue &&
                getTotalMergesWithTTLInMergeList() < storage_settings_ptr->max_number_of_merges_with_ttl_in_pool;

            auto future_merged_part = std::make_shared<FutureMergedMutatedPart>();
            if (storage_settings.get()->assign_part_uuids)
                future_merged_part->uuid = UUIDHelpers::generateV4();

            if (max_source_parts_size_for_merge > 0 &&
                merger_mutator.selectPartsToMerge(future_merged_part, false, max_source_parts_size_for_merge, merge_pred, merge_with_ttl_allowed, NO_TRANSACTION_PTR, nullptr) == SelectPartsDecision::SELECTED)
            {
                create_result = createLogEntryToMergeParts(
                    zookeeper,
                    future_merged_part->parts,
                    future_merged_part->name,
                    future_merged_part->uuid,
                    future_merged_part->type,
                    deduplicate,
                    deduplicate_by_columns,
                    nullptr,
                    merge_pred.getVersion(),
                    future_merged_part->merge_type);
            }
            /// If there are many mutations in queue, it may happen, that we cannot enqueue enough merges to merge all new parts
            else if (max_source_part_size_for_mutation > 0 && queue.countMutations() > 0
                     && merges_and_mutations_queued.mutations < storage_settings_ptr->max_replicated_mutations_in_queue)
            {
                /// Choose a part to mutate.
                DataPartsVector data_parts = getDataPartsVectorForInternalUsage();
                for (const auto & part : data_parts)
                {
                    if (part->getBytesOnDisk() > max_source_part_size_for_mutation)
                        continue;

                    std::optional<std::pair<Int64, int>> desired_mutation_version = merge_pred.getDesiredMutationVersion(part);
                    if (!desired_mutation_version)
                        continue;

                    create_result = createLogEntryToMutatePart(
                        *part,
                        future_merged_part->uuid,
                        desired_mutation_version->first,
                        desired_mutation_version->second,
                        merge_pred.getVersion());

                    if (create_result == CreateMergeEntryResult::Ok ||
                        create_result == CreateMergeEntryResult::LogUpdated)
                        break;
                }
            }
        }
    }
    catch (...)
    {
        tryLogCurrentException(log, __PRETTY_FUNCTION__);
    }

    if (!is_leader)
        return;

    if (create_result != CreateMergeEntryResult::Ok
        && create_result != CreateMergeEntryResult::LogUpdated)
    {
        merge_selecting_task->scheduleAfter(storage_settings_ptr->merge_selecting_sleep_ms);
    }
    else
    {
        merge_selecting_task->schedule();
    }
}


void StorageReplicatedMergeTree::mutationsFinalizingTask()
{
    bool needs_reschedule = false;

    try
    {
        needs_reschedule = queue.tryFinalizeMutations(getZooKeeperAndAssertNotReadonly());
    }
    catch (...)
    {
        tryLogCurrentException(log, __PRETTY_FUNCTION__);
        needs_reschedule = true;
    }

    if (needs_reschedule)
    {
        mutations_finalizing_task->scheduleAfter(MUTATIONS_FINALIZING_SLEEP_MS);
    }
    else
    {
        /// Even if no mutations seems to be done or appeared we are trying to
        /// finalize them in background because manual control the launch of
        /// this function is error prone. This can lead to mutations that
        /// processed all the parts but have is_done=0 state for a long time. Or
        /// killed mutations, which are also considered as undone.
        mutations_finalizing_task->scheduleAfter(MUTATIONS_FINALIZING_IDLE_SLEEP_MS);
    }
}


StorageReplicatedMergeTree::CreateMergeEntryResult StorageReplicatedMergeTree::createLogEntryToMergeParts(
    zkutil::ZooKeeperPtr & zookeeper,
    const DataPartsVector & parts,
    const String & merged_name,
    const UUID & merged_part_uuid,
    const MergeTreeDataPartType & merged_part_type,
    bool deduplicate,
    const Names & deduplicate_by_columns,
    ReplicatedMergeTreeLogEntryData * out_log_entry,
    int32_t log_version,
    MergeType merge_type)
{
    std::vector<std::future<Coordination::ExistsResponse>> exists_futures;
    exists_futures.reserve(parts.size());
    for (const auto & part : parts)
        exists_futures.emplace_back(zookeeper->asyncExists(fs::path(replica_path) / "parts" / part->name));

    bool all_in_zk = true;
    for (size_t i = 0; i < parts.size(); ++i)
    {
        /// If there is no information about part in ZK, we will not merge it.
        if (exists_futures[i].get().error == Coordination::Error::ZNONODE)
        {
            all_in_zk = false;

            const auto & part = parts[i];
            if (part->modification_time + MAX_AGE_OF_LOCAL_PART_THAT_WASNT_ADDED_TO_ZOOKEEPER < time(nullptr))
            {
                LOG_WARNING(log, "Part {} (that was selected for merge) with age {} seconds exists locally but not in ZooKeeper. Won't do merge with that part and will check it.", part->name, (time(nullptr) - part->modification_time));
                enqueuePartForCheck(part->name);
            }
        }
    }

    if (!all_in_zk)
        return CreateMergeEntryResult::MissingPart;

    ReplicatedMergeTreeLogEntryData entry;
    entry.type = LogEntry::MERGE_PARTS;
    entry.source_replica = replica_name;
    entry.new_part_name = merged_name;
    entry.new_part_uuid = merged_part_uuid;
    entry.new_part_type = merged_part_type;
    entry.merge_type = merge_type;
    entry.deduplicate = deduplicate;
    entry.deduplicate_by_columns = deduplicate_by_columns;
    entry.create_time = time(nullptr);

    for (const auto & part : parts)
        entry.source_parts.push_back(part->name);

    Coordination::Requests ops;
    Coordination::Responses responses;

    ops.emplace_back(zkutil::makeCreateRequest(
        fs::path(zookeeper_path) / "log/log-", entry.toString(),
        zkutil::CreateMode::PersistentSequential));

    ops.emplace_back(zkutil::makeSetRequest(
        fs::path(zookeeper_path) / "log", "", log_version)); /// Check and update version.

    Coordination::Error code = zookeeper->tryMulti(ops, responses);

    if (code == Coordination::Error::ZOK)
    {
        String path_created = dynamic_cast<const Coordination::CreateResponse &>(*responses.front()).path_created;
        entry.znode_name = path_created.substr(path_created.find_last_of('/') + 1);

        ProfileEvents::increment(ProfileEvents::CreatedLogEntryForMerge);
        LOG_TRACE(log, "Created log entry {} for merge {}", path_created, merged_name);
    }
    else if (code == Coordination::Error::ZBADVERSION)
    {
        ProfileEvents::increment(ProfileEvents::NotCreatedLogEntryForMerge);
        LOG_TRACE(log, "Log entry is not created for merge {} because log was updated", merged_name);
        return CreateMergeEntryResult::LogUpdated;
    }
    else
    {
        zkutil::KeeperMultiException::check(code, ops, responses);
    }

    if (out_log_entry)
        *out_log_entry = entry;

    return CreateMergeEntryResult::Ok;
}


StorageReplicatedMergeTree::CreateMergeEntryResult StorageReplicatedMergeTree::createLogEntryToMutatePart(
    const IMergeTreeDataPart & part, const UUID & new_part_uuid, Int64 mutation_version, int32_t alter_version, int32_t log_version)
{
    auto zookeeper = getZooKeeper();

    /// If there is no information about part in ZK, we will not mutate it.
    if (!zookeeper->exists(fs::path(replica_path) / "parts" / part.name))
    {
        if (part.modification_time + MAX_AGE_OF_LOCAL_PART_THAT_WASNT_ADDED_TO_ZOOKEEPER < time(nullptr))
        {
            LOG_WARNING(log, "Part {} (that was selected for mutation) with age {} seconds exists locally but not in ZooKeeper."
                " Won't mutate that part and will check it.", part.name, (time(nullptr) - part.modification_time));
            enqueuePartForCheck(part.name);
        }

        return CreateMergeEntryResult::MissingPart;
    }

    MergeTreePartInfo new_part_info = part.info;
    new_part_info.mutation = mutation_version;

    String new_part_name = part.getNewName(new_part_info);

    ReplicatedMergeTreeLogEntryData entry;
    entry.type = LogEntry::MUTATE_PART;
    entry.source_replica = replica_name;
    entry.source_parts.push_back(part.name);
    entry.new_part_name = new_part_name;
    entry.new_part_uuid = new_part_uuid;
    entry.create_time = time(nullptr);
    entry.alter_version = alter_version;

    Coordination::Requests ops;
    Coordination::Responses responses;

    ops.emplace_back(zkutil::makeCreateRequest(
        fs::path(zookeeper_path) / "log/log-", entry.toString(),
        zkutil::CreateMode::PersistentSequential));

    ops.emplace_back(zkutil::makeSetRequest(
        fs::path(zookeeper_path) / "log", "", log_version)); /// Check and update version.

    Coordination::Error code = zookeeper->tryMulti(ops, responses);

    if (code == Coordination::Error::ZBADVERSION)
    {
        ProfileEvents::increment(ProfileEvents::NotCreatedLogEntryForMutation);
        LOG_TRACE(log, "Log entry is not created for mutation {} because log was updated", new_part_name);
        return CreateMergeEntryResult::LogUpdated;
    }

    zkutil::KeeperMultiException::check(code, ops, responses);

    ProfileEvents::increment(ProfileEvents::CreatedLogEntryForMutation);
    LOG_TRACE(log, "Created log entry for mutation {}", new_part_name);
    return CreateMergeEntryResult::Ok;
}


void StorageReplicatedMergeTree::removePartFromZooKeeper(const String & part_name, Coordination::Requests & ops, bool has_children)
{
    String part_path = fs::path(replica_path) / "parts" / part_name;

    if (has_children)
    {
        ops.emplace_back(zkutil::makeRemoveRequest(fs::path(part_path) / "checksums", -1));
        ops.emplace_back(zkutil::makeRemoveRequest(fs::path(part_path) / "columns", -1));
    }
    ops.emplace_back(zkutil::makeRemoveRequest(part_path, -1));
}

void StorageReplicatedMergeTree::removePartFromZooKeeper(const String & part_name)
{
    auto zookeeper = getZooKeeper();
    String part_path = fs::path(replica_path) / "parts" / part_name;
    Coordination::Stat stat;

    /// Part doesn't exist, nothing to remove
    if (!zookeeper->exists(part_path, &stat))
        return;

    Coordination::Requests ops;

    removePartFromZooKeeper(part_name, ops, stat.numChildren > 0);
    zookeeper->multi(ops);
}

void StorageReplicatedMergeTree::removePartAndEnqueueFetch(const String & part_name)
{
    auto zookeeper = getZooKeeper();

    /// We don't know exactly what happened to broken part
    /// and we are going to remove all covered log entries.
    /// It's quite dangerous, so clone covered parts to detached.
    auto broken_part_info = MergeTreePartInfo::fromPartName(part_name, format_version);

    auto partition_range = getVisibleDataPartsVectorInPartition(getContext(), broken_part_info.partition_id);
    for (const auto & part : partition_range)
    {
        if (!broken_part_info.contains(part->info))
            continue;

        /// Broken part itself either already moved to detached or does not exist.
        assert(broken_part_info != part->info);
        part->makeCloneInDetached("covered-by-broken", getInMemoryMetadataPtr());
    }

    /// It's possible that queue contains entries covered by part_name.
    /// For example, we had GET_PART all_1_42_5 and MUTATE_PART all_1_42_5_63,
    /// then all_1_42_5_63 was executed by fetching, but part was written to disk incorrectly.
    /// In this case we have to remove it as broken and create GET_PART all_1_42_5_63 to fetch it again,
    /// but GET_PART all_1_42_5 may be still in the queue.
    /// We should remove all covered entries before creating GET_PART entry, because:
    ///    1. In the situation described above, we do not know how to merge/mutate all_1_42_5_63 from all_1_42_5,
    ///       so GET_PART all_1_42_5 (and all source parts) is useless. The only thing we can do is to fetch all_1_42_5_63.
    ///    2. If all_1_42_5_63 is lost, then replication may stuck waiting for all_1_42_5_63 to appear,
    ///       because we may have some covered parts (more precisely, parts with the same min and max blocks)
    queue.removePartProducingOpsInRange(zookeeper, broken_part_info, {});

    String part_path = fs::path(replica_path) / "parts" / part_name;

    Coordination::Requests ops;

    time_t part_create_time = 0;
    Coordination::Stat stat;
    if (zookeeper->exists(part_path, &stat))
    {
        /// Update version of /is_lost node to avoid race condition with cloneReplica(...).
        /// cloneReplica(...) expects that if some entry was executed, then its new_part_name is added to /parts,
        /// but we are going to remove it from /parts and add to queue again.
        Coordination::Stat is_lost_stat;
        String is_lost_value = zookeeper->get(replica_path + "/is_lost", &is_lost_stat);
        assert(is_lost_value == "0");
        ops.emplace_back(zkutil::makeSetRequest(replica_path + "/is_lost", is_lost_value, is_lost_stat.version));

        part_create_time = stat.ctime / 1000;
        removePartFromZooKeeper(part_name, ops, stat.numChildren > 0);
    }

    LogEntryPtr log_entry = std::make_shared<LogEntry>();
    log_entry->type = LogEntry::GET_PART;
    log_entry->create_time = part_create_time;
    log_entry->source_replica = "";
    log_entry->new_part_name = part_name;

    ops.emplace_back(zkutil::makeCreateRequest(
        fs::path(replica_path) / "queue/queue-", log_entry->toString(),
        zkutil::CreateMode::PersistentSequential));

    auto results = zookeeper->multi(ops);

    String path_created = dynamic_cast<const Coordination::CreateResponse &>(*results.back()).path_created;
    log_entry->znode_name = path_created.substr(path_created.find_last_of('/') + 1);
    queue.insert(zookeeper, log_entry);
}


void StorageReplicatedMergeTree::startBeingLeader()
{
    if (!getSettings()->replicated_can_become_leader)
    {
        LOG_INFO(log, "Will not enter leader election because replicated_can_become_leader=0");
        return;
    }

    zkutil::checkNoOldLeaders(log, *current_zookeeper, fs::path(zookeeper_path) / "leader_election");

    LOG_INFO(log, "Became leader");
    is_leader = true;
}

void StorageReplicatedMergeTree::stopBeingLeader()
{
    if (!is_leader)
        return;

    LOG_INFO(log, "Stopped being leader");
    is_leader = false;
}

ConnectionTimeouts StorageReplicatedMergeTree::getFetchPartHTTPTimeouts(ContextPtr local_context)
{
    auto timeouts = ConnectionTimeouts::getHTTPTimeouts(local_context);
    auto settings = getSettings();

    if (settings->replicated_fetches_http_connection_timeout.changed)
        timeouts.connection_timeout = settings->replicated_fetches_http_connection_timeout;

    if (settings->replicated_fetches_http_send_timeout.changed)
        timeouts.send_timeout = settings->replicated_fetches_http_send_timeout;

    if (settings->replicated_fetches_http_receive_timeout.changed)
        timeouts.receive_timeout = settings->replicated_fetches_http_receive_timeout;

    return timeouts;
}

bool StorageReplicatedMergeTree::checkReplicaHavePart(const String & replica, const String & part_name)
{
    auto zookeeper = getZooKeeper();
    return zookeeper->exists(fs::path(zookeeper_path) / "replicas" / replica / "parts" / part_name);
}

String StorageReplicatedMergeTree::findReplicaHavingPart(const String & part_name, bool active)
{
    auto zookeeper = getZooKeeper();
    Strings replicas = zookeeper->getChildren(fs::path(zookeeper_path) / "replicas");

    /// Select replicas in uniformly random order.
    std::shuffle(replicas.begin(), replicas.end(), thread_local_rng);

    LOG_TRACE(log, "Candidate replicas: {}", replicas.size());

    for (const String & replica : replicas)
    {
        /// We aren't interested in ourself.
        if (replica == replica_name)
            continue;

        LOG_TRACE(log, "Candidate replica: {}", replica);

        if (checkReplicaHavePart(replica, part_name) &&
            (!active || zookeeper->exists(fs::path(zookeeper_path) / "replicas" / replica / "is_active")))
            return replica;

        /// Obviously, replica could become inactive or even vanish after return from this method.
    }

    return {};
}

String StorageReplicatedMergeTree::findReplicaHavingCoveringPart(LogEntry & entry, bool active)
{
    auto zookeeper = getZooKeeper();
    Strings replicas = zookeeper->getChildren(fs::path(zookeeper_path) / "replicas");

    /// Select replicas in uniformly random order.
    std::shuffle(replicas.begin(), replicas.end(), thread_local_rng);

    for (const String & replica : replicas)
    {
        if (replica == replica_name)
            continue;

        if (active && !zookeeper->exists(fs::path(zookeeper_path) / "replicas" / replica / "is_active"))
            continue;

        String largest_part_found;
        Strings parts = zookeeper->getChildren(fs::path(zookeeper_path) / "replicas" / replica / "parts");
        for (const String & part_on_replica : parts)
        {
            if (part_on_replica == entry.new_part_name
                || MergeTreePartInfo::contains(part_on_replica, entry.new_part_name, format_version))
            {
                if (largest_part_found.empty()
                    || MergeTreePartInfo::contains(part_on_replica, largest_part_found, format_version))
                {
                    largest_part_found = part_on_replica;
                }
            }
        }

        if (!largest_part_found.empty())
        {
            bool the_same_part = largest_part_found == entry.new_part_name;

            /// Make a check in case if selected part differs from source part
            if (!the_same_part)
            {
                String reject_reason;
                if (!queue.addFuturePartIfNotCoveredByThem(largest_part_found, entry, reject_reason))
                {
                    LOG_INFO(log, "Will not fetch part {} covering {}. {}", largest_part_found, entry.new_part_name, reject_reason);
                    return {};
                }
            }

            return replica;
        }
    }

    return {};
}


String StorageReplicatedMergeTree::findReplicaHavingCoveringPart(
    const String & part_name, bool active, String & found_part_name)
{
    auto zookeeper = getZooKeeper();
    Strings replicas = zookeeper->getChildren(fs::path(zookeeper_path) / "replicas");

    /// Select replicas in uniformly random order.
    std::shuffle(replicas.begin(), replicas.end(), thread_local_rng);

    String largest_part_found;
    String largest_replica_found;

    for (const String & replica : replicas)
    {
        if (replica == replica_name)
            continue;

        if (active && !zookeeper->exists(fs::path(zookeeper_path) / "replicas" / replica / "is_active"))
            continue;

        Strings parts = zookeeper->getChildren(fs::path(zookeeper_path) / "replicas" / replica / "parts");
        for (const String & part_on_replica : parts)
        {
            if (part_on_replica == part_name
                || MergeTreePartInfo::contains(part_on_replica, part_name, format_version))
            {
                if (largest_part_found.empty()
                    || MergeTreePartInfo::contains(part_on_replica, largest_part_found, format_version))
                {
                    largest_part_found = part_on_replica;
                    largest_replica_found = replica;
                }
            }
        }
    }

    found_part_name = largest_part_found;
    return largest_replica_found;
}


/** If a quorum is tracked for a part, update information about it in ZK.
  */
void StorageReplicatedMergeTree::updateQuorum(const String & part_name, bool is_parallel)
{
    auto zookeeper = getZooKeeper();

    /// Information on which replicas a part has been added, if the quorum has not yet been reached.
    String quorum_status_path = fs::path(zookeeper_path) / "quorum" / "status";
    if (is_parallel)
        quorum_status_path = fs::path(zookeeper_path) / "quorum" / "parallel" / part_name;
    /// The name of the previous part for which the quorum was reached.
    const String quorum_last_part_path = fs::path(zookeeper_path) / "quorum" / "last_part";

    String value;
    Coordination::Stat stat;

    /// If there is no node, then all quorum INSERTs have already reached the quorum, and nothing is needed.
    while (zookeeper->tryGet(quorum_status_path, value, &stat))
    {
        ReplicatedMergeTreeQuorumEntry quorum_entry(value);
        if (quorum_entry.part_name != part_name)
        {
            LOG_TRACE(log, "Quorum {}, already achieved for part {} current part {}",
                      quorum_status_path, part_name, quorum_entry.part_name);
            /// The quorum has already been achieved. Moreover, another INSERT with a quorum has already started.
            break;
        }

        quorum_entry.replicas.insert(replica_name);

        if (quorum_entry.replicas.size() >= quorum_entry.required_number_of_replicas)
        {
            /// The quorum is reached. Delete the node, and update information about the last part that was successfully written with quorum.
            LOG_TRACE(log, "Got {} replicas confirmed quorum {}, going to remove node",
                      quorum_entry.replicas.size(), quorum_status_path);

            Coordination::Requests ops;
            Coordination::Responses responses;

            if (!is_parallel)
            {
                Coordination::Stat added_parts_stat;
                String old_added_parts = zookeeper->get(quorum_last_part_path, &added_parts_stat);

                ReplicatedMergeTreeQuorumAddedParts parts_with_quorum(format_version);

                if (!old_added_parts.empty())
                    parts_with_quorum.fromString(old_added_parts);

                auto part_info = MergeTreePartInfo::fromPartName(part_name, format_version);
                /// We store one last part which reached quorum for each partition.
                parts_with_quorum.added_parts[part_info.partition_id] = part_name;

                String new_added_parts = parts_with_quorum.toString();

                ops.emplace_back(zkutil::makeRemoveRequest(quorum_status_path, stat.version));
                ops.emplace_back(zkutil::makeSetRequest(quorum_last_part_path, new_added_parts, added_parts_stat.version));
            }
            else
                ops.emplace_back(zkutil::makeRemoveRequest(quorum_status_path, stat.version));

            auto code = zookeeper->tryMulti(ops, responses);

            if (code == Coordination::Error::ZOK)
            {
                break;
            }
            else if (code == Coordination::Error::ZNONODE)
            {
                /// The quorum has already been achieved.
                break;
            }
            else if (code == Coordination::Error::ZBADVERSION)
            {
                /// Node was updated meanwhile. We must re-read it and repeat all the actions.
                continue;
            }
            else
                throw Coordination::Exception(code, quorum_status_path);
        }
        else
        {
            LOG_TRACE(log, "Quorum {} still not satisfied (have only {} replicas), updating node",
                      quorum_status_path, quorum_entry.replicas.size());
            /// We update the node, registering there one more replica.
            auto code = zookeeper->trySet(quorum_status_path, quorum_entry.toString(), stat.version);

            if (code == Coordination::Error::ZOK)
            {
                break;
            }
            else if (code == Coordination::Error::ZNONODE)
            {
                /// The quorum has already been achieved.
                break;
            }
            else if (code == Coordination::Error::ZBADVERSION)
            {
                /// Node was updated meanwhile. We must re-read it and repeat all the actions.
                continue;
            }
            else
                throw Coordination::Exception(code, quorum_status_path);
        }
    }
}


void StorageReplicatedMergeTree::cleanLastPartNode(const String & partition_id)
{
    auto zookeeper = getZooKeeper();

    /// The name of the previous part for which the quorum was reached.
    const String quorum_last_part_path = fs::path(zookeeper_path) / "quorum" / "last_part";

    /// Delete information from "last_part" node.

    while (true)
    {
        Coordination::Stat added_parts_stat;
        String old_added_parts = zookeeper->get(quorum_last_part_path, &added_parts_stat);

        ReplicatedMergeTreeQuorumAddedParts parts_with_quorum(format_version);

        if (!old_added_parts.empty())
            parts_with_quorum.fromString(old_added_parts);

        /// Delete information about particular partition.
        if (!parts_with_quorum.added_parts.contains(partition_id))
        {
            /// There is no information about interested part.
            break;
        }

        parts_with_quorum.added_parts.erase(partition_id);

        String new_added_parts = parts_with_quorum.toString();

        auto code = zookeeper->trySet(quorum_last_part_path, new_added_parts, added_parts_stat.version);

        if (code == Coordination::Error::ZOK)
        {
            break;
        }
        else if (code == Coordination::Error::ZNONODE)
        {
            /// Node is deleted. It is impossible, but it is Ok.
            break;
        }
        else if (code == Coordination::Error::ZBADVERSION)
        {
            /// Node was updated meanwhile. We must re-read it and repeat all the actions.
            continue;
        }
        else
            throw Coordination::Exception(code, quorum_last_part_path);
    }
}


bool StorageReplicatedMergeTree::partIsInsertingWithParallelQuorum(const MergeTreePartInfo & part_info) const
{
    auto zookeeper = getZooKeeper();
    return zookeeper->exists(fs::path(zookeeper_path) / "quorum" / "parallel" / part_info.getPartName());
}


bool StorageReplicatedMergeTree::partIsLastQuorumPart(const MergeTreePartInfo & part_info) const
{
    auto zookeeper = getZooKeeper();

    const String parts_with_quorum_path = fs::path(zookeeper_path) / "quorum" / "last_part";

    String parts_with_quorum_str = zookeeper->get(parts_with_quorum_path);

    if (parts_with_quorum_str.empty())
        return false;

    ReplicatedMergeTreeQuorumAddedParts parts_with_quorum(format_version);
    parts_with_quorum.fromString(parts_with_quorum_str);

    auto partition_it = parts_with_quorum.added_parts.find(part_info.partition_id);
    if (partition_it == parts_with_quorum.added_parts.end())
        return false;

    return partition_it->second == part_info.getPartName();
}


bool StorageReplicatedMergeTree::fetchPart(const String & part_name, const StorageMetadataPtr & metadata_snapshot,
    const String & source_replica_path, bool to_detached, size_t quorum, zkutil::ZooKeeper::Ptr zookeeper_, bool try_fetch_shared)
{
    auto zookeeper = zookeeper_ ? zookeeper_ : getZooKeeper();
    const auto part_info = MergeTreePartInfo::fromPartName(part_name, format_version);

    if (!to_detached)
    {
        if (auto part = getPartIfExists(part_info, {IMergeTreeDataPart::State::Outdated, IMergeTreeDataPart::State::Deleting}))
        {
            LOG_DEBUG(log, "Part {} should be deleted after previous attempt before fetch", part->name);
            /// Force immediate parts cleanup to delete the part that was left from the previous fetch attempt.
            cleanup_thread.wakeup();
            return false;
        }
    }

    {
        std::lock_guard lock(currently_fetching_parts_mutex);
        if (!currently_fetching_parts.insert(part_name).second)
        {
            LOG_DEBUG(log, "Part {} is already fetching right now", part_name);
            return false;
        }
    }

    SCOPE_EXIT_MEMORY
    ({
        std::lock_guard lock(currently_fetching_parts_mutex);
        currently_fetching_parts.erase(part_name);
    });

    LOG_DEBUG(log, "Fetching part {} from {}", part_name, source_replica_path);

    TableLockHolder table_lock_holder;
    if (!to_detached)
        table_lock_holder = lockForShare(RWLockImpl::NO_QUERY, getSettings()->lock_acquire_timeout_for_background_operations);

    /// Logging
    Stopwatch stopwatch;
    MutableDataPartPtr part;
    DataPartsVector replaced_parts;

    auto write_part_log = [&] (const ExecutionStatus & execution_status)
    {
        writePartLog(
            PartLogElement::DOWNLOAD_PART, execution_status, stopwatch.elapsed(),
            part_name, part, replaced_parts, nullptr);
    };

    DataPartPtr part_to_clone;
    {
        /// If the desired part is a result of a part mutation, try to find the source part and compare
        /// its checksums to the checksums of the desired part. If they match, we can just clone the local part.

        /// If we have the source part, its part_info will contain covered_part_info.
        auto covered_part_info = part_info;
        covered_part_info.mutation = 0;
        auto source_part = getActiveContainingPart(covered_part_info);

        if (source_part)
        {
            auto source_part_header = ReplicatedMergeTreePartHeader::fromColumnsAndChecksums(
                source_part->getColumns(), source_part->checksums);

            String part_path = fs::path(source_replica_path) / "parts" / part_name;
            String part_znode = zookeeper->get(part_path);

            std::optional<ReplicatedMergeTreePartHeader> desired_part_header;
            if (!part_znode.empty())
            {
                desired_part_header = ReplicatedMergeTreePartHeader::fromString(part_znode);
            }
            else
            {
                String columns_str;
                String checksums_str;

                if (zookeeper->tryGet(fs::path(part_path) / "columns", columns_str) &&
                    zookeeper->tryGet(fs::path(part_path) / "checksums", checksums_str))
                {
                    desired_part_header = ReplicatedMergeTreePartHeader::fromColumnsAndChecksumsZNodes(columns_str, checksums_str);
                }
                else
                {
                    LOG_INFO(log, "Not checking checksums of part {} with replica {} because part was removed from ZooKeeper", part_name, source_replica_path);
                }
            }

            /// Checking both checksums and columns hash. For example we can have empty part
            /// with same checksums but different columns. And we attaching it exception will
            /// be thrown.
            if (desired_part_header
                && source_part_header.getColumnsHash() == desired_part_header->getColumnsHash()
                && source_part_header.getChecksums() == desired_part_header->getChecksums())
            {
                LOG_TRACE(log, "Found local part {} with the same checksums and columns hash as {}", source_part->name, part_name);
                part_to_clone = source_part;
            }
        }

    }

    ReplicatedMergeTreeAddress address;
    ConnectionTimeouts timeouts;
    String interserver_scheme;
    InterserverCredentialsPtr credentials;
    std::optional<CurrentlySubmergingEmergingTagger> tagger_ptr;
    std::function<MutableDataPartPtr()> get_part;
    MergeTreeData::HardlinkedFiles hardlinked_files;

    if (part_to_clone)
    {
        get_part = [&, part_to_clone]()
        {
            return cloneAndLoadDataPartOnSameDisk(part_to_clone, "tmp_clone_", part_info, metadata_snapshot, NO_TRANSACTION_PTR, &hardlinked_files, false);
        };
    }
    else
    {
        address.fromString(zookeeper->get(fs::path(source_replica_path) / "host"));
        timeouts = getFetchPartHTTPTimeouts(getContext());

        credentials = getContext()->getInterserverCredentials();
        interserver_scheme = getContext()->getInterserverScheme();

        get_part = [&, address, timeouts, credentials, interserver_scheme]()
        {
            if (interserver_scheme != address.scheme)
                throw Exception("Interserver schemes are different: '" + interserver_scheme
                    + "' != '" + address.scheme + "', can't fetch part from " + address.host,
                    ErrorCodes::INTERSERVER_SCHEME_DOESNT_MATCH);

            return fetcher.fetchPart(
                metadata_snapshot,
                getContext(),
                part_name,
                source_replica_path,
                address.host,
                address.replication_port,
                timeouts,
                credentials->getUser(),
                credentials->getPassword(),
                interserver_scheme,
                replicated_fetches_throttler,
                to_detached,
                "",
                &tagger_ptr,
                try_fetch_shared);
        };
    }

    try
    {
        part = get_part();

        auto builder = part->data_part_storage->getBuilder();
        if (!to_detached)
        {
            Transaction transaction(*this, NO_TRANSACTION_RAW);
            renameTempPartAndReplace(part, transaction, builder);

            replaced_parts = checkPartChecksumsAndCommit(transaction, part, hardlinked_files);

            /** If a quorum is tracked for this part, you must update it.
              * If you do not have time, in case of losing the session, when you restart the server - see the `ReplicatedMergeTreeRestartingThread::updateQuorumIfWeHavePart` method.
              */
            if (quorum)
            {
                /// Check if this quorum insert is parallel or not
                if (zookeeper->exists(fs::path(zookeeper_path) / "quorum" / "parallel" / part_name))
                    updateQuorum(part_name, true);
                else if (zookeeper->exists(fs::path(zookeeper_path) / "quorum" / "status"))
                    updateQuorum(part_name, false);
            }

            /// merged parts that are still inserted with quorum. if it only contains one block, it hasn't been merged before
            if (part_info.level != 0 || part_info.mutation != 0)
            {
                Strings quorum_parts = zookeeper->getChildren(fs::path(zookeeper_path) / "quorum" / "parallel");
                for (const String & quorum_part : quorum_parts)
                {
                    auto quorum_part_info = MergeTreePartInfo::fromPartName(quorum_part, format_version);
                    if (part_info.contains(quorum_part_info))
                        updateQuorum(quorum_part, true);
                }
            }

            merge_selecting_task->schedule();

            for (const auto & replaced_part : replaced_parts)
            {
                LOG_DEBUG(log, "Part {} is rendered obsolete by fetching part {}", replaced_part->name, part_name);
                ProfileEvents::increment(ProfileEvents::ObsoleteReplicatedParts);
            }

            write_part_log({});
        }
        else
        {
            // The fetched part is valuable and should not be cleaned like a temp part.
            part->is_temp = false;
            part->renameTo(fs::path("detached") / part_name, true, builder);
            builder->commit();
        }
    }
    catch (const Exception & e)
    {
        /// The same part is being written right now (but probably it's not committed yet).
        /// We will check the need for fetch later.
        if (e.code() == ErrorCodes::DIRECTORY_ALREADY_EXISTS)
            return false;

        throw;
    }
    catch (...)
    {
        if (!to_detached)
            write_part_log(ExecutionStatus::fromCurrentException());

        throw;
    }

    ProfileEvents::increment(ProfileEvents::ReplicatedPartFetches);

    if (part_to_clone)
        LOG_DEBUG(log, "Cloned part {} from {}{}", part_name, part_to_clone->name, to_detached ? " (to 'detached' directory)" : "");
    else
        LOG_DEBUG(log, "Fetched part {} from {}{}", part_name, source_replica_path, to_detached ? " (to 'detached' directory)" : "");

    return true;
}


DataPartStoragePtr StorageReplicatedMergeTree::fetchExistsPart(
    const String & part_name,
    const StorageMetadataPtr & metadata_snapshot,
    const String & source_replica_path,
    DiskPtr replaced_disk,
    String replaced_part_path)
{
    auto zookeeper = getZooKeeper();
    const auto part_info = MergeTreePartInfo::fromPartName(part_name, format_version);

    if (auto part = getPartIfExists(part_info, {IMergeTreeDataPart::State::Outdated, IMergeTreeDataPart::State::Deleting}))
    {
        LOG_DEBUG(log, "Part {} should be deleted after previous attempt before fetch", part->name);
        /// Force immediate parts cleanup to delete the part that was left from the previous fetch attempt.
        cleanup_thread.wakeup();
        return nullptr;
    }

    {
        std::lock_guard lock(currently_fetching_parts_mutex);
        if (!currently_fetching_parts.insert(part_name).second)
        {
            LOG_DEBUG(log, "Part {} is already fetching right now", part_name);
            return nullptr;
        }
    }

    SCOPE_EXIT_MEMORY
    ({
        std::lock_guard lock(currently_fetching_parts_mutex);
        currently_fetching_parts.erase(part_name);
    });

    LOG_DEBUG(log, "Fetching part {} from {}", part_name, source_replica_path);

    TableLockHolder table_lock_holder = lockForShare(RWLockImpl::NO_QUERY, getSettings()->lock_acquire_timeout_for_background_operations);

    /// Logging
    Stopwatch stopwatch;
    MutableDataPartPtr part;
    DataPartsVector replaced_parts;

    auto write_part_log = [&] (const ExecutionStatus & execution_status)
    {
        writePartLog(
            PartLogElement::DOWNLOAD_PART, execution_status, stopwatch.elapsed(),
            part_name, part, replaced_parts, nullptr);
    };

    std::function<MutableDataPartPtr()> get_part;

    ReplicatedMergeTreeAddress address(zookeeper->get(fs::path(source_replica_path) / "host"));
    auto timeouts = ConnectionTimeouts::getHTTPTimeouts(getContext());
    auto credentials = getContext()->getInterserverCredentials();
    String interserver_scheme = getContext()->getInterserverScheme();

    get_part = [&, address, timeouts, interserver_scheme, credentials]()
    {
        if (interserver_scheme != address.scheme)
            throw Exception("Interserver schemes are different: '" + interserver_scheme
                + "' != '" + address.scheme + "', can't fetch part from " + address.host,
                ErrorCodes::INTERSERVER_SCHEME_DOESNT_MATCH);

        return fetcher.fetchPart(
            metadata_snapshot, getContext(), part_name, source_replica_path,
            address.host, address.replication_port,
            timeouts, credentials->getUser(), credentials->getPassword(),
            interserver_scheme, replicated_fetches_throttler, false, "", nullptr, true,
            replaced_disk);
    };

    try
    {
        part = get_part();

        if (part->data_part_storage->getDiskName() != replaced_disk->getName())
            throw Exception("Part " + part->name + " fetched on wrong disk " + part->data_part_storage->getDiskName(), ErrorCodes::LOGICAL_ERROR);

        auto replaced_path = fs::path(replaced_part_path);
        auto builder = part->data_part_storage->getBuilder();
        builder->rename(replaced_path.parent_path(), replaced_path.filename(), nullptr, true, false);
        part->data_part_storage->onRename(replaced_path.parent_path(), replaced_path.filename());
        builder->commit();
    }
    catch (const Exception & e)
    {
        /// The same part is being written right now (but probably it's not committed yet).
        /// We will check the need for fetch later.
        if (e.code() == ErrorCodes::DIRECTORY_ALREADY_EXISTS)
            return nullptr;

        throw;
    }
    catch (...)
    {
        write_part_log(ExecutionStatus::fromCurrentException());
        throw;
    }

    ProfileEvents::increment(ProfileEvents::ReplicatedPartFetches);

    LOG_DEBUG(log, "Fetched part {} from {}", part_name, source_replica_path);

    return part->data_part_storage;
}


void StorageReplicatedMergeTree::startup()
{
    /// Do not start replication if ZooKeeper is not configured or there is no metadata in zookeeper
    if (!has_metadata_in_zookeeper.has_value() || !*has_metadata_in_zookeeper)
        return;

    try
    {
        InterserverIOEndpointPtr data_parts_exchange_ptr = std::make_shared<DataPartsExchange::Service>(*this);
        [[maybe_unused]] auto prev_ptr = std::atomic_exchange(&data_parts_exchange_endpoint, data_parts_exchange_ptr);
        assert(prev_ptr == nullptr);
        getContext()->getInterserverIOHandler().addEndpoint(data_parts_exchange_ptr->getId(replica_path), data_parts_exchange_ptr);

        startBeingLeader();

        /// In this thread replica will be activated.
        restarting_thread.start();

        /// Wait while restarting_thread finishing initialization.
        /// NOTE It does not mean that replication is actually started after receiving this event.
        /// It only means that an attempt to startup replication was made.
        /// Table may be still in readonly mode if this attempt failed for any reason.
        startup_event.wait();

        startBackgroundMovesIfNeeded();

        part_moves_between_shards_orchestrator.start();
    }
    catch (...)
    {
        /// Exception safety: failed "startup" does not require a call to "shutdown" from the caller.
        /// And it should be able to safely destroy table after exception in "startup" method.
        /// It means that failed "startup" must not create any background tasks that we will have to wait.
        try
        {
            shutdown();
        }
        catch (...)
        {
            std::terminate();
        }

        /// Note: after failed "startup", the table will be in a state that only allows to destroy the object.
        throw;
    }
}

void StorageReplicatedMergeTree::flush()
{
    if (flush_called.exchange(true))
        return;

    flushAllInMemoryPartsIfNeeded();
}

void StorageReplicatedMergeTree::shutdown()
{
    if (shutdown_called.exchange(true))
        return;

    /// Cancel fetches, merges and mutations to force the queue_task to finish ASAP.
    fetcher.blocker.cancelForever();
    merger_mutator.merges_blocker.cancelForever();
    parts_mover.moves_blocker.cancelForever();
    stopBeingLeader();

    restarting_thread.shutdown();
    background_operations_assignee.finish();
    part_moves_between_shards_orchestrator.shutdown();

    {
        auto lock = queue.lockQueue();
        /// Cancel logs pulling after background task were cancelled. It's still
        /// required because we can trigger pullLogsToQueue during manual OPTIMIZE,
        /// MUTATE, etc. query.
        queue.pull_log_blocker.cancelForever();
    }
    background_moves_assignee.finish();

    auto data_parts_exchange_ptr = std::atomic_exchange(&data_parts_exchange_endpoint, InterserverIOEndpointPtr{});
    if (data_parts_exchange_ptr)
    {
        getContext()->getInterserverIOHandler().removeEndpointIfExists(data_parts_exchange_ptr->getId(replica_path));
        /// Ask all parts exchange handlers to finish asap. New ones will fail to start
        data_parts_exchange_ptr->blocker.cancelForever();
        /// Wait for all of them
        std::lock_guard lock(data_parts_exchange_ptr->rwlock);
    }
}


StorageReplicatedMergeTree::~StorageReplicatedMergeTree()
{
    try
    {
        shutdown();
    }
    catch (...)
    {
        tryLogCurrentException(__PRETTY_FUNCTION__);
    }
}


ReplicatedMergeTreeQuorumAddedParts::PartitionIdToMaxBlock StorageReplicatedMergeTree::getMaxAddedBlocks() const
{
    ReplicatedMergeTreeQuorumAddedParts::PartitionIdToMaxBlock max_added_blocks;

    for (const auto & data_part : getDataPartsForInternalUsage())
    {
        max_added_blocks[data_part->info.partition_id]
            = std::max(max_added_blocks[data_part->info.partition_id], data_part->info.max_block);
    }

    auto zookeeper = getZooKeeper();

    const String quorum_status_path = fs::path(zookeeper_path) / "quorum" / "status";

    String value;
    Coordination::Stat stat;

    if (zookeeper->tryGet(quorum_status_path, value, &stat))
    {
        ReplicatedMergeTreeQuorumEntry quorum_entry;
        quorum_entry.fromString(value);

        auto part_info = MergeTreePartInfo::fromPartName(quorum_entry.part_name, format_version);

        max_added_blocks[part_info.partition_id] = part_info.max_block - 1;
    }

    String added_parts_str;
    if (zookeeper->tryGet(fs::path(zookeeper_path) / "quorum" / "last_part", added_parts_str))
    {
        if (!added_parts_str.empty())
        {
            ReplicatedMergeTreeQuorumAddedParts part_with_quorum(format_version);
            part_with_quorum.fromString(added_parts_str);

            auto added_parts = part_with_quorum.added_parts;

            for (const auto & added_part : added_parts)
                if (!getActiveContainingPart(added_part.second))
                    throw Exception(
                        "Replica doesn't have part " + added_part.second
                            + " which was successfully written to quorum of other replicas."
                              " Send query to another replica or disable 'select_sequential_consistency' setting.",
                        ErrorCodes::REPLICA_IS_NOT_IN_QUORUM);

            for (const auto & max_block : part_with_quorum.getMaxInsertedBlocks())
                max_added_blocks[max_block.first] = max_block.second;
        }
    }
    return max_added_blocks;
}


void StorageReplicatedMergeTree::read(
    QueryPlan & query_plan,
    const Names & column_names,
    const StorageSnapshotPtr & storage_snapshot,
    SelectQueryInfo & query_info,
    ContextPtr local_context,
    QueryProcessingStage::Enum processed_stage,
    const size_t max_block_size,
    const unsigned num_streams)
{
    /// If true, then we will ask initiator if we can read chosen ranges
    const bool enable_parallel_reading = local_context->getClientInfo().collaborate_with_initiator;

    SCOPE_EXIT({
        /// Now, copy of parts that is required for the query, stored in the processors,
        /// while snapshot_data.parts includes all parts, even one that had been filtered out with partition pruning,
        /// reset them to avoid holding them.
        auto & snapshot_data = assert_cast<MergeTreeData::SnapshotData &>(*storage_snapshot->data);
        snapshot_data.parts = {};
    });

    /** The `select_sequential_consistency` setting has two meanings:
    * 1. To throw an exception if on a replica there are not all parts which have been written down on quorum of remaining replicas.
    * 2. Do not read parts that have not yet been written to the quorum of the replicas.
    * For this you have to synchronously go to ZooKeeper.
    */
    if (local_context->getSettingsRef().select_sequential_consistency)
    {
        auto max_added_blocks = std::make_shared<ReplicatedMergeTreeQuorumAddedParts::PartitionIdToMaxBlock>(getMaxAddedBlocks());
        if (auto plan = reader.read(
                column_names, storage_snapshot, query_info, local_context,
                max_block_size, num_streams, processed_stage, std::move(max_added_blocks), enable_parallel_reading))
            query_plan = std::move(*plan);
        return;
    }

    if (auto plan = reader.read(
        column_names, storage_snapshot, query_info, local_context,
        max_block_size, num_streams, processed_stage, nullptr, enable_parallel_reading))
    {
        query_plan = std::move(*plan);
    }
}

template <class Func>
void StorageReplicatedMergeTree::foreachActiveParts(Func && func, bool select_sequential_consistency) const
{
    std::optional<ReplicatedMergeTreeQuorumAddedParts::PartitionIdToMaxBlock> max_added_blocks = {};

    /**
     * Synchronously go to ZooKeeper when select_sequential_consistency enabled
     */
    if (select_sequential_consistency)
        max_added_blocks = getMaxAddedBlocks();

    auto lock = lockParts();
    /// TODO Transactions: should we count visible parts only?
    for (const auto & part : getDataPartsStateRange(DataPartState::Active))
    {
        if (part->isEmpty())
            continue;

        if (max_added_blocks)
        {
            auto blocks_iterator = max_added_blocks->find(part->info.partition_id);
            if (blocks_iterator == max_added_blocks->end() || part->info.max_block > blocks_iterator->second)
                continue;
        }

        func(part);
    }
}

std::optional<UInt64> StorageReplicatedMergeTree::totalRows(const Settings & settings) const
{
    UInt64 res = 0;
    foreachActiveParts([&res](auto & part) { res += part->rows_count; }, settings.select_sequential_consistency);
    return res;
}

std::optional<UInt64> StorageReplicatedMergeTree::totalRowsByPartitionPredicate(const SelectQueryInfo & query_info, ContextPtr local_context) const
{
    DataPartsVector parts;
    foreachActiveParts([&](auto & part) { parts.push_back(part); }, local_context->getSettingsRef().select_sequential_consistency);
    return totalRowsByPartitionPredicateImpl(query_info, local_context, parts);
}

std::optional<UInt64> StorageReplicatedMergeTree::totalBytes(const Settings & settings) const
{
    UInt64 res = 0;
    foreachActiveParts([&res](auto & part) { res += part->getBytesOnDisk(); }, settings.select_sequential_consistency);
    return res;
}


void StorageReplicatedMergeTree::assertNotReadonly() const
{
    if (is_readonly)
        throw Exception(ErrorCodes::TABLE_IS_READ_ONLY, "Table is in readonly mode (replica path: {})", replica_path);
}


SinkToStoragePtr StorageReplicatedMergeTree::write(const ASTPtr & /*query*/, const StorageMetadataPtr & metadata_snapshot, ContextPtr local_context)
{
    const auto storage_settings_ptr = getSettings();
    assertNotReadonly();

    const Settings & query_settings = local_context->getSettingsRef();
    bool deduplicate = storage_settings_ptr->replicated_deduplication_window != 0 && query_settings.insert_deduplicate;

    // TODO: should we also somehow pass list of columns to deduplicate on to the ReplicatedMergeTreeSink?
    return std::make_shared<ReplicatedMergeTreeSink>(
        *this, metadata_snapshot, query_settings.insert_quorum,
        query_settings.insert_quorum_timeout.totalMilliseconds(),
        query_settings.max_partitions_per_insert_block,
        query_settings.insert_quorum_parallel,
        deduplicate,
        local_context);
}


bool StorageReplicatedMergeTree::optimize(
    const ASTPtr &,
    const StorageMetadataPtr &,
    const ASTPtr & partition,
    bool final,
    bool deduplicate,
    const Names & deduplicate_by_columns,
    ContextPtr query_context)
{
    /// NOTE: exclusive lock cannot be used here, since this may lead to deadlock (see comments below),
    /// but it should be safe to use non-exclusive to avoid dropping parts that may be required for processing queue.
    auto table_lock = lockForShare(query_context->getCurrentQueryId(), query_context->getSettingsRef().lock_acquire_timeout);

    assertNotReadonly();

    if (!is_leader)
        throw Exception("OPTIMIZE cannot be done on this replica because it is not a leader", ErrorCodes::NOT_A_LEADER);

    auto handle_noop = [&] (const String & message)
    {
        if (query_context->getSettingsRef().optimize_throw_if_noop)
            throw Exception(message, ErrorCodes::CANNOT_ASSIGN_OPTIMIZE);
        return false;
    };

    auto zookeeper = getZooKeeperAndAssertNotReadonly();
    const auto storage_settings_ptr = getSettings();
    auto metadata_snapshot = getInMemoryMetadataPtr();
    std::vector<ReplicatedMergeTreeLogEntryData> merge_entries;

    auto try_assign_merge = [&](const String & partition_id) -> bool
    {
        constexpr size_t max_retries = 10;
        size_t try_no = 0;
        for (; try_no < max_retries; ++try_no)
        {
            /// We must select parts for merge under merge_selecting_mutex because other threads
            /// (merge_selecting_thread or OPTIMIZE queries) could assign new merges.
            std::lock_guard merge_selecting_lock(merge_selecting_mutex);
            ReplicatedMergeTreeMergePredicate can_merge = queue.getMergePredicate(zookeeper);

            auto future_merged_part = std::make_shared<FutureMergedMutatedPart>();
            if (storage_settings.get()->assign_part_uuids)
                future_merged_part->uuid = UUIDHelpers::generateV4();

            constexpr const char * unknown_disable_reason = "unknown reason";
            String disable_reason = unknown_disable_reason;
            SelectPartsDecision select_decision = SelectPartsDecision::CANNOT_SELECT;

            if (partition_id.empty())
            {
                select_decision = merger_mutator.selectPartsToMerge(
                    future_merged_part, /* aggressive */ true, storage_settings_ptr->max_bytes_to_merge_at_max_space_in_pool,
                    can_merge, /* merge_with_ttl_allowed */ false, NO_TRANSACTION_PTR, &disable_reason);
            }
            else
            {
                select_decision = merger_mutator.selectAllPartsToMergeWithinPartition(
                    future_merged_part, can_merge, partition_id, final, metadata_snapshot, NO_TRANSACTION_PTR,
                    &disable_reason, query_context->getSettingsRef().optimize_skip_merged_partitions);
            }

            /// If there is nothing to merge then we treat this merge as successful (needed for optimize final optimization)
            if (select_decision == SelectPartsDecision::NOTHING_TO_MERGE)
                return false;

            if (select_decision != SelectPartsDecision::SELECTED)
            {
                constexpr const char * message_fmt = "Cannot select parts for optimization: {}";
                assert(disable_reason != unknown_disable_reason);
                if (!partition_id.empty())
                    disable_reason += fmt::format(" (in partition {})", partition_id);
                String message = fmt::format(message_fmt, disable_reason);
                LOG_INFO(log, fmt::runtime(message));
                return handle_noop(message);
            }

            ReplicatedMergeTreeLogEntryData merge_entry;
            CreateMergeEntryResult create_result = createLogEntryToMergeParts(
                zookeeper, future_merged_part->parts,
                future_merged_part->name, future_merged_part->uuid, future_merged_part->type,
                deduplicate, deduplicate_by_columns,
                &merge_entry, can_merge.getVersion(), future_merged_part->merge_type);

            if (create_result == CreateMergeEntryResult::MissingPart)
            {
                String message = "Can't create merge queue node in ZooKeeper, because some parts are missing";
                LOG_TRACE(log, fmt::runtime(message));
                return handle_noop(message);
            }

            if (create_result == CreateMergeEntryResult::LogUpdated)
                continue;

            merge_entries.push_back(std::move(merge_entry));
            return true;
        }

        assert(try_no == max_retries);
        String message = fmt::format("Can't create merge queue node in ZooKeeper, because log was updated in every of {} tries", try_no);
        LOG_TRACE(log, fmt::runtime(message));
        return handle_noop(message);
    };

    bool assigned = false;
    if (!partition && final)
    {
        DataPartsVector data_parts = getVisibleDataPartsVector(query_context);
        std::unordered_set<String> partition_ids;

        for (const DataPartPtr & part : data_parts)
            partition_ids.emplace(part->info.partition_id);

        for (const String & partition_id : partition_ids)
        {
            assigned = try_assign_merge(partition_id);
            if (!assigned)
                break;
        }
    }
    else
    {
        String partition_id;
        if (partition)
            partition_id = getPartitionIDFromQuery(partition, query_context);
        assigned = try_assign_merge(partition_id);
    }

    table_lock.reset();

    for (auto & merge_entry : merge_entries)
        waitForLogEntryToBeProcessedIfNecessary(merge_entry, query_context);

    return assigned;
}

bool StorageReplicatedMergeTree::executeMetadataAlter(const StorageReplicatedMergeTree::LogEntry & entry)
{
    if (entry.alter_version < metadata_version)
    {
        /// TODO Can we replace it with LOGICAL_ERROR?
        /// As for now, it may rerely happen due to reordering of ALTER_METADATA entries in the queue of
        /// non-initial replica and also may happen after stale replica recovery.
        LOG_WARNING(log, "Attempt to update metadata of version {} "
                         "to older version {} when processing log entry {}: {}",
                         metadata_version, entry.alter_version, entry.znode_name, entry.toString());
        return true;
    }

    auto zookeeper = getZooKeeper();

    auto columns_from_entry = ColumnsDescription::parse(entry.columns_str);
    auto metadata_from_entry = ReplicatedMergeTreeTableMetadata::parse(entry.metadata_str);

    MergeTreeData::DataParts parts;

    /// If metadata nodes have changed, we will update table structure locally.
    Coordination::Requests requests;
    requests.emplace_back(zkutil::makeSetRequest(fs::path(replica_path) / "columns", entry.columns_str, -1));
    requests.emplace_back(zkutil::makeSetRequest(fs::path(replica_path) / "metadata", entry.metadata_str, -1));

    zookeeper->multi(requests);

    {
        auto table_lock_holder = lockForShare(RWLockImpl::NO_QUERY, getSettings()->lock_acquire_timeout_for_background_operations);
        auto alter_lock_holder = lockForAlter(getSettings()->lock_acquire_timeout_for_background_operations);
        LOG_INFO(log, "Metadata changed in ZooKeeper. Applying changes locally.");

        auto metadata_diff = ReplicatedMergeTreeTableMetadata(*this, getInMemoryMetadataPtr()).checkAndFindDiff(metadata_from_entry, getInMemoryMetadataPtr()->getColumns(), getContext());
        setTableStructure(std::move(columns_from_entry), metadata_diff);
        metadata_version = entry.alter_version;

        LOG_INFO(log, "Applied changes to the metadata of the table. Current metadata version: {}", metadata_version);
    }

    /// This transaction may not happen, but it's OK, because on the next retry we will eventually create/update this node
    zookeeper->createOrUpdate(fs::path(replica_path) / "metadata_version", std::to_string(metadata_version), zkutil::CreateMode::Persistent);

    return true;
}


PartitionBlockNumbersHolder StorageReplicatedMergeTree::allocateBlockNumbersInAffectedPartitions(
    const MutationCommands & commands, ContextPtr query_context, const zkutil::ZooKeeperPtr & zookeeper) const
{
    const std::set<String> mutation_affected_partition_ids = getPartitionIdsAffectedByCommands(commands, query_context);

    if (mutation_affected_partition_ids.size() == 1)
    {
        const auto & affected_partition_id = *mutation_affected_partition_ids.cbegin();
        auto block_number_holder = allocateBlockNumber(affected_partition_id, zookeeper);
        if (!block_number_holder.has_value())
            return {};
        auto block_number = block_number_holder->getNumber();  /// Avoid possible UB due to std::move
        return {{{affected_partition_id, block_number}}, std::move(block_number_holder)};
    }
    else
    {
        /// TODO: Implement optimal block number aqcuisition algorithm in multiple (but not all) partitions
        EphemeralLocksInAllPartitions lock_holder(
            fs::path(zookeeper_path) / "block_numbers", "block-", fs::path(zookeeper_path) / "temp", *zookeeper);

        PartitionBlockNumbersHolder::BlockNumbersType block_numbers;
        for (const auto & lock : lock_holder.getLocks())
        {
            if (mutation_affected_partition_ids.empty() || mutation_affected_partition_ids.contains(lock.partition_id))
                block_numbers[lock.partition_id] = lock.number;
        }

        return {std::move(block_numbers), std::move(lock_holder)};
    }
}


void StorageReplicatedMergeTree::alter(
    const AlterCommands & commands, ContextPtr query_context, AlterLockHolder & table_lock_holder)
{
    assertNotReadonly();

    auto table_id = getStorageID();

    if (commands.isSettingsAlter())
    {
        /// We don't replicate storage_settings_ptr ALTER. It's local operation.
        /// Also we don't upgrade alter lock to table structure lock.
        StorageInMemoryMetadata future_metadata = getInMemoryMetadata();
        commands.apply(future_metadata, query_context);

        merge_strategy_picker.refreshState();

        changeSettings(future_metadata.settings_changes, table_lock_holder);

        DatabaseCatalog::instance().getDatabase(table_id.database_name)->alterTable(query_context, table_id, future_metadata);
        return;
    }

    auto ast_to_str = [](ASTPtr query) -> String
    {
        if (!query)
            return "";
        return queryToString(query);
    };

    const auto zookeeper = getZooKeeperAndAssertNotReadonly();

    std::optional<ReplicatedMergeTreeLogEntryData> alter_entry;
    std::optional<String> mutation_znode;

    while (true)
    {
        /// Clear nodes from previous iteration
        alter_entry.emplace();
        mutation_znode.reset();

        auto current_metadata = getInMemoryMetadataPtr();

        StorageInMemoryMetadata future_metadata = *current_metadata;
        commands.apply(future_metadata, query_context);

        ReplicatedMergeTreeTableMetadata future_metadata_in_zk(*this, current_metadata);
        if (ast_to_str(future_metadata.sorting_key.definition_ast) != ast_to_str(current_metadata->sorting_key.definition_ast))
        {
            /// We serialize definition_ast as list, because code which apply ALTER (setTableStructure) expect serialized non empty expression
            /// list here and we cannot change this representation for compatibility. Also we have preparsed AST `sorting_key.expression_list_ast`
            /// in KeyDescription, but it contain version column for VersionedCollapsingMergeTree, which shouldn't be defined as a part of key definition AST.
            /// So the best compatible way is just to convert definition_ast to list and serialize it. In all other places key.expression_list_ast should be used.
            future_metadata_in_zk.sorting_key = serializeAST(*extractKeyExpressionList(future_metadata.sorting_key.definition_ast));
        }

        if (ast_to_str(future_metadata.sampling_key.definition_ast) != ast_to_str(current_metadata->sampling_key.definition_ast))
            future_metadata_in_zk.sampling_expression = serializeAST(*extractKeyExpressionList(future_metadata.sampling_key.definition_ast));

        if (ast_to_str(future_metadata.partition_key.definition_ast) != ast_to_str(current_metadata->partition_key.definition_ast))
            future_metadata_in_zk.partition_key = serializeAST(*extractKeyExpressionList(future_metadata.partition_key.definition_ast));

        if (ast_to_str(future_metadata.table_ttl.definition_ast) != ast_to_str(current_metadata->table_ttl.definition_ast))
        {
            if (future_metadata.table_ttl.definition_ast)
                future_metadata_in_zk.ttl_table = serializeAST(*future_metadata.table_ttl.definition_ast);
            else /// TTL was removed
                future_metadata_in_zk.ttl_table = "";
        }

        String new_indices_str = future_metadata.secondary_indices.toString();
        if (new_indices_str != current_metadata->secondary_indices.toString())
            future_metadata_in_zk.skip_indices = new_indices_str;

        String new_projections_str = future_metadata.projections.toString();
        if (new_projections_str != current_metadata->projections.toString())
            future_metadata_in_zk.projections = new_projections_str;

        String new_constraints_str = future_metadata.constraints.toString();
        if (new_constraints_str != current_metadata->constraints.toString())
            future_metadata_in_zk.constraints = new_constraints_str;

        Coordination::Requests ops;
        size_t alter_path_idx = std::numeric_limits<size_t>::max();
        size_t mutation_path_idx = std::numeric_limits<size_t>::max();

        String new_metadata_str = future_metadata_in_zk.toString();
        ops.emplace_back(zkutil::makeSetRequest(fs::path(zookeeper_path) / "metadata", new_metadata_str, metadata_version));

        String new_columns_str = future_metadata.columns.toString();
        ops.emplace_back(zkutil::makeSetRequest(fs::path(zookeeper_path) / "columns", new_columns_str, -1));

        if (ast_to_str(current_metadata->settings_changes) != ast_to_str(future_metadata.settings_changes))
        {
            /// Just change settings
            StorageInMemoryMetadata metadata_copy = *current_metadata;
            metadata_copy.settings_changes = future_metadata.settings_changes;
            changeSettings(metadata_copy.settings_changes, table_lock_holder);
            DatabaseCatalog::instance().getDatabase(table_id.database_name)->alterTable(query_context, table_id, metadata_copy);
        }

        /// We can be sure, that in case of successful commit in zookeeper our
        /// version will increments by 1. Because we update with version check.
        int new_metadata_version = metadata_version + 1;

        alter_entry->type = LogEntry::ALTER_METADATA;
        alter_entry->source_replica = replica_name;
        alter_entry->metadata_str = new_metadata_str;
        alter_entry->columns_str = new_columns_str;
        alter_entry->alter_version = new_metadata_version;
        alter_entry->create_time = time(nullptr);

        auto maybe_mutation_commands = commands.getMutationCommands(
            *current_metadata, query_context->getSettingsRef().materialize_ttl_after_modify, query_context);
        bool have_mutation = !maybe_mutation_commands.empty();
        alter_entry->have_mutation = have_mutation;

        alter_path_idx = ops.size();
        ops.emplace_back(zkutil::makeCreateRequest(
            fs::path(zookeeper_path) / "log/log-", alter_entry->toString(), zkutil::CreateMode::PersistentSequential));

        PartitionBlockNumbersHolder partition_block_numbers_holder;
        if (have_mutation)
        {
            const String mutations_path(fs::path(zookeeper_path) / "mutations");

            ReplicatedMergeTreeMutationEntry mutation_entry;
            mutation_entry.alter_version = new_metadata_version;
            mutation_entry.source_replica = replica_name;
            mutation_entry.commands = std::move(maybe_mutation_commands);

            Coordination::Stat mutations_stat;
            zookeeper->get(mutations_path, &mutations_stat);

            partition_block_numbers_holder =
                allocateBlockNumbersInAffectedPartitions(mutation_entry.commands, query_context, zookeeper);

            mutation_entry.block_numbers = partition_block_numbers_holder.getBlockNumbers();
            mutation_entry.create_time = time(nullptr);

            ops.emplace_back(zkutil::makeSetRequest(mutations_path, String(), mutations_stat.version));
            mutation_path_idx = ops.size();
            ops.emplace_back(
                zkutil::makeCreateRequest(fs::path(mutations_path) / "", mutation_entry.toString(), zkutil::CreateMode::PersistentSequential));
        }

        if (auto txn = query_context->getZooKeeperMetadataTransaction())
        {
            /// It would be better to clone ops instead of moving, so we could retry on ZBADVERSION,
            /// but clone() is not implemented for Coordination::Request.
            txn->moveOpsTo(ops);
            /// NOTE: IDatabase::alterTable(...) is called when executing ALTER_METADATA queue entry without query context,
            /// so we have to update metadata of DatabaseReplicated here.
            String metadata_zk_path = fs::path(txn->getDatabaseZooKeeperPath()) / "metadata" / escapeForFileName(table_id.table_name);
            auto ast = DatabaseCatalog::instance().getDatabase(table_id.database_name)->getCreateTableQuery(table_id.table_name, query_context);
            applyMetadataChangesToCreateQuery(ast, future_metadata);
            ops.emplace_back(zkutil::makeSetRequest(metadata_zk_path, getObjectDefinitionFromCreateQuery(ast), -1));
        }

        Coordination::Responses results;
        Coordination::Error rc = zookeeper->tryMulti(ops, results);

        /// For the sake of constitency with mechanics of concurrent background process of assigning parts merge tasks
        /// this placeholder must be held up until the moment of committing into ZK of the mutation entry
        /// See ReplicatedMergeTreeMergePredicate::canMergeTwoParts() method
        partition_block_numbers_holder.reset();

        if (rc == Coordination::Error::ZOK)
        {
            if (have_mutation)
            {
                /// ALTER_METADATA record in replication /log
                String alter_path = dynamic_cast<const Coordination::CreateResponse &>(*results[alter_path_idx]).path_created;
                alter_entry->znode_name = alter_path.substr(alter_path.find_last_of('/') + 1);

                /// ReplicatedMergeTreeMutationEntry record in /mutations
                String mutation_path = dynamic_cast<const Coordination::CreateResponse &>(*results[mutation_path_idx]).path_created;
                mutation_znode = mutation_path.substr(mutation_path.find_last_of('/') + 1);
            }
            else
            {
                /// ALTER_METADATA record in replication /log
                String alter_path = dynamic_cast<const Coordination::CreateResponse &>(*results[alter_path_idx]).path_created;
                alter_entry->znode_name = alter_path.substr(alter_path.find_last_of('/') + 1);
            }
            break;
        }
        else if (rc == Coordination::Error::ZBADVERSION)
        {
            if (results[0]->error != Coordination::Error::ZOK)
                throw Exception("Metadata on replica is not up to date with common metadata in Zookeeper. It means that this replica still not applied some of previous alters."
                                " Probably too many alters executing concurrently (highly not recommended). You can retry this error",
                    ErrorCodes::CANNOT_ASSIGN_ALTER);

            /// Cannot retry automatically, because some zookeeper ops were lost on the first attempt. Will retry on DDLWorker-level.
            if (query_context->getZooKeeperMetadataTransaction())
                throw Exception("Cannot execute alter, because mutations version was suddenly changed due to concurrent alter",
                                ErrorCodes::CANNOT_ASSIGN_ALTER);

            continue;
        }
        else
        {
            throw Coordination::Exception("Alter cannot be assigned because of Zookeeper error", rc);
        }
    }

    table_lock_holder.unlock();

    LOG_DEBUG(log, "Updated shared metadata nodes in ZooKeeper. Waiting for replicas to apply changes.");
    waitForLogEntryToBeProcessedIfNecessary(*alter_entry, query_context, "Some replicas doesn't finish metadata alter: ");

    if (mutation_znode)
    {
        LOG_DEBUG(log, "Metadata changes applied. Will wait for data changes.");
        waitMutation(*mutation_znode, query_context->getSettingsRef().replication_alter_partitions_sync);
        LOG_DEBUG(log, "Data changes applied.");
    }
}

/// If new version returns ordinary name, else returns part name containing the first and last month of the month
/// NOTE: use it in pair with getFakePartCoveringAllPartsInPartition(...)
String getPartNamePossiblyFake(MergeTreeDataFormatVersion format_version, const MergeTreePartInfo & part_info)
{
    if (format_version < MERGE_TREE_DATA_MIN_FORMAT_VERSION_WITH_CUSTOM_PARTITIONING)
    {
        /// The date range is all month long.
        const auto & lut = DateLUT::instance();
        time_t start_time = lut.YYYYMMDDToDate(parse<UInt32>(part_info.partition_id + "01"));
        DayNum left_date = DayNum(lut.toDayNum(start_time).toUnderType());
        DayNum right_date = DayNum(static_cast<size_t>(left_date) + lut.daysInMonth(start_time) - 1);
        return part_info.getPartNameV0(left_date, right_date);
    }

    return part_info.getPartName();
}

bool StorageReplicatedMergeTree::getFakePartCoveringAllPartsInPartition(const String & partition_id, MergeTreePartInfo & part_info,
                                                                        std::optional<EphemeralLockInZooKeeper> & delimiting_block_lock, bool for_replace_range)
{
    /// Even if there is no data in the partition, you still need to mark the range for deletion.
    /// - Because before executing DETACH, tasks for downloading parts to this partition can be executed.
    Int64 left = 0;

    /** Let's skip one number in `block_numbers` for the partition being deleted, and we will only delete parts until this number.
      * This prohibits merges of deleted parts with the new inserted
      * Invariant: merges of deleted parts with other parts do not appear in the log.
      * NOTE: If you need to similarly support a `DROP PART` request, you will have to think of some new mechanism for it,
      *     to guarantee this invariant.
      */
    Int64 right;
    Int64 mutation_version;

    {
        auto zookeeper = getZooKeeper();
        delimiting_block_lock = allocateBlockNumber(partition_id, zookeeper);
        right = delimiting_block_lock->getNumber();
        /// Make sure we cover all parts in drop range.
        /// There might be parts with mutation version greater than current block number
        /// if some part mutation has been assigned after block number allocation, but before creation of DROP_RANGE entry.
        mutation_version = MergeTreePartInfo::MAX_BLOCK_NUMBER;
    }

    if (for_replace_range)
    {
        /// NOTE Do not decrement max block number for REPLACE_RANGE, because there are invariants:
        /// - drop range for REPLACE PARTITION must contain at least 2 blocks (1 skipped block and at least 1 real block)
        /// - drop range for MOVE PARTITION/ATTACH PARTITION FROM always contains 1 block

        /// NOTE UINT_MAX was previously used as max level for REPLACE/MOVE PARTITION (it was incorrect)
        part_info = MergeTreePartInfo(partition_id, left, right, MergeTreePartInfo::MAX_LEVEL, mutation_version);
        return right != 0;
    }

    /// Empty partition.
    if (right == 0)
        return false;

    --right;

    /// Artificial high level is chosen, to make this part "covering" all parts inside.
    part_info = MergeTreePartInfo(partition_id, left, right, MergeTreePartInfo::MAX_LEVEL, mutation_version);
    return true;
}

void StorageReplicatedMergeTree::restoreMetadataInZooKeeper()
{
    LOG_INFO(log, "Restoring replica metadata");
    if (!is_readonly)
        throw Exception(ErrorCodes::BAD_ARGUMENTS, "Replica must be readonly");

    if (getZooKeeper()->exists(replica_path))
        throw Exception(ErrorCodes::BAD_ARGUMENTS,
                        "Replica path is present at {} - nothing to restore. "
                        "If you are sure that metadata is lost and that replica path contains some garbage, "
                        "then use SYSTEM DROP REPLICA query first.", replica_path);

    if (has_metadata_in_zookeeper.has_value() && *has_metadata_in_zookeeper)
        throw Exception(ErrorCodes::LOGICAL_ERROR, "Replica has metadata in ZooKeeper: "
                                                   "it's either a bug or it's a result of manual intervention to ZooKeeper");

    if (are_restoring_replica.exchange(true))
        throw Exception(ErrorCodes::CONCURRENT_ACCESS_NOT_SUPPORTED, "Replica restoration in progress");
    SCOPE_EXIT({ are_restoring_replica.store(false); });

    auto metadata_snapshot = getInMemoryMetadataPtr();

    const DataPartsVector all_parts = getAllDataPartsVector();
    Strings active_parts_names;

    /// Why all parts (not only Active) are moved to detached/:
    /// After ZK metadata restoration ZK resets sequential counters (including block number counters), so one may
    /// potentially encounter a situation that a part we want to attach already exists.
    for (const auto & part : all_parts)
    {
        if (part->getState() == DataPartState::Active)
            active_parts_names.push_back(part->name);

        forgetPartAndMoveToDetached(part);
    }

    LOG_INFO(log, "Moved all parts to detached/");

    const bool is_first_replica = createTableIfNotExists(metadata_snapshot);

    LOG_INFO(log, "Created initial ZK nodes, replica is first: {}", is_first_replica);

    if (!is_first_replica)
        createReplica(metadata_snapshot);

    createNewZooKeeperNodes();

    LOG_INFO(log, "Created ZK nodes for table");

    has_metadata_in_zookeeper = true;

    if (is_first_replica)
        for (const String& part_name : active_parts_names)
            attachPartition(std::make_shared<ASTLiteral>(part_name), metadata_snapshot, true, getContext());

    LOG_INFO(log, "Attached all partitions, starting table");

    startup();
}

void StorageReplicatedMergeTree::dropPartNoWaitNoThrow(const String & part_name)
{
    assertNotReadonly();
    if (!is_leader)
        throw Exception("DROP PART cannot be done on this replica because it is not a leader", ErrorCodes::NOT_A_LEADER);

    zkutil::ZooKeeperPtr zookeeper = getZooKeeperAndAssertNotReadonly();
    LogEntry entry;

    dropPartImpl(zookeeper, part_name, entry, /*detach=*/ false, /*throw_if_noop=*/ false);
}

void StorageReplicatedMergeTree::dropPart(const String & part_name, bool detach, ContextPtr query_context)
{
    assertNotReadonly();
    if (!is_leader)
        throw Exception("DROP PART cannot be done on this replica because it is not a leader", ErrorCodes::NOT_A_LEADER);

    zkutil::ZooKeeperPtr zookeeper = getZooKeeperAndAssertNotReadonly();
    LogEntry entry;

    dropPartImpl(zookeeper, part_name, entry, detach, /*throw_if_noop=*/ true);

    waitForLogEntryToBeProcessedIfNecessary(entry, query_context);
}

void StorageReplicatedMergeTree::dropAllPartitionsImpl(const zkutil::ZooKeeperPtr & zookeeper, bool detach, ContextPtr query_context)
{
    Strings partitions = zookeeper->getChildren(fs::path(zookeeper_path) / "block_numbers");

    std::vector<LogEntryPtr> entries;
    dropAllPartsInPartitions(*zookeeper, partitions, entries, query_context, detach);

    for (const auto & entry : entries)
    {
        waitForLogEntryToBeProcessedIfNecessary(*entry, query_context);
        auto drop_range_info = MergeTreePartInfo::fromPartName(entry->new_part_name, format_version);
        cleanLastPartNode(drop_range_info.partition_id);
    }
}

void StorageReplicatedMergeTree::dropPartition(const ASTPtr & partition, bool detach, ContextPtr query_context)
{
    assertNotReadonly();
    if (!is_leader)
        throw Exception("DROP PARTITION cannot be done on this replica because it is not a leader", ErrorCodes::NOT_A_LEADER);

    zkutil::ZooKeeperPtr zookeeper = getZooKeeperAndAssertNotReadonly();

    const auto * partition_ast = partition->as<ASTPartition>();
    if (partition_ast && partition_ast->all)
    {
        dropAllPartitionsImpl(zookeeper, detach, query_context);
    }
    else
    {
        String partition_id = getPartitionIDFromQuery(partition, query_context);
        auto entry = dropAllPartsInPartition(*zookeeper, partition_id, query_context, detach);
        if (entry)
        {
            waitForLogEntryToBeProcessedIfNecessary(*entry, query_context);
            cleanLastPartNode(partition_id);
        }
    }
}


void StorageReplicatedMergeTree::truncate(
    const ASTPtr &, const StorageMetadataPtr &, ContextPtr query_context, TableExclusiveLockHolder & table_lock)
{
    table_lock.release();   /// Truncate is done asynchronously.

    assertNotReadonly();
    if (!is_leader)
        throw Exception("TRUNCATE cannot be done on this replica because it is not a leader", ErrorCodes::NOT_A_LEADER);

    zkutil::ZooKeeperPtr zookeeper = getZooKeeperAndAssertNotReadonly();
    dropAllPartitionsImpl(zookeeper, /* detach */ false, query_context);
}


PartitionCommandsResultInfo StorageReplicatedMergeTree::attachPartition(
    const ASTPtr & partition,
    const StorageMetadataPtr & metadata_snapshot,
    bool attach_part,
    ContextPtr query_context)
{
    /// Allow ATTACH PARTITION on readonly replica when restoring it.
    if (!are_restoring_replica)
        assertNotReadonly();

    PartitionCommandsResultInfo results;
    PartsTemporaryRename renamed_parts(*this, "detached/");
    MutableDataPartsVector loaded_parts = tryLoadPartsToAttach(partition, attach_part, query_context, renamed_parts);

    /// TODO Allow to use quorum here.
    ReplicatedMergeTreeSink output(*this, metadata_snapshot, 0, 0, 0, false, false, query_context,
        /*is_attach*/true);

    for (size_t i = 0; i < loaded_parts.size(); ++i)
    {
        const String old_name = loaded_parts[i]->name;

        output.writeExistingPart(loaded_parts[i]);

        renamed_parts.old_and_new_names[i].old_name.clear();

        LOG_DEBUG(log, "Attached part {} as {}", old_name, loaded_parts[i]->name);

        results.push_back(PartitionCommandResultInfo{
            .partition_id = loaded_parts[i]->info.partition_id,
            .part_name = loaded_parts[i]->name,
            .old_part_name = old_name,
        });
    }
    return results;
}


void StorageReplicatedMergeTree::checkTableCanBeDropped() const
{
    auto table_id = getStorageID();
    getContext()->checkTableCanBeDropped(table_id.database_name, table_id.table_name, getTotalActiveSizeInBytes());
}

void StorageReplicatedMergeTree::checkTableCanBeRenamed(const StorageID & new_name) const
{
    if (renaming_restrictions == RenamingRestrictions::ALLOW_ANY)
        return;

    if (renaming_restrictions == RenamingRestrictions::DO_NOT_ALLOW)
        throw Exception("Cannot rename Replicated table, because zookeeper_path contains implicit 'database' or 'table' macro. "
                        "We cannot rename path in ZooKeeper, so path may become inconsistent with table name. If you really want to rename table, "
                        "you should edit metadata file first and restart server or reattach the table.", ErrorCodes::NOT_IMPLEMENTED);

    assert(renaming_restrictions == RenamingRestrictions::ALLOW_PRESERVING_UUID);
    if (!new_name.hasUUID() && getStorageID().hasUUID())
        throw Exception("Cannot move Replicated table to Ordinary database, because zookeeper_path contains implicit 'uuid' macro. "
                        "If you really want to rename table, "
                        "you should edit metadata file first and restart server or reattach the table.", ErrorCodes::NOT_IMPLEMENTED);
}

void StorageReplicatedMergeTree::rename(const String & new_path_to_table_data, const StorageID & new_table_id)
{
    checkTableCanBeRenamed(new_table_id);
    MergeTreeData::rename(new_path_to_table_data, new_table_id);

    /// Update table name in zookeeper
    if (!is_readonly)
    {
        /// We don't do it for readonly tables, because it will be updated on next table startup.
        /// It is also Ok to skip ZK error for the same reason.
        try
        {
            auto zookeeper = getZooKeeper();
            zookeeper->set(fs::path(replica_path) / "host", getReplicatedMergeTreeAddress().toString());
        }
        catch (Coordination::Exception & e)
        {
            LOG_WARNING(log, "Cannot update the value of 'host' node (replica address) in ZooKeeper: {}", e.displayText());
        }
    }

    /// TODO: You can update names of loggers.
}


bool StorageReplicatedMergeTree::existsNodeCached(const std::string & path) const
{
    {
        std::lock_guard lock(existing_nodes_cache_mutex);
        if (existing_nodes_cache.contains(path))
            return true;
    }

    bool res = getZooKeeper()->exists(path);

    if (res)
    {
        std::lock_guard lock(existing_nodes_cache_mutex);
        existing_nodes_cache.insert(path);
    }

    return res;
}


std::optional<EphemeralLockInZooKeeper>
StorageReplicatedMergeTree::allocateBlockNumber(
    const String & partition_id, const zkutil::ZooKeeperPtr & zookeeper, const String & zookeeper_block_id_path, const String & zookeeper_path_prefix) const
{
    String zookeeper_table_path;
    if (zookeeper_path_prefix.empty())
        zookeeper_table_path = zookeeper_path;
    else
        zookeeper_table_path = zookeeper_path_prefix;

    /// Lets check for duplicates in advance, to avoid superfluous block numbers allocation
    Coordination::Requests deduplication_check_ops;
    if (!zookeeper_block_id_path.empty())
    {
        deduplication_check_ops.emplace_back(zkutil::makeCreateRequest(zookeeper_block_id_path, "", zkutil::CreateMode::Persistent));
        deduplication_check_ops.emplace_back(zkutil::makeRemoveRequest(zookeeper_block_id_path, -1));
    }

    String block_numbers_path = fs::path(zookeeper_table_path) / "block_numbers";
    String partition_path = fs::path(block_numbers_path) / partition_id;

    if (!existsNodeCached(partition_path))
    {
        Coordination::Requests ops;
        ops.push_back(zkutil::makeCreateRequest(partition_path, "", zkutil::CreateMode::Persistent));
        /// We increment data version of the block_numbers node so that it becomes possible
        /// to check in a ZK transaction that the set of partitions didn't change
        /// (unfortunately there is no CheckChildren op).
        ops.push_back(zkutil::makeSetRequest(block_numbers_path, "", -1));

        Coordination::Responses responses;
        Coordination::Error code = zookeeper->tryMulti(ops, responses);
        if (code != Coordination::Error::ZOK && code != Coordination::Error::ZNODEEXISTS)
            zkutil::KeeperMultiException::check(code, ops, responses);
    }

    EphemeralLockInZooKeeper lock;
    /// 2 RTT
    try
    {
        lock = EphemeralLockInZooKeeper(
            fs::path(partition_path) / "block-", fs::path(zookeeper_table_path) / "temp", *zookeeper, &deduplication_check_ops);
    }
    catch (const zkutil::KeeperMultiException & e)
    {
        if (e.code == Coordination::Error::ZNODEEXISTS && e.getPathForFirstFailedOp() == zookeeper_block_id_path)
            return {};

        throw Exception("Cannot allocate block number in ZooKeeper: " + e.displayText(), ErrorCodes::KEEPER_EXCEPTION);
    }
    catch (const Coordination::Exception & e)
    {
        throw Exception("Cannot allocate block number in ZooKeeper: " + e.displayText(), ErrorCodes::KEEPER_EXCEPTION);
    }

    return {std::move(lock)};
}


Strings StorageReplicatedMergeTree::tryWaitForAllReplicasToProcessLogEntry(
    const String & table_zookeeper_path, const ReplicatedMergeTreeLogEntryData & entry, Int64 wait_for_inactive_timeout)
{
    LOG_DEBUG(log, "Waiting for all replicas to process {}", entry.znode_name);

    auto zookeeper = getZooKeeper();
    Strings replicas = zookeeper->getChildren(fs::path(table_zookeeper_path) / "replicas");
    Strings unwaited;
    bool wait_for_inactive = wait_for_inactive_timeout != 0;
    for (const String & replica : replicas)
    {
        if (wait_for_inactive || zookeeper->exists(fs::path(table_zookeeper_path) / "replicas" / replica / "is_active"))
        {
            if (!tryWaitForReplicaToProcessLogEntry(table_zookeeper_path, replica, entry, wait_for_inactive_timeout))
                unwaited.push_back(replica);
        }
        else
        {
            unwaited.push_back(replica);
        }
    }

    LOG_DEBUG(log, "Finished waiting for all replicas to process {}", entry.znode_name);
    return unwaited;
}

void StorageReplicatedMergeTree::waitForAllReplicasToProcessLogEntry(
    const String & table_zookeeper_path, const ReplicatedMergeTreeLogEntryData & entry, Int64 wait_for_inactive_timeout, const String & error_context)
{
    Strings unfinished_replicas = tryWaitForAllReplicasToProcessLogEntry(table_zookeeper_path, entry, wait_for_inactive_timeout);
    if (unfinished_replicas.empty())
        return;

    throw Exception(ErrorCodes::UNFINISHED, "{}Timeout exceeded while waiting for replicas {} to process entry {}. "
                    "Probably some replicas are inactive", error_context, fmt::join(unfinished_replicas, ", "), entry.znode_name);
}

void StorageReplicatedMergeTree::waitForLogEntryToBeProcessedIfNecessary(const ReplicatedMergeTreeLogEntryData & entry, ContextPtr query_context, const String & error_context)
{
    /// If necessary, wait until the operation is performed on itself or on all replicas.
    Int64 wait_for_inactive_timeout = query_context->getSettingsRef().replication_wait_for_inactive_replica_timeout;
    if (query_context->getSettingsRef().replication_alter_partitions_sync == 1)
    {
        bool finished = tryWaitForReplicaToProcessLogEntry(zookeeper_path, replica_name, entry, wait_for_inactive_timeout);
        if (!finished)
        {
            throw Exception(ErrorCodes::UNFINISHED, "{}Log entry {} is not precessed on local replica, "
                            "most likely because the replica was shut down.", error_context, entry.znode_name);
        }
    }
    else if (query_context->getSettingsRef().replication_alter_partitions_sync == 2)
    {
        waitForAllReplicasToProcessLogEntry(zookeeper_path, entry, wait_for_inactive_timeout, error_context);
    }
}

bool StorageReplicatedMergeTree::tryWaitForReplicaToProcessLogEntry(
    const String & table_zookeeper_path, const String & replica, const ReplicatedMergeTreeLogEntryData & entry, Int64 wait_for_inactive_timeout)
{
    String entry_str = entry.toString();
    String log_node_name;

    /** Wait for entries from `log` directory (a common log, from where replicas copy entries to their queue) to be processed.
      *
      * The problem is that the numbers (`sequential` node) of the queue elements in `log` and in `queue` do not match.
      * (And the numbers of the same log element for different replicas do not match in the `queue`.)
      */

    /** First, you need to wait until replica takes `queue` element from the `log` to its queue,
      *  if it has not been done already (see the `pullLogsToQueue` function).
      *
      * To do this, check its node `log_pointer` - the maximum number of the element taken from `log` + 1.
      */

    bool waiting_itself = replica == replica_name;
    /// Do not wait if timeout is zero
    bool wait_for_inactive = wait_for_inactive_timeout != 0;
    /// Wait for unlimited time if timeout is negative
    bool check_timeout = wait_for_inactive_timeout > 0;
    Stopwatch time_waiting;

    const auto & stop_waiting = [&]()
    {
        bool stop_waiting_itself = waiting_itself && partial_shutdown_called;
        bool timeout_exceeded = check_timeout && wait_for_inactive_timeout < time_waiting.elapsedSeconds();
        bool stop_waiting_inactive = (!wait_for_inactive || timeout_exceeded)
            && !getZooKeeper()->exists(fs::path(table_zookeeper_path) / "replicas" / replica / "is_active");
        return is_dropped || stop_waiting_itself || stop_waiting_inactive;
    };

    /// Don't recheck ZooKeeper too often
    constexpr auto event_wait_timeout_ms = 3000;

    LOG_DEBUG(log, "Waiting for {} to process log entry", replica);

    if (startsWith(entry.znode_name, "log-"))
    {
        /// Take the number from the node name `log-xxxxxxxxxx`.
        UInt64 log_index = parse<UInt64>(entry.znode_name.substr(entry.znode_name.size() - 10));
        log_node_name = entry.znode_name;

        LOG_DEBUG(log, "Waiting for {} to pull {} to queue", replica, log_node_name);

        /// Let's wait until entry gets into the replica queue.
        bool pulled_to_queue = false;
        do
        {
            zkutil::EventPtr event = std::make_shared<Poco::Event>();

            String log_pointer = getZooKeeper()->get(fs::path(table_zookeeper_path) / "replicas" / replica / "log_pointer", nullptr, event);
            if (!log_pointer.empty() && parse<UInt64>(log_pointer) > log_index)
            {
                pulled_to_queue = true;
                break;
            }

            /// Wait with timeout because we can be already shut down, but not dropped.
            /// So log_pointer node will exist, but we will never update it because all background threads already stopped.
            /// It can lead to query hung because table drop query can wait for some query (alter, optimize, etc) which called this method,
            /// but the query will never finish because the drop already shut down the table.
            if (!stop_waiting())
                event->tryWait(event_wait_timeout_ms);
        } while (!stop_waiting());

        if (!pulled_to_queue)
            return false;

        LOG_DEBUG(log, "Looking for node corresponding to {} in {} queue", log_node_name, replica);
    }
    else if (!entry.log_entry_id.empty())
    {
        /// First pass, check the table log.
        /// If found in the log, wait for replica to fetch it to the queue.
        /// If not found in the log, it is already in the queue.
        LOG_DEBUG(log, "Looking for log entry with id `{}` in the log", entry.log_entry_id);

        String log_pointer = getZooKeeper()->get(fs::path(table_zookeeper_path) / "replicas" / replica / "log_pointer");

        Strings log_entries = getZooKeeper()->getChildren(fs::path(table_zookeeper_path) / "log");
        UInt64 log_index = 0;
        bool found = false;

        for (const String & log_entry_name : log_entries)
        {
            log_index = parse<UInt64>(log_entry_name.substr(log_entry_name.size() - 10));

            if (!log_pointer.empty() && log_index < parse<UInt64>(log_pointer))
                continue;

            String log_entry_str;
            Coordination::Stat log_entry_stat;
            bool exists = getZooKeeper()->tryGet(fs::path(table_zookeeper_path) / "log" / log_entry_name, log_entry_str, &log_entry_stat);
            ReplicatedMergeTreeLogEntryData log_entry = *ReplicatedMergeTreeLogEntry::parse(log_entry_str, log_entry_stat);
            if (exists && entry.log_entry_id == log_entry.log_entry_id)
            {
                LOG_DEBUG(log, "Found log entry with id `{}` in the log", entry.log_entry_id);

                found = true;
                log_node_name = log_entry_name;
                break;
            }
        }

        if (found)
        {
            LOG_DEBUG(log, "Waiting for {} to pull {} to queue", replica, log_node_name);

            /// Let's wait until entry gets into the replica queue.
            bool pulled_to_queue = false;
            do
            {
                zkutil::EventPtr event = std::make_shared<Poco::Event>();

                log_pointer = getZooKeeper()->get(fs::path(table_zookeeper_path) / "replicas" / replica / "log_pointer", nullptr, event);
                if (!log_pointer.empty() && parse<UInt64>(log_pointer) > log_index)
                {
                    pulled_to_queue = true;
                    break;
                }

                /// Wait with timeout because we can be already shut down, but not dropped.
                /// So log_pointer node will exist, but we will never update it because all background threads already stopped.
                /// It can lead to query hung because table drop query can wait for some query (alter, optimize, etc) which called this method,
                /// but the query will never finish because the drop already shut down the table.
                if (!stop_waiting())
                    event->tryWait(event_wait_timeout_ms);
            } while (!stop_waiting());

            if (!pulled_to_queue)
                return false;
        }
    }
    else
    {
        throw Exception("Logical error: unexpected name of log node: " + entry.znode_name, ErrorCodes::LOGICAL_ERROR);
    }

    /** Second - find the corresponding entry in the queue of the specified replica.
      * Its number may not match the `log` node. Therefore, we search by comparing the content.
      */

    Strings queue_entries = getZooKeeper()->getChildren(fs::path(table_zookeeper_path) / "replicas" / replica / "queue");
    String queue_entry_to_wait_for;

    for (const String & entry_name : queue_entries)
    {
        String queue_entry_str;
        Coordination::Stat queue_entry_stat;
        bool exists = getZooKeeper()->tryGet(fs::path(table_zookeeper_path) / "replicas" / replica / "queue" / entry_name, queue_entry_str, &queue_entry_stat);
        if (exists && queue_entry_str == entry_str)
        {
            queue_entry_to_wait_for = entry_name;
            break;
        }
        else if (!entry.log_entry_id.empty())
        {
            /// Check if the id matches rather than just contents. This entry
            /// might have been written by different ClickHouse versions and
            /// it is hard to guarantee same text representation.
            ReplicatedMergeTreeLogEntryData queue_entry = *ReplicatedMergeTreeLogEntry::parse(queue_entry_str, queue_entry_stat);
            if (entry.log_entry_id == queue_entry.log_entry_id)
            {
                queue_entry_to_wait_for = entry_name;
                break;
            }
        }
    }

    /// While looking for the record, it has already been executed and deleted.
    if (queue_entry_to_wait_for.empty())
    {
        LOG_DEBUG(log, "No corresponding node found. Assuming it has been already processed. Found {} nodes", queue_entries.size());
        return true;
    }

    LOG_DEBUG(log, "Waiting for {} to disappear from {} queue", queue_entry_to_wait_for, replica);

    /// Third - wait until the entry disappears from the replica queue or replica become inactive.
    String path_to_wait_on = fs::path(table_zookeeper_path) / "replicas" / replica / "queue" / queue_entry_to_wait_for;

    return getZooKeeper()->waitForDisappear(path_to_wait_on, stop_waiting);
}


void StorageReplicatedMergeTree::getStatus(Status & res, bool with_zk_fields)
{
    auto zookeeper = tryGetZooKeeper();
    const auto storage_settings_ptr = getSettings();

    res.is_leader = is_leader;
    res.can_become_leader = storage_settings_ptr->replicated_can_become_leader;
    res.is_readonly = is_readonly;
    res.is_session_expired = !zookeeper || zookeeper->expired();

    res.queue = queue.getStatus();
    res.absolute_delay = getAbsoluteDelay(); /// NOTE: may be slightly inconsistent with queue status.

    res.parts_to_check = part_check_thread.size();

    res.zookeeper_path = zookeeper_path;
    res.replica_name = replica_name;
    res.replica_path = replica_path;
    res.columns_version = -1;

    res.log_max_index = 0;
    res.log_pointer = 0;
    res.total_replicas = 0;
    res.active_replicas = 0;
    res.last_queue_update_exception = getLastQueueUpdateException();

    if (with_zk_fields && !res.is_session_expired)
    {
        try
        {
            auto log_entries = zookeeper->getChildren(fs::path(zookeeper_path) / "log");

            if (!log_entries.empty())
            {
                const String & last_log_entry = *std::max_element(log_entries.begin(), log_entries.end());
                res.log_max_index = parse<UInt64>(last_log_entry.substr(strlen("log-")));
            }

            String log_pointer_str = zookeeper->get(fs::path(replica_path) / "log_pointer");
            res.log_pointer = log_pointer_str.empty() ? 0 : parse<UInt64>(log_pointer_str);

            auto all_replicas = zookeeper->getChildren(fs::path(zookeeper_path) / "replicas");
            res.total_replicas = all_replicas.size();

            for (const String & replica : all_replicas)
            {
                bool is_replica_active = zookeeper->exists(fs::path(zookeeper_path) / "replicas" / replica / "is_active");
                res.active_replicas += static_cast<UInt8>(is_replica_active);
                res.replica_is_active.emplace(replica, is_replica_active);
            }
        }
        catch (const Coordination::Exception &)
        {
            res.zookeeper_exception = getCurrentExceptionMessage(false);
        }
    }
}


void StorageReplicatedMergeTree::getQueue(LogEntriesData & res, String & replica_name_)
{
    replica_name_ = replica_name;
    queue.getEntries(res);
}

std::vector<PartMovesBetweenShardsOrchestrator::Entry> StorageReplicatedMergeTree::getPartMovesBetweenShardsEntries()
{
    return part_moves_between_shards_orchestrator.getEntries();
}

time_t StorageReplicatedMergeTree::getAbsoluteDelay() const
{
    time_t min_unprocessed_insert_time = 0;
    time_t max_processed_insert_time = 0;
    queue.getInsertTimes(min_unprocessed_insert_time, max_processed_insert_time);

    /// Load start time, then finish time to avoid reporting false delay when start time is updated
    /// between loading of two variables.
    time_t queue_update_start_time = last_queue_update_start_time.load();
    time_t queue_update_finish_time = last_queue_update_finish_time.load();

    time_t current_time = time(nullptr);

    if (!queue_update_finish_time)
    {
        /// We have not updated queue even once yet (perhaps replica is readonly).
        /// As we have no info about the current state of replication log, return effectively infinite delay.
        return current_time;
    }
    else if (min_unprocessed_insert_time)
    {
        /// There are some unprocessed insert entries in queue.
        return (current_time > min_unprocessed_insert_time) ? (current_time - min_unprocessed_insert_time) : 0;
    }
    else if (queue_update_start_time > queue_update_finish_time)
    {
        /// Queue is empty, but there are some in-flight or failed queue update attempts
        /// (likely because of problems with connecting to ZooKeeper).
        /// Return the time passed since last attempt.
        return (current_time > queue_update_start_time) ? (current_time - queue_update_start_time) : 0;
    }
    else
    {
        /// Everything is up-to-date.
        return 0;
    }
}

void StorageReplicatedMergeTree::getReplicaDelays(time_t & out_absolute_delay, time_t & out_relative_delay)
{
    assertNotReadonly();

    time_t current_time = time(nullptr);

    out_absolute_delay = getAbsoluteDelay();
    out_relative_delay = 0;
    const auto storage_settings_ptr = getSettings();

    /** Relative delay is the maximum difference of absolute delay from any other replica,
      *  (if this replica lags behind any other live replica, or zero, otherwise).
      * Calculated only if the absolute delay is large enough.
      */

    if (out_absolute_delay < static_cast<time_t>(storage_settings_ptr->min_relative_delay_to_measure))
        return;

    auto zookeeper = getZooKeeper();

    time_t max_replicas_unprocessed_insert_time = 0;
    bool have_replica_with_nothing_unprocessed = false;

    Strings replicas = zookeeper->getChildren(fs::path(zookeeper_path) / "replicas");

    for (const auto & replica : replicas)
    {
        if (replica == replica_name)
            continue;

        /// Skip dead replicas.
        if (!zookeeper->exists(fs::path(zookeeper_path) / "replicas" / replica / "is_active"))
            continue;

        String value;
        if (!zookeeper->tryGet(fs::path(zookeeper_path) / "replicas" / replica / "min_unprocessed_insert_time", value))
            continue;

        time_t replica_time = value.empty() ? 0 : parse<time_t>(value);

        if (replica_time == 0)
        {
            /** Note
              * The conclusion that the replica does not lag may be incorrect,
              *  because the information about `min_unprocessed_insert_time` is taken
              *  only from that part of the log that has been moved to the queue.
              * If the replica for some reason has stalled `queueUpdatingTask`,
              *  then `min_unprocessed_insert_time` will be incorrect.
              */

            have_replica_with_nothing_unprocessed = true;
            break;
        }

        if (replica_time > max_replicas_unprocessed_insert_time)
            max_replicas_unprocessed_insert_time = replica_time;
    }

    if (have_replica_with_nothing_unprocessed)
        out_relative_delay = out_absolute_delay;
    else
    {
        max_replicas_unprocessed_insert_time = std::min(current_time, max_replicas_unprocessed_insert_time);
        time_t min_replicas_delay = current_time - max_replicas_unprocessed_insert_time;
        if (out_absolute_delay > min_replicas_delay)
            out_relative_delay = out_absolute_delay - min_replicas_delay;
    }
}

void StorageReplicatedMergeTree::fetchPartition(
    const ASTPtr & partition,
    const StorageMetadataPtr & metadata_snapshot,
    const String & from_,
    bool fetch_part,
    ContextPtr query_context)
{
    Macros::MacroExpansionInfo info;
    info.expand_special_macros_only = false; //-V1048
    info.table_id = getStorageID();
    info.table_id.uuid = UUIDHelpers::Nil;
    auto expand_from = query_context->getMacros()->expand(from_, info);
    String auxiliary_zookeeper_name = zkutil::extractZooKeeperName(expand_from);
    String from = zkutil::extractZooKeeperPath(expand_from, /* check_starts_with_slash */ true);
    if (from.empty())
        throw Exception("ZooKeeper path should not be empty", ErrorCodes::ILLEGAL_TYPE_OF_ARGUMENT);

    zkutil::ZooKeeperPtr zookeeper;
    if (auxiliary_zookeeper_name != default_zookeeper_name)
        zookeeper = getContext()->getAuxiliaryZooKeeper(auxiliary_zookeeper_name);
    else
        zookeeper = getZooKeeper();

    if (from.back() == '/')
        from.resize(from.size() - 1);

    if (fetch_part)
    {
        String part_name = partition->as<ASTLiteral &>().value.safeGet<String>();
        auto part_path = findReplicaHavingPart(part_name, from, zookeeper);

        if (part_path.empty())
            throw Exception(ErrorCodes::NO_REPLICA_HAS_PART, "Part {} does not exist on any replica", part_name);
        /** Let's check that there is no such part in the `detached` directory (where we will write the downloaded parts).
          * Unreliable (there is a race condition) - such a part may appear a little later.
          */
        if (checkIfDetachedPartExists(part_name))
            throw Exception(ErrorCodes::DUPLICATE_DATA_PART, "Detached part " + part_name + " already exists.");
        LOG_INFO(log, "Will fetch part {} from shard {} (zookeeper '{}')", part_name, from_, auxiliary_zookeeper_name);

        try
        {
            /// part name , metadata, part_path , true, 0, zookeeper
            if (!fetchPart(part_name, metadata_snapshot, part_path, true, 0, zookeeper, /* try_fetch_shared = */ false))
                throw Exception(ErrorCodes::UNFINISHED, "Failed to fetch part {} from {}", part_name, from_);
        }
        catch (const DB::Exception & e)
        {
            if (e.code() != ErrorCodes::RECEIVED_ERROR_FROM_REMOTE_IO_SERVER && e.code() != ErrorCodes::RECEIVED_ERROR_TOO_MANY_REQUESTS
                && e.code() != ErrorCodes::CANNOT_READ_ALL_DATA)
                throw;

            LOG_INFO(log, fmt::runtime(e.displayText()));
        }
        return;
    }

    String partition_id = getPartitionIDFromQuery(partition, query_context);
    LOG_INFO(log, "Will fetch partition {} from shard {} (zookeeper '{}')", partition_id, from_, auxiliary_zookeeper_name);

    /** Let's check that there is no such partition in the `detached` directory (where we will write the downloaded parts).
      * Unreliable (there is a race condition) - such a partition may appear a little later.
      */
    if (checkIfDetachedPartitionExists(partition_id))
        throw Exception("Detached partition " + partition_id + " already exists.", ErrorCodes::PARTITION_ALREADY_EXISTS);

    zkutil::Strings replicas;
    zkutil::Strings active_replicas;
    String best_replica;

    {
        /// List of replicas of source shard.
        replicas = zookeeper->getChildren(fs::path(from) / "replicas");

        /// Leave only active replicas.
        active_replicas.reserve(replicas.size());

        for (const String & replica : replicas)
            if (zookeeper->exists(fs::path(from) / "replicas" / replica / "is_active"))
                active_replicas.push_back(replica);

        if (active_replicas.empty())
            throw Exception("No active replicas for shard " + from, ErrorCodes::NO_ACTIVE_REPLICAS);

        /** You must select the best (most relevant) replica.
        * This is a replica with the maximum `log_pointer`, then with the minimum `queue` size.
        * NOTE This is not exactly the best criteria. It does not make sense to download old partitions,
        *  and it would be nice to be able to choose the replica closest by network.
        * NOTE Of course, there are data races here. You can solve it by retrying.
        */
        Int64 max_log_pointer = -1;
        UInt64 min_queue_size = std::numeric_limits<UInt64>::max();

        for (const String & replica : active_replicas)
        {
            String current_replica_path = fs::path(from) / "replicas" / replica;

            String log_pointer_str = zookeeper->get(fs::path(current_replica_path) / "log_pointer");
            Int64 log_pointer = log_pointer_str.empty() ? 0 : parse<UInt64>(log_pointer_str);

            Coordination::Stat stat;
            zookeeper->get(fs::path(current_replica_path) / "queue", &stat);
            size_t queue_size = stat.numChildren;

            if (log_pointer > max_log_pointer
                || (log_pointer == max_log_pointer && queue_size < min_queue_size))
            {
                max_log_pointer = log_pointer;
                min_queue_size = queue_size;
                best_replica = replica;
            }
        }
    }

    if (best_replica.empty())
        throw Exception("Logical error: cannot choose best replica.", ErrorCodes::LOGICAL_ERROR);

    LOG_INFO(log, "Found {} replicas, {} of them are active. Selected {} to fetch from.", replicas.size(), active_replicas.size(), best_replica);

    String best_replica_path = fs::path(from) / "replicas" / best_replica;

    /// Let's find out which parts are on the best replica.

    /** Trying to download these parts.
      * Some of them could be deleted due to the merge.
      * In this case, update the information about the available parts and try again.
      */

    unsigned try_no = 0;
    Strings missing_parts;
    do
    {
        if (try_no)
            LOG_INFO(log, "Some of parts ({}) are missing. Will try to fetch covering parts.", missing_parts.size());

        if (try_no >= query_context->getSettings().max_fetch_partition_retries_count)
            throw Exception("Too many retries to fetch parts from " + best_replica_path, ErrorCodes::TOO_MANY_RETRIES_TO_FETCH_PARTS);

        Strings parts = zookeeper->getChildren(fs::path(best_replica_path) / "parts");
        ActiveDataPartSet active_parts_set(format_version, parts);
        Strings parts_to_fetch;

        if (missing_parts.empty())
        {
            parts_to_fetch = active_parts_set.getParts();

            /// Leaving only the parts of the desired partition.
            Strings parts_to_fetch_partition;
            for (const String & part : parts_to_fetch)
            {
                if (MergeTreePartInfo::fromPartName(part, format_version).partition_id == partition_id)
                    parts_to_fetch_partition.push_back(part);
            }

            parts_to_fetch = std::move(parts_to_fetch_partition);

            if (parts_to_fetch.empty())
                throw Exception("Partition " + partition_id + " on " + best_replica_path + " doesn't exist", ErrorCodes::PARTITION_DOESNT_EXIST);
        }
        else
        {
            for (const String & missing_part : missing_parts)
            {
                String containing_part = active_parts_set.getContainingPart(missing_part);
                if (!containing_part.empty())
                    parts_to_fetch.push_back(containing_part);
                else
                    LOG_WARNING(log, "Part {} on replica {} has been vanished.", missing_part, best_replica_path);
            }
        }

        LOG_INFO(log, "Parts to fetch: {}", parts_to_fetch.size());

        missing_parts.clear();
        for (const String & part : parts_to_fetch)
        {
            bool fetched = false;

            try
            {
                fetched = fetchPart(part, metadata_snapshot, best_replica_path, true, 0, zookeeper, /* try_fetch_shared = */ false);
            }
            catch (const DB::Exception & e)
            {
                if (e.code() != ErrorCodes::RECEIVED_ERROR_FROM_REMOTE_IO_SERVER && e.code() != ErrorCodes::RECEIVED_ERROR_TOO_MANY_REQUESTS
                    && e.code() != ErrorCodes::CANNOT_READ_ALL_DATA)
                    throw;

                LOG_INFO(log, fmt::runtime(e.displayText()));
            }

            if (!fetched)
                missing_parts.push_back(part);
        }

        ++try_no;
    } while (!missing_parts.empty());
}


void StorageReplicatedMergeTree::mutate(const MutationCommands & commands, ContextPtr query_context)
{
    /// Overview of the mutation algorithm.
    ///
    /// When the client executes a mutation, this method is called. It acquires block numbers in all
    /// partitions, saves them in the mutation entry and writes the mutation entry to a new ZK node in
    /// the /mutations folder. This block numbers are needed to determine which parts should be mutated and
    /// which shouldn't (parts inserted after the mutation will have the block number higher than the
    /// block number acquired by the mutation in that partition and so will not be mutatied).
    /// This block number is called "mutation version" in that partition.
    ///
    /// Mutation versions are acquired atomically in all partitions, so the case when an insert in some
    /// partition has the block number higher than the mutation version but the following insert into another
    /// partition acquires the block number lower than the mutation version in that partition is impossible.
    /// Another important invariant: mutation entries appear in /mutations in the order of their mutation
    /// versions (in any partition). This means that mutations form a sequence and we can execute them in
    /// the order of their mutation versions and not worry that some mutation with the smaller version
    /// will suddenly appear.
    ///
    /// During mutations individual parts are immutable - when we want to change the contents of a part
    /// we prepare the new part and add it to MergeTreeData (the original part gets replaced). The fact that
    /// we have mutated the part is recorded in the part->info.mutation field of MergeTreePartInfo.
    /// The relation with the original part is preserved because the new part covers the same block range
    /// as the original one.
    ///
    /// We then can for each part determine its "mutation version": the version of the last mutation in
    /// the mutation sequence that we regard as already applied to that part. All mutations with the greater
    /// version number will still need to be applied to that part.
    ///
    /// Execution of mutations is done asynchronously. All replicas watch the /mutations directory and
    /// load new mutation entries as they appear (see mutationsUpdatingTask()). Next we need to determine
    /// how to mutate individual parts consistently with part merges. This is done by the leader replica
    /// (see mergeSelectingTask() and class ReplicatedMergeTreeMergePredicate for details). Important
    /// invariants here are that a) all source parts for a single merge must have the same mutation version
    /// and b) any part can be mutated only once or merged only once (e.g. once we have decided to mutate
    /// a part then we need to execute that mutation and can assign merges only to the new part and not to the
    /// original part). Multiple consecutive mutations can be executed at once (without writing the
    /// intermediate result to a part).
    ///
    /// Leader replica records its decisions to the replication log (/log directory in ZK) in the form of
    /// MUTATE_PART entries and all replicas then execute them in the background pool
    /// (see MutateTask class). When a replica encounters a MUTATE_PART command, it is
    /// guaranteed that the corresponding mutation entry is already loaded (when we pull entries from
    /// replication log into the replica queue, we also load mutation entries). Note that just as with merges
    /// the replica can decide not to do the mutation locally and fetch the mutated part from another replica
    /// instead.
    ///
    /// Mutations of individual parts are in fact pretty similar to merges, e.g. their assignment and execution
    /// is governed by the same storage_settings. TODO: support a single "merge-mutation" operation when the data
    /// read from the the source parts is first mutated on the fly to some uniform mutation version and then
    /// merged to a resulting part.
    ///
    /// After all needed parts are mutated (i.e. all active parts have the mutation version greater than
    /// the version of this mutation), the mutation is considered done and can be deleted.

    ReplicatedMergeTreeMutationEntry mutation_entry;
    mutation_entry.source_replica = replica_name;
    mutation_entry.commands = commands;

    const String mutations_path = fs::path(zookeeper_path) / "mutations";
    const auto zookeeper = getZooKeeper();

    /// Update the mutations_path node when creating the mutation and check its version to ensure that
    /// nodes for mutations are created in the same order as the corresponding block numbers.
    /// Should work well if the number of concurrent mutation requests is small.
    while (true)
    {
        Coordination::Stat mutations_stat;
        zookeeper->get(mutations_path, &mutations_stat);

        PartitionBlockNumbersHolder partition_block_numbers_holder =
                allocateBlockNumbersInAffectedPartitions(mutation_entry.commands, query_context, zookeeper);

        mutation_entry.block_numbers = partition_block_numbers_holder.getBlockNumbers();
        mutation_entry.create_time = time(nullptr);

        /// The following version check guarantees the linearizability property for any pair of mutations:
        /// mutation with higher sequence number is guaranteed to have higher block numbers in every partition
        /// (and thus will be applied strictly according to sequence numbers of mutations)
        Coordination::Requests requests;
        requests.emplace_back(zkutil::makeSetRequest(mutations_path, String(), mutations_stat.version));
        requests.emplace_back(zkutil::makeCreateRequest(
            fs::path(mutations_path) / "", mutation_entry.toString(), zkutil::CreateMode::PersistentSequential));

        if (auto txn = query_context->getZooKeeperMetadataTransaction())
            txn->moveOpsTo(requests);

        Coordination::Responses responses;
        Coordination::Error rc = zookeeper->tryMulti(requests, responses);

        partition_block_numbers_holder.reset();

        if (rc == Coordination::Error::ZOK)
        {
            const String & path_created =
                dynamic_cast<const Coordination::CreateResponse *>(responses[1].get())->path_created;
            mutation_entry.znode_name = path_created.substr(path_created.find_last_of('/') + 1);
            LOG_TRACE(log, "Created mutation with ID {}", mutation_entry.znode_name);
            break;
        }
        else if (rc == Coordination::Error::ZBADVERSION)
        {
            /// Cannot retry automatically, because some zookeeper ops were lost on the first attempt. Will retry on DDLWorker-level.
            if (query_context->getZooKeeperMetadataTransaction())
                throw Exception("Cannot execute alter, because mutations version was suddenly changed due to concurrent alter",
                                ErrorCodes::CANNOT_ASSIGN_ALTER);
            LOG_TRACE(log, "Version conflict when trying to create a mutation node, retrying...");
            continue;
        }
        else
            throw Coordination::Exception("Unable to create a mutation znode", rc);
    }

    waitMutation(mutation_entry.znode_name, query_context->getSettingsRef().mutations_sync);
}

void StorageReplicatedMergeTree::waitMutation(const String & znode_name, size_t mutations_sync) const
{
    if (!mutations_sync)
        return;

    /// we have to wait
    auto zookeeper = getZooKeeper();
    Strings replicas;
    if (mutations_sync == 2) /// wait for all replicas
    {
        replicas = zookeeper->getChildren(fs::path(zookeeper_path) / "replicas");
        /// This replica should be first, to ensure that the mutation will be loaded into memory
        for (auto it = replicas.begin(); it != replicas.end(); ++it)
        {
            if (*it == replica_name)
            {
                std::iter_swap(it, replicas.rbegin());
                break;
            }
        }
    }
    else if (mutations_sync == 1) /// just wait for ourself
        replicas.push_back(replica_name);

    waitMutationToFinishOnReplicas(replicas, znode_name);
}

std::vector<MergeTreeMutationStatus> StorageReplicatedMergeTree::getMutationsStatus() const
{
    return queue.getMutationsStatus();
}

CancellationCode StorageReplicatedMergeTree::killMutation(const String & mutation_id)
{
    assertNotReadonly();

    zkutil::ZooKeeperPtr zookeeper = getZooKeeperAndAssertNotReadonly();

    LOG_INFO(log, "Killing mutation {}", mutation_id);

    auto mutation_entry = queue.removeMutation(zookeeper, mutation_id);
    if (!mutation_entry)
        return CancellationCode::NotFound;

    /// After this point no new part mutations will start and part mutations that still exist
    /// in the queue will be skipped.

    /// Cancel already running part mutations.
    for (const auto & pair : mutation_entry->block_numbers)
    {
        const String & partition_id = pair.first;
        Int64 block_number = pair.second;
        getContext()->getMergeList().cancelPartMutations(getStorageID(), partition_id, block_number);
    }
    return CancellationCode::CancelSent;
}

void StorageReplicatedMergeTree::clearOldPartsAndRemoveFromZK()
{
    auto table_lock = lockForShare(
            RWLockImpl::NO_QUERY, getSettings()->lock_acquire_timeout_for_background_operations);
    auto zookeeper = getZooKeeper();

    /// Now these parts are in Deleting state. If we fail to remove some of them we must roll them back to Outdated state.
    /// Otherwise they will not be deleted.
    DataPartsVector parts = grabOldParts();
    if (parts.empty())
        return;

    DataPartsVector parts_to_delete_only_from_filesystem;    // Only duplicates
    DataPartsVector parts_to_delete_completely;              // All parts except duplicates
    DataPartsVector parts_to_retry_deletion;                 // Parts that should be retried due to network problems
    DataPartsVector parts_to_remove_from_filesystem;         // Parts removed from ZK

    for (const auto & part : parts)
    {
        if (!part->is_duplicate)
            parts_to_delete_completely.emplace_back(part);
        else
            parts_to_delete_only_from_filesystem.emplace_back(part);
    }
    parts.clear();

    auto delete_parts_from_fs_and_rollback_in_case_of_error = [this] (const DataPartsVector & parts_to_delete, const String & parts_type)
    {
        NameSet parts_failed_to_delete;
        clearPartsFromFilesystem(parts_to_delete, false, &parts_failed_to_delete);

        DataPartsVector finally_remove_parts;
        if (!parts_failed_to_delete.empty())
        {
            DataPartsVector rollback_parts;
            for (const auto & part : parts_to_delete)
            {
                if (!parts_failed_to_delete.contains(part->name))
                    finally_remove_parts.push_back(part);
                else
                    rollback_parts.push_back(part);
            }

            if (!rollback_parts.empty())
                rollbackDeletingParts(rollback_parts);
        }
        else  /// all parts was successfully removed
        {
            finally_remove_parts = parts_to_delete;
        }

        try
        {
            removePartsFinally(finally_remove_parts);
            LOG_DEBUG(log, "Removed {} {} parts", finally_remove_parts.size(), parts_type);
        }
        catch (...)
        {
            tryLogCurrentException(log, "Failed to remove some parts from memory, or write info about them into part log");
        }
    };

    /// Delete duplicate parts from filesystem
    if (!parts_to_delete_only_from_filesystem.empty())
    {
        /// It can happen that some error appear during part removal from FS.
        /// In case of such exception we have to change state of failed parts from Deleting to Outdated.
        /// Otherwise nobody will try to remove them again (see grabOldParts).
        delete_parts_from_fs_and_rollback_in_case_of_error(parts_to_delete_only_from_filesystem, "old duplicate");
    }

    /// Delete normal parts from ZooKeeper
    NameSet part_names_to_retry_deletion;
    try
    {
        Strings part_names_to_delete_completely;
        for (const auto & part : parts_to_delete_completely)
            part_names_to_delete_completely.emplace_back(part->name);

        LOG_DEBUG(log, "Removing {} old parts from ZooKeeper", parts_to_delete_completely.size());
        removePartsFromZooKeeper(zookeeper, part_names_to_delete_completely, &part_names_to_retry_deletion);
    }
    catch (...)
    {
        LOG_ERROR(log, "There is a problem with deleting parts from ZooKeeper: {}", getCurrentExceptionMessage(true));
    }

    /// Part names that were reliably deleted from ZooKeeper should be deleted from filesystem
    auto num_reliably_deleted_parts = parts_to_delete_completely.size() - part_names_to_retry_deletion.size();
    LOG_DEBUG(log, "Removed {} old parts from ZooKeeper. Removing them from filesystem.", num_reliably_deleted_parts);

    /// Delete normal parts on two sets
    for (auto & part : parts_to_delete_completely)
    {
        if (!part_names_to_retry_deletion.contains(part->name))
            parts_to_remove_from_filesystem.emplace_back(part);
        else
            parts_to_retry_deletion.emplace_back(part);
    }

    /// Will retry deletion
    if (!parts_to_retry_deletion.empty())
    {
        rollbackDeletingParts(parts_to_retry_deletion);
        LOG_DEBUG(log, "Will retry deletion of {} parts in the next time", parts_to_retry_deletion.size());
    }


    /// Remove parts from filesystem and finally from data_parts
    if (!parts_to_remove_from_filesystem.empty())
    {
        /// It can happen that some error appear during part removal from FS.
        /// In case of such exception we have to change state of failed parts from Deleting to Outdated.
        /// Otherwise nobody will try to remove them again (see grabOldParts).
        delete_parts_from_fs_and_rollback_in_case_of_error(parts_to_remove_from_filesystem, "old");
    }
}


void StorageReplicatedMergeTree::removePartsFromZooKeeperWithRetries(DataPartsVector & parts, size_t max_retries)
{
    Strings part_names_to_remove;
    for (const auto & part : parts)
        part_names_to_remove.emplace_back(part->name);

    return removePartsFromZooKeeperWithRetries(part_names_to_remove, max_retries);
}

void StorageReplicatedMergeTree::removePartsFromZooKeeperWithRetries(const Strings & part_names, size_t max_retries)
{
    size_t num_tries = 0;
    bool success = false;

    while (!success && (max_retries == 0 || num_tries < max_retries))
    {
        try
        {
            ++num_tries;
            success = true;

            auto zookeeper = getZooKeeper();

            std::vector<std::future<Coordination::ExistsResponse>> exists_futures;
            exists_futures.reserve(part_names.size());
            for (const String & part_name : part_names)
            {
                String part_path = fs::path(replica_path) / "parts" / part_name;
                exists_futures.emplace_back(zookeeper->asyncExists(part_path));
            }

            std::vector<std::future<Coordination::MultiResponse>> remove_futures;
            remove_futures.reserve(part_names.size());
            for (size_t i = 0; i < part_names.size(); ++i)
            {
                Coordination::ExistsResponse exists_resp = exists_futures[i].get();
                if (exists_resp.error == Coordination::Error::ZOK)
                {
                    Coordination::Requests ops;
                    removePartFromZooKeeper(part_names[i], ops, exists_resp.stat.numChildren > 0);
                    remove_futures.emplace_back(zookeeper->asyncTryMultiNoThrow(ops));
                }
            }

            for (auto & future : remove_futures)
            {
                auto response = future.get();

                if (response.error == Coordination::Error::ZOK || response.error == Coordination::Error::ZNONODE)
                    continue;

                if (Coordination::isHardwareError(response.error))
                {
                    success = false;
                    continue;
                }

                throw Coordination::Exception(response.error);
            }
        }
        catch (Coordination::Exception & e)
        {
            success = false;

            if (Coordination::isHardwareError(e.code))
                tryLogCurrentException(log, __PRETTY_FUNCTION__);
            else
                throw;
        }

        if (!success && num_tries < max_retries)
            std::this_thread::sleep_for(std::chrono::milliseconds(1000));
    }

    if (!success)
        throw Exception(ErrorCodes::UNFINISHED, "Failed to remove parts from ZooKeeper after {} retries", num_tries);
}

void StorageReplicatedMergeTree::removePartsFromZooKeeper(
    zkutil::ZooKeeperPtr & zookeeper, const Strings & part_names, NameSet * parts_should_be_retried)
{
    std::vector<std::future<Coordination::ExistsResponse>> exists_futures;
    std::vector<std::future<Coordination::MultiResponse>> remove_futures;
    exists_futures.reserve(part_names.size());
    remove_futures.reserve(part_names.size());
    try
    {
        /// Exception can be thrown from loop
        /// if zk session will be dropped
        for (const String & part_name : part_names)
        {
            String part_path = fs::path(replica_path) / "parts" / part_name;
            exists_futures.emplace_back(zookeeper->asyncExists(part_path));
        }

        for (size_t i = 0; i < part_names.size(); ++i)
        {
            Coordination::ExistsResponse exists_resp = exists_futures[i].get();
            if (exists_resp.error == Coordination::Error::ZOK)
            {
                Coordination::Requests ops;
                removePartFromZooKeeper(part_names[i], ops, exists_resp.stat.numChildren > 0);
                remove_futures.emplace_back(zookeeper->asyncTryMultiNoThrow(ops));
            }
            else
            {
                LOG_DEBUG(log, "There is no part {} in ZooKeeper, it was only in filesystem", part_names[i]);
                // emplace invalid future so that the total number of futures is the same as part_names.size();
                remove_futures.emplace_back();
            }
        }
    }
    catch (const Coordination::Exception & e)
    {
        if (parts_should_be_retried && Coordination::isHardwareError(e.code))
            parts_should_be_retried->insert(part_names.begin(), part_names.end());
        throw;
    }

    for (size_t i = 0; i < remove_futures.size(); ++i)
    {
        auto & future = remove_futures[i];

        if (!future.valid())
            continue;

        auto response = future.get();
        if (response.error == Coordination::Error::ZOK)
            continue;
        else if (response.error == Coordination::Error::ZNONODE)
        {
            LOG_DEBUG(log, "There is no part {} in ZooKeeper, it was only in filesystem", part_names[i]);
            continue;
        }
        else if (Coordination::isHardwareError(response.error))
        {
            if (parts_should_be_retried)
                parts_should_be_retried->insert(part_names[i]);
            continue;
        }
        else
            LOG_WARNING(log, "Cannot remove part {} from ZooKeeper: {}", part_names[i], Coordination::errorMessage(response.error));
    }
}


void StorageReplicatedMergeTree::getClearBlocksInPartitionOps(
    Coordination::Requests & ops, zkutil::ZooKeeper & zookeeper, const String & partition_id, Int64 min_block_num, Int64 max_block_num)
{
    Strings blocks;
    if (Coordination::Error::ZOK != zookeeper.tryGetChildren(fs::path(zookeeper_path) / "blocks", blocks))
        throw Exception(zookeeper_path + "/blocks doesn't exist", ErrorCodes::NOT_FOUND_NODE);

    String partition_prefix = partition_id + "_";
    zkutil::AsyncResponses<Coordination::GetResponse> get_futures;

    for (const String & block_id : blocks)
    {
        if (startsWith(block_id, partition_prefix))
        {
            String path = fs::path(zookeeper_path) / "blocks" / block_id;
            get_futures.emplace_back(path, zookeeper.asyncTryGet(path));
        }
    }

    for (auto & pair : get_futures)
    {
        const String & path = pair.first;
        auto result = pair.second.get();

        if (result.error == Coordination::Error::ZNONODE)
            continue;

        ReadBufferFromString buf(result.data);

        const auto part_info = MergeTreePartInfo::tryParsePartName(result.data, format_version);

        if (!part_info || (min_block_num <= part_info->min_block && part_info->max_block <= max_block_num))
            ops.emplace_back(zkutil::makeRemoveRequest(path, -1));
    }
}

void StorageReplicatedMergeTree::clearBlocksInPartition(
    zkutil::ZooKeeper & zookeeper, const String & partition_id, Int64 min_block_num, Int64 max_block_num)
{
    Coordination::Requests delete_requests;
    getClearBlocksInPartitionOps(delete_requests, zookeeper, partition_id, min_block_num, max_block_num);
    Coordination::Responses delete_responses;
    auto code = zookeeper.tryMulti(delete_requests, delete_responses);
    if (code != Coordination::Error::ZOK)
    {
        for (size_t i = 0; i < delete_requests.size(); ++i)
            if (delete_responses[i]->error != Coordination::Error::ZOK)
                LOG_WARNING(log, "Error while deleting ZooKeeper path `{}`: {}, ignoring.", delete_requests[i]->getPath(), Coordination::errorMessage(delete_responses[i]->error));
    }

    LOG_TRACE(log, "Deleted {} deduplication block IDs in partition ID {}", delete_requests.size(), partition_id);
}

void StorageReplicatedMergeTree::replacePartitionFrom(
    const StoragePtr & source_table, const ASTPtr & partition, bool replace, ContextPtr query_context)
{
    /// First argument is true, because we possibly will add new data to current table.
    auto lock1 = lockForShare(query_context->getCurrentQueryId(), query_context->getSettingsRef().lock_acquire_timeout);
    auto lock2 = source_table->lockForShare(query_context->getCurrentQueryId(), query_context->getSettingsRef().lock_acquire_timeout);
    auto storage_settings_ptr = getSettings();

    auto source_metadata_snapshot = source_table->getInMemoryMetadataPtr();
    auto metadata_snapshot = getInMemoryMetadataPtr();

    Stopwatch watch;
    MergeTreeData & src_data = checkStructureAndGetMergeTreeData(source_table, source_metadata_snapshot, metadata_snapshot);
    String partition_id = getPartitionIDFromQuery(partition, query_context);

    /// NOTE: Some covered parts may be missing in src_all_parts if corresponding log entries are not executed yet.
    DataPartsVector src_all_parts = src_data.getVisibleDataPartsVectorInPartition(query_context, partition_id);

    LOG_DEBUG(log, "Cloning {} parts", src_all_parts.size());

    static const String TMP_PREFIX = "tmp_replace_from_";
    auto zookeeper = getZooKeeper();

    /// Retry if alter_partition_version changes
    for (size_t retry = 0; retry < 1000; ++retry)
    {
        DataPartsVector src_parts;
        MutableDataPartsVector dst_parts;
        Strings block_id_paths;
        Strings part_checksums;
        std::vector<EphemeralLockInZooKeeper> ephemeral_locks;
        String alter_partition_version_path = zookeeper_path + "/alter_partition_version";
        Coordination::Stat alter_partition_version_stat;
        zookeeper->get(alter_partition_version_path, &alter_partition_version_stat);

        /// Firstly, generate last block number and compute drop_range
        /// NOTE: Even if we make ATTACH PARTITION instead of REPLACE PARTITION drop_range will not be empty, it will contain a block.
        /// So, such case has special meaning, if drop_range contains only one block it means that nothing to drop.
        /// TODO why not to add normal DROP_RANGE entry to replication queue if `replace` is true?
        MergeTreePartInfo drop_range;
        std::optional<EphemeralLockInZooKeeper> delimiting_block_lock;
        bool partition_was_empty = !getFakePartCoveringAllPartsInPartition(partition_id, drop_range, delimiting_block_lock, true);
        if (replace && partition_was_empty)
        {
            /// Nothing to drop, will just attach new parts
            LOG_INFO(log, "Partition {} was empty, REPLACE PARTITION will work as ATTACH PARTITION FROM", drop_range.partition_id);
            replace = false;
        }

        if (!replace)
        {
            /// It's ATTACH PARTITION FROM, not REPLACE PARTITION. We have to reset drop range
            drop_range = makeDummyDropRangeForMovePartitionOrAttachPartitionFrom(partition_id);
        }

        assert(replace == !LogEntry::ReplaceRangeEntry::isMovePartitionOrAttachFrom(drop_range));

        String drop_range_fake_part_name = getPartNamePossiblyFake(format_version, drop_range);
        std::vector<MergeTreeData::HardlinkedFiles> hardlinked_files_for_parts;

        for (const auto & src_part : src_all_parts)
        {
            /// We also make some kind of deduplication to avoid duplicated parts in case of ATTACH PARTITION
            /// Assume that merges in the partition are quite rare
            /// Save deduplication block ids with special prefix replace_partition

            if (!canReplacePartition(src_part))
                throw Exception(
                    "Cannot replace partition '" + partition_id + "' because part '" + src_part->name + "' has inconsistent granularity with table",
                    ErrorCodes::LOGICAL_ERROR);

            String hash_hex = src_part->checksums.getTotalChecksumHex();

            if (replace)
                LOG_INFO(log, "Trying to replace {} with hash_hex {}", src_part->name, hash_hex);
            else
                LOG_INFO(log, "Trying to attach {} with hash_hex {}", src_part->name, hash_hex);

            String block_id_path = replace ? "" : (fs::path(zookeeper_path) / "blocks" / (partition_id + "_replace_from_" + hash_hex));

            auto lock = allocateBlockNumber(partition_id, zookeeper, block_id_path);
            if (!lock)
            {
                LOG_INFO(log, "Part {} (hash {}) has been already attached", src_part->name, hash_hex);
                continue;
            }

            UInt64 index = lock->getNumber();
            MergeTreePartInfo dst_part_info(partition_id, index, index, src_part->info.level);
            MergeTreeData::HardlinkedFiles hardlinked_files;

            bool copy_instead_of_hardlink = storage_settings_ptr->allow_remote_fs_zero_copy_replication
                                            && src_part->isStoredOnRemoteDiskWithZeroCopySupport();

            auto dst_part = cloneAndLoadDataPartOnSameDisk(src_part, TMP_PREFIX, dst_part_info, metadata_snapshot, NO_TRANSACTION_PTR, &hardlinked_files, copy_instead_of_hardlink);

            src_parts.emplace_back(src_part);
            dst_parts.emplace_back(dst_part);
            ephemeral_locks.emplace_back(std::move(*lock));
            block_id_paths.emplace_back(block_id_path);
            part_checksums.emplace_back(hash_hex);
            hardlinked_files_for_parts.emplace_back(hardlinked_files);
        }

        ReplicatedMergeTreeLogEntryData entry;
        {
            auto src_table_id = src_data.getStorageID();
            entry.type = ReplicatedMergeTreeLogEntryData::REPLACE_RANGE;
            entry.source_replica = replica_name;
            entry.create_time = time(nullptr);
            entry.replace_range_entry = std::make_shared<ReplicatedMergeTreeLogEntryData::ReplaceRangeEntry>();

            auto & entry_replace = *entry.replace_range_entry;
            entry_replace.drop_range_part_name = drop_range_fake_part_name;
            entry_replace.from_database = src_table_id.database_name;
            entry_replace.from_table = src_table_id.table_name;
            for (const auto & part : src_parts)
                entry_replace.src_part_names.emplace_back(part->name);
            for (const auto & part : dst_parts)
                entry_replace.new_part_names.emplace_back(part->name);
            for (const String & checksum : part_checksums)
                entry_replace.part_names_checksums.emplace_back(checksum);
            entry_replace.columns_version = -1;
        }

        /// Remove deduplication block_ids of replacing parts
        if (replace)
            clearBlocksInPartition(*zookeeper, drop_range.partition_id, drop_range.max_block, drop_range.max_block);

        DataPartsVector parts_to_remove;
        Coordination::Responses op_results;

        try
        {
            Coordination::Requests ops;
            for (size_t i = 0; i < dst_parts.size(); ++i)
            {
                getCommitPartOps(ops, dst_parts[i], block_id_paths[i]);
                ephemeral_locks[i].getUnlockOps(ops);
            }

            if (auto txn = query_context->getZooKeeperMetadataTransaction())
                txn->moveOpsTo(ops);

            delimiting_block_lock->getUnlockOps(ops);
            /// Check and update version to avoid race with DROP_RANGE
            ops.emplace_back(zkutil::makeSetRequest(alter_partition_version_path, "", alter_partition_version_stat.version));
            /// Just update version, because merges assignment relies on it
            ops.emplace_back(zkutil::makeSetRequest(fs::path(zookeeper_path) / "log", "", -1));
            ops.emplace_back(zkutil::makeCreateRequest(fs::path(zookeeper_path) / "log/log-", entry.toString(), zkutil::CreateMode::PersistentSequential));

            Transaction transaction(*this, NO_TRANSACTION_RAW);
            {
                auto data_parts_lock = lockParts();
                for (auto & part : dst_parts)
                {
                    auto builder = part->data_part_storage->getBuilder();
                    renameTempPartAndReplaceUnlocked(part, transaction, builder, data_parts_lock);
                }
            }

            for (size_t i = 0; i < dst_parts.size(); ++i)
                lockSharedData(*dst_parts[i], false, hardlinked_files_for_parts[i]);

            Coordination::Error code = zookeeper->tryMulti(ops, op_results);
            if (code == Coordination::Error::ZOK)
                delimiting_block_lock->assumeUnlocked();
            else if (code == Coordination::Error::ZBADVERSION)
            {
                /// Cannot retry automatically, because some zookeeper ops were lost on the first attempt. Will retry on DDLWorker-level.
                if (query_context->getZooKeeperMetadataTransaction())
                    throw Exception(
                        "Cannot execute alter, because alter partition version was suddenly changed due to concurrent alter",
                        ErrorCodes::CANNOT_ASSIGN_ALTER);
                continue;
            }
            else
                zkutil::KeeperMultiException::check(code, ops, op_results);

            {
                auto data_parts_lock = lockParts();
                transaction.commit(&data_parts_lock);
                if (replace)
                    parts_to_remove = removePartsInRangeFromWorkingSetAndGetPartsToRemoveFromZooKeeper(NO_TRANSACTION_RAW, drop_range, data_parts_lock);
            }

            PartLog::addNewParts(getContext(), dst_parts, watch.elapsed());
        }
        catch (...)
        {
            PartLog::addNewParts(getContext(), dst_parts, watch.elapsed(), ExecutionStatus::fromCurrentException());
            for (const auto & dst_part : dst_parts)
                unlockSharedData(*dst_part);

            throw;
        }

        String log_znode_path = dynamic_cast<const Coordination::CreateResponse &>(*op_results.back()).path_created;
        entry.znode_name = log_znode_path.substr(log_znode_path.find_last_of('/') + 1);

        for (auto & lock : ephemeral_locks)
            lock.assumeUnlocked();

        /// Forcibly remove replaced parts from ZooKeeper
        removePartsFromZooKeeperWithRetries(parts_to_remove);

        /// Speedup removing of replaced parts from filesystem
        parts_to_remove.clear();
        cleanup_thread.wakeup();

        lock2.reset();
        lock1.reset();

        waitForLogEntryToBeProcessedIfNecessary(entry, query_context);

        return;
    }

    throw Exception(
        ErrorCodes::CANNOT_ASSIGN_ALTER, "Cannot assign ALTER PARTITION, because another ALTER PARTITION query was concurrently executed");
}

void StorageReplicatedMergeTree::movePartitionToTable(const StoragePtr & dest_table, const ASTPtr & partition, ContextPtr query_context)
{
    auto lock1 = lockForShare(query_context->getCurrentQueryId(), query_context->getSettingsRef().lock_acquire_timeout);
    auto lock2 = dest_table->lockForShare(query_context->getCurrentQueryId(), query_context->getSettingsRef().lock_acquire_timeout);
    auto storage_settings_ptr = getSettings();

    auto dest_table_storage = std::dynamic_pointer_cast<StorageReplicatedMergeTree>(dest_table);
    if (!dest_table_storage)
        throw Exception("Table " + getStorageID().getNameForLogs() + " supports movePartitionToTable only for ReplicatedMergeTree family of table engines."
                        " Got " + dest_table->getName(), ErrorCodes::NOT_IMPLEMENTED);
    if (dest_table_storage->getStoragePolicy() != this->getStoragePolicy())
        throw Exception("Destination table " + dest_table_storage->getStorageID().getNameForLogs() +
                        " should have the same storage policy of source table " + getStorageID().getNameForLogs() + ". " +
                        getStorageID().getNameForLogs() + ": " + this->getStoragePolicy()->getName() + ", " +
                        getStorageID().getNameForLogs() + ": " + dest_table_storage->getStoragePolicy()->getName(), ErrorCodes::UNKNOWN_POLICY);

    auto dest_metadata_snapshot = dest_table->getInMemoryMetadataPtr();
    auto metadata_snapshot = getInMemoryMetadataPtr();

    Stopwatch watch;
    MergeTreeData & src_data = dest_table_storage->checkStructureAndGetMergeTreeData(*this, metadata_snapshot, dest_metadata_snapshot);
    auto src_data_id = src_data.getStorageID();
    String partition_id = getPartitionIDFromQuery(partition, query_context);

    /// A range for log entry to remove parts from the source table (myself).
    auto zookeeper = getZooKeeper();
    /// Retry if alter_partition_version changes
    for (size_t retry = 0; retry < 1000; ++retry)
    {
        String alter_partition_version_path = zookeeper_path + "/alter_partition_version";
        Coordination::Stat alter_partition_version_stat;
        zookeeper->get(alter_partition_version_path, &alter_partition_version_stat);

        MergeTreePartInfo drop_range;
        std::optional<EphemeralLockInZooKeeper> delimiting_block_lock;
        getFakePartCoveringAllPartsInPartition(partition_id, drop_range, delimiting_block_lock, true);
        String drop_range_fake_part_name = getPartNamePossiblyFake(format_version, drop_range);

        DataPartPtr covering_part;
        DataPartsVector src_all_parts;
        {
            /// NOTE: Some covered parts may be missing in src_all_parts if corresponding log entries are not executed yet.
            auto parts_lock = src_data.lockParts();
            src_all_parts = src_data.getActivePartsToReplace(drop_range, drop_range_fake_part_name, covering_part, parts_lock);
        }

        if (covering_part)
            throw Exception(ErrorCodes::LOGICAL_ERROR, "Got part {} covering drop range {}, it's a bug",
                            covering_part->name, drop_range_fake_part_name);

        /// After allocating block number for drop_range we must ensure that it does not intersect block numbers
        /// allocated by concurrent REPLACE query.
        /// We could check it in multi-request atomically with creation of DROP_RANGE entry in source table log,
        /// but it's better to check it here and fail as early as possible (before we have done something to destination table).
        Coordination::Error version_check_code = zookeeper->trySet(alter_partition_version_path, "", alter_partition_version_stat.version);
        if (version_check_code != Coordination::Error::ZOK)
            throw Exception(ErrorCodes::CANNOT_ASSIGN_ALTER, "Cannot DROP PARTITION in {} after copying partition to {}, "
                            "because another ALTER PARTITION query was concurrently executed",
                            getStorageID().getFullTableName(), dest_table_storage->getStorageID().getFullTableName());

        DataPartsVector src_parts;
        MutableDataPartsVector dst_parts;
        Strings block_id_paths;
        Strings part_checksums;
        std::vector<EphemeralLockInZooKeeper> ephemeral_locks;

        LOG_DEBUG(log, "Cloning {} parts", src_all_parts.size());

        static const String TMP_PREFIX = "tmp_move_from_";

        /// Clone parts into destination table.
        String dest_alter_partition_version_path = dest_table_storage->zookeeper_path + "/alter_partition_version";
        Coordination::Stat dest_alter_partition_version_stat;
        zookeeper->get(dest_alter_partition_version_path, &dest_alter_partition_version_stat);
        std::vector<MergeTreeData::HardlinkedFiles> hardlinked_files_for_parts;

        for (const auto & src_part : src_all_parts)
        {
            if (!dest_table_storage->canReplacePartition(src_part))
                throw Exception(
                    "Cannot move partition '" + partition_id + "' because part '" + src_part->name + "' has inconsistent granularity with table",
                    ErrorCodes::LOGICAL_ERROR);

            String hash_hex = src_part->checksums.getTotalChecksumHex();
            String block_id_path;

            auto lock = dest_table_storage->allocateBlockNumber(partition_id, zookeeper, block_id_path);
            if (!lock)
            {
                LOG_INFO(log, "Part {} (hash {}) has been already attached", src_part->name, hash_hex);
                continue;
            }

            UInt64 index = lock->getNumber();
            MergeTreePartInfo dst_part_info(partition_id, index, index, src_part->info.level);

            MergeTreeData::HardlinkedFiles hardlinked_files;

            bool copy_instead_of_hardlink = storage_settings_ptr->allow_remote_fs_zero_copy_replication
                                            && src_part->isStoredOnRemoteDiskWithZeroCopySupport();

            auto dst_part = dest_table_storage->cloneAndLoadDataPartOnSameDisk(src_part, TMP_PREFIX, dst_part_info, dest_metadata_snapshot, NO_TRANSACTION_PTR, &hardlinked_files, copy_instead_of_hardlink);

            src_parts.emplace_back(src_part);
            dst_parts.emplace_back(dst_part);
            ephemeral_locks.emplace_back(std::move(*lock));
            block_id_paths.emplace_back(block_id_path);
            part_checksums.emplace_back(hash_hex);
            hardlinked_files_for_parts.emplace_back(hardlinked_files);
        }

        ReplicatedMergeTreeLogEntryData entry_delete;
        {
            entry_delete.type = LogEntry::DROP_RANGE;
            entry_delete.source_replica = replica_name;
            entry_delete.new_part_name = drop_range_fake_part_name;
            entry_delete.detach = false; //-V1048
            entry_delete.create_time = time(nullptr);
        }

        ReplicatedMergeTreeLogEntryData entry;
        {
            MergeTreePartInfo drop_range_dest = makeDummyDropRangeForMovePartitionOrAttachPartitionFrom(partition_id);

            entry.type = ReplicatedMergeTreeLogEntryData::REPLACE_RANGE;
            entry.source_replica = dest_table_storage->replica_name;
            entry.create_time = time(nullptr);
            entry.replace_range_entry = std::make_shared<ReplicatedMergeTreeLogEntryData::ReplaceRangeEntry>();

            auto & entry_replace = *entry.replace_range_entry;
            entry_replace.drop_range_part_name = getPartNamePossiblyFake(format_version, drop_range_dest);
            entry_replace.from_database = src_data_id.database_name;
            entry_replace.from_table = src_data_id.table_name;
            for (const auto & part : src_parts)
                entry_replace.src_part_names.emplace_back(part->name);
            for (const auto & part : dst_parts)
                entry_replace.new_part_names.emplace_back(part->name);
            for (const String & checksum : part_checksums)
                entry_replace.part_names_checksums.emplace_back(checksum);
            entry_replace.columns_version = -1;
        }

        clearBlocksInPartition(*zookeeper, drop_range.partition_id, drop_range.max_block, drop_range.max_block);

        DataPartsVector parts_to_remove;
        Coordination::Responses op_results;

        try
        {
            Coordination::Requests ops;
            for (size_t i = 0; i < dst_parts.size(); ++i)
            {
                dest_table_storage->getCommitPartOps(ops, dst_parts[i], block_id_paths[i]);
                ephemeral_locks[i].getUnlockOps(ops);
            }

            /// Check and update version to avoid race with DROP_RANGE
            ops.emplace_back(zkutil::makeSetRequest(dest_alter_partition_version_path, "", dest_alter_partition_version_stat.version));
            /// Just update version, because merges assignment relies on it
            ops.emplace_back(zkutil::makeSetRequest(fs::path(dest_table_storage->zookeeper_path) / "log", "", -1));
            ops.emplace_back(zkutil::makeCreateRequest(fs::path(dest_table_storage->zookeeper_path) / "log/log-",
                                                       entry.toString(), zkutil::CreateMode::PersistentSequential));

            {
                Transaction transaction(*dest_table_storage, NO_TRANSACTION_RAW);

                auto src_data_parts_lock = lockParts();
                auto dest_data_parts_lock = dest_table_storage->lockParts();

                for (auto & part : dst_parts)
                {
                    auto builder = part->data_part_storage->getBuilder();
                    dest_table_storage->renameTempPartAndReplaceUnlocked(part, transaction, builder, dest_data_parts_lock);
                }

                for (size_t i = 0; i < dst_parts.size(); ++i)
                    dest_table_storage->lockSharedData(*dst_parts[i], false, hardlinked_files_for_parts[i]);

                Coordination::Error code = zookeeper->tryMulti(ops, op_results);
                if (code == Coordination::Error::ZBADVERSION)
                    continue;
                else
                    zkutil::KeeperMultiException::check(code, ops, op_results);

                parts_to_remove = removePartsInRangeFromWorkingSetAndGetPartsToRemoveFromZooKeeper(NO_TRANSACTION_RAW, drop_range, src_data_parts_lock);
                transaction.commit(&src_data_parts_lock);
            }

            PartLog::addNewParts(getContext(), dst_parts, watch.elapsed());
        }
        catch (...)
        {
            PartLog::addNewParts(getContext(), dst_parts, watch.elapsed(), ExecutionStatus::fromCurrentException());

            for (const auto & dst_part : dst_parts)
                dest_table_storage->unlockSharedData(*dst_part);

            throw;
        }

        String log_znode_path = dynamic_cast<const Coordination::CreateResponse &>(*op_results.back()).path_created;
        entry.znode_name = log_znode_path.substr(log_znode_path.find_last_of('/') + 1);

        for (auto & lock : ephemeral_locks)
            lock.assumeUnlocked();

        removePartsFromZooKeeperWithRetries(parts_to_remove);

        parts_to_remove.clear();
        cleanup_thread.wakeup();
        lock2.reset();

        dest_table_storage->waitForLogEntryToBeProcessedIfNecessary(entry, query_context);

        /// Create DROP_RANGE for the source table
        Coordination::Requests ops_src;
        ops_src.emplace_back(zkutil::makeCreateRequest(
            fs::path(zookeeper_path) / "log/log-", entry_delete.toString(), zkutil::CreateMode::PersistentSequential));
        /// Just update version, because merges assignment relies on it
        ops_src.emplace_back(zkutil::makeSetRequest(fs::path(zookeeper_path) / "log", "", -1));
        delimiting_block_lock->getUnlockOps(ops_src);

        op_results = zookeeper->multi(ops_src);

        log_znode_path = dynamic_cast<const Coordination::CreateResponse &>(*op_results.front()).path_created;
        entry_delete.znode_name = log_znode_path.substr(log_znode_path.find_last_of('/') + 1);

        lock1.reset();
        waitForLogEntryToBeProcessedIfNecessary(entry_delete, query_context);

        /// Cleaning possibly stored information about parts from /quorum/last_part node in ZooKeeper.
        cleanLastPartNode(partition_id);

        return;
    }

    throw Exception(ErrorCodes::CANNOT_ASSIGN_ALTER, "Cannot assign ALTER PARTITION, because another ALTER PARTITION query was concurrently executed");
}

void StorageReplicatedMergeTree::movePartitionToShard(
    const ASTPtr & partition, bool move_part, const String & to, ContextPtr /*query_context*/)
{
    /// This is a lightweight operation that only optimistically checks if it could succeed and queues tasks.

    if (!move_part)
        throw Exception("MOVE PARTITION TO SHARD is not supported, use MOVE PART instead", ErrorCodes::NOT_IMPLEMENTED);

    if (zkutil::normalizeZooKeeperPath(zookeeper_path, /* check_starts_with_slash */ true) == zkutil::normalizeZooKeeperPath(to, /* check_starts_with_slash */ true))
        throw Exception("Source and destination are the same", ErrorCodes::BAD_ARGUMENTS);

    auto zookeeper = getZooKeeperAndAssertNotReadonly();

    String part_name = partition->as<ASTLiteral &>().value.safeGet<String>();
    auto part_info = MergeTreePartInfo::fromPartName(part_name, format_version);

    auto part = getPartIfExists(part_info, {MergeTreeDataPartState::Active});
    if (!part)
        throw Exception(ErrorCodes::NO_SUCH_DATA_PART, "Part {} not found locally", part_name);

    if (part->uuid == UUIDHelpers::Nil)
        throw Exception(ErrorCodes::NOT_IMPLEMENTED, "Part {} does not have an uuid assigned and it can't be moved between shards", part_name);


    ReplicatedMergeTreeMergePredicate merge_pred = queue.getMergePredicate(zookeeper);

    /// The following block is pretty much copy & paste from StorageReplicatedMergeTree::dropPart to avoid conflicts while this is WIP.
    /// Extract it to a common method and re-use it before merging.
    {
        if (partIsLastQuorumPart(part->info))
        {
            throw Exception(ErrorCodes::NOT_IMPLEMENTED, "Part {} is last inserted part with quorum in partition. Would not be able to drop", part_name);
        }

        /// canMergeSinglePart is overlapping with dropPart, let's try to use the same code.
        String out_reason;
        if (!merge_pred.canMergeSinglePart(part, &out_reason))
            throw Exception(ErrorCodes::PART_IS_TEMPORARILY_LOCKED, "Part is busy, reason: " + out_reason);
    }

    {
        /// Optimistic check that for compatible destination table structure.
        checkTableStructure(to, getInMemoryMetadataPtr());
    }

    PinnedPartUUIDs src_pins;
    PinnedPartUUIDs dst_pins;

    {
        String s = zookeeper->get(zookeeper_path + "/pinned_part_uuids", &src_pins.stat);
        src_pins.fromString(s);
    }

    {
        String s = zookeeper->get(to + "/pinned_part_uuids", &dst_pins.stat);
        dst_pins.fromString(s);
    }

    if (src_pins.part_uuids.contains(part->uuid) || dst_pins.part_uuids.contains(part->uuid))
        throw Exception(ErrorCodes::PART_IS_TEMPORARILY_LOCKED, "Part {} has it's uuid ({}) already pinned.", part_name, toString(part->uuid));

    src_pins.part_uuids.insert(part->uuid);
    dst_pins.part_uuids.insert(part->uuid);

    PartMovesBetweenShardsOrchestrator::Entry part_move_entry;
    part_move_entry.state = PartMovesBetweenShardsOrchestrator::EntryState::SYNC_SOURCE;
    part_move_entry.create_time = std::time(nullptr);
    part_move_entry.update_time = part_move_entry.create_time;
    part_move_entry.task_uuid = UUIDHelpers::generateV4();
    part_move_entry.part_name = part->name;
    part_move_entry.part_uuid = part->uuid;
    part_move_entry.to_shard = to;

    Coordination::Requests ops;
    ops.emplace_back(zkutil::makeCheckRequest(zookeeper_path + "/log", merge_pred.getVersion())); /// Make sure no new events were added to the log.
    ops.emplace_back(zkutil::makeSetRequest(zookeeper_path + "/pinned_part_uuids", src_pins.toString(), src_pins.stat.version));
    ops.emplace_back(zkutil::makeSetRequest(to + "/pinned_part_uuids", dst_pins.toString(), dst_pins.stat.version));
    ops.emplace_back(zkutil::makeCreateRequest(
        part_moves_between_shards_orchestrator.entries_znode_path + "/task-",
        part_move_entry.toString(),
        zkutil::CreateMode::PersistentSequential));

    Coordination::Responses responses;
    Coordination::Error rc = zookeeper->tryMulti(ops, responses);
    zkutil::KeeperMultiException::check(rc, ops, responses);

    String task_znode_path = dynamic_cast<const Coordination::CreateResponse &>(*responses.back()).path_created;
    LOG_DEBUG(log, "Created task for part movement between shards at {}", task_znode_path);

    /// TODO(nv): Nice to have support for `replication_alter_partitions_sync`.
    ///     For now use the system.part_moves_between_shards table for status.
}

CancellationCode StorageReplicatedMergeTree::killPartMoveToShard(const UUID & task_uuid)
{
    return part_moves_between_shards_orchestrator.killPartMoveToShard(task_uuid);
}

void StorageReplicatedMergeTree::getCommitPartOps(
    Coordination::Requests & ops,
    MutableDataPartPtr & part,
    const String & block_id_path) const
{
    const String & part_name = part->name;
    const auto storage_settings_ptr = getSettings();

    if (!block_id_path.empty())
    {
        /// Make final duplicate check and commit block_id
        ops.emplace_back(
            zkutil::makeCreateRequest(
                block_id_path,
                part_name,  /// We will be able to know original part number for duplicate blocks, if we want.
                zkutil::CreateMode::Persistent));
    }

    /// Information about the part, in the replica
    if (storage_settings_ptr->use_minimalistic_part_header_in_zookeeper)
    {
        ops.emplace_back(zkutil::makeCreateRequest(
            fs::path(replica_path) / "parts" / part->name,
            ReplicatedMergeTreePartHeader::fromColumnsAndChecksums(part->getColumns(), part->checksums).toString(),
            zkutil::CreateMode::Persistent));
    }
    else
    {
        ops.emplace_back(zkutil::makeCreateRequest(
            fs::path(replica_path) / "parts" / part->name,
            "",
            zkutil::CreateMode::Persistent));
        ops.emplace_back(zkutil::makeCreateRequest(
            fs::path(replica_path) / "parts" / part->name / "columns",
            part->getColumns().toString(),
            zkutil::CreateMode::Persistent));
        ops.emplace_back(zkutil::makeCreateRequest(
            fs::path(replica_path) / "parts" / part->name / "checksums",
            getChecksumsForZooKeeper(part->checksums),
            zkutil::CreateMode::Persistent));
    }
}

ReplicatedMergeTreeAddress StorageReplicatedMergeTree::getReplicatedMergeTreeAddress() const
{
    auto host_port = getContext()->getInterserverIOAddress();
    auto table_id = getStorageID();

    ReplicatedMergeTreeAddress res;
    res.host = host_port.first;
    res.replication_port = host_port.second;
    res.queries_port = getContext()->getTCPPort();
    res.database = table_id.database_name;
    res.table = table_id.table_name;
    res.scheme = getContext()->getInterserverScheme();
    return res;
}

ActionLock StorageReplicatedMergeTree::getActionLock(StorageActionBlockType action_type)
{
    if (action_type == ActionLocks::PartsMerge)
        return merger_mutator.merges_blocker.cancel();

    if (action_type == ActionLocks::PartsTTLMerge)
        return merger_mutator.ttl_merges_blocker.cancel();

    if (action_type == ActionLocks::PartsFetch)
        return fetcher.blocker.cancel();

    if (action_type == ActionLocks::PartsSend)
    {
        auto data_parts_exchange_ptr = std::atomic_load(&data_parts_exchange_endpoint);
        return data_parts_exchange_ptr ? data_parts_exchange_ptr->blocker.cancel() : ActionLock();
    }

    if (action_type == ActionLocks::ReplicationQueue)
        return queue.actions_blocker.cancel();

    if (action_type == ActionLocks::PartsMove)
        return parts_mover.moves_blocker.cancel();

    return {};
}

void StorageReplicatedMergeTree::onActionLockRemove(StorageActionBlockType action_type)
{
    if (action_type == ActionLocks::PartsMerge || action_type == ActionLocks::PartsTTLMerge
        || action_type == ActionLocks::PartsFetch || action_type == ActionLocks::PartsSend
        || action_type == ActionLocks::ReplicationQueue)
        background_operations_assignee.trigger();
    else if (action_type == ActionLocks::PartsMove)
        background_moves_assignee.trigger();
}

bool StorageReplicatedMergeTree::waitForShrinkingQueueSize(size_t queue_size, UInt64 max_wait_milliseconds)
{
    Stopwatch watch;

    /// Let's fetch new log entries firstly
    queue.pullLogsToQueue(getZooKeeperAndAssertNotReadonly(), {}, ReplicatedMergeTreeQueue::SYNC);

    /// This is significant, because the execution of this task could be delayed at BackgroundPool.
    /// And we force it to be executed.
    background_operations_assignee.trigger();

    Poco::Event target_size_event;
    auto callback = [&target_size_event, queue_size] (size_t new_queue_size)
    {
        if (new_queue_size <= queue_size)
            target_size_event.set();
    };
    const auto handler = queue.addSubscriber(std::move(callback));

    while (!target_size_event.tryWait(50))
    {
        if (max_wait_milliseconds && watch.elapsedMilliseconds() > max_wait_milliseconds)
            return false;

        if (partial_shutdown_called)
            throw Exception("Shutdown is called for table", ErrorCodes::ABORTED);
    }

    return true;
}

bool StorageReplicatedMergeTree::dropPartImpl(
    zkutil::ZooKeeperPtr & zookeeper, String part_name, LogEntry & entry, bool detach, bool throw_if_noop)
{
    LOG_TRACE(log, "Will try to insert a log entry to DROP_RANGE for part {}", part_name);

    auto part_info = MergeTreePartInfo::fromPartName(part_name, format_version);

    while (true)
    {
        ReplicatedMergeTreeMergePredicate merge_pred = queue.getMergePredicate(zookeeper);

        auto part = getPartIfExists(part_info, {MergeTreeDataPartState::Active});

        if (!part)
        {
            if (throw_if_noop)
                throw Exception(ErrorCodes::NO_SUCH_DATA_PART, "Part {} not found locally, won't try to drop it.", part_name);
            return false;
        }

        if (merge_pred.hasDropRange(part->info))
        {
            if (throw_if_noop)
                throw Exception(ErrorCodes::PART_IS_TEMPORARILY_LOCKED, "Already has DROP RANGE for part {} in queue.", part_name);

            return false;
        }

        /// There isn't a lot we can do otherwise. Can't cancel merges because it is possible that a replica already
        /// finished the merge.
        String out_reason;
        if (!merge_pred.canMergeSinglePart(part, &out_reason))
        {
            if (throw_if_noop)
                throw Exception(ErrorCodes::PART_IS_TEMPORARILY_LOCKED, out_reason);
            return false;
        }

        if (merge_pred.partParticipatesInReplaceRange(part, &out_reason))
        {
            if (throw_if_noop)
                throw Exception(ErrorCodes::PART_IS_TEMPORARILY_LOCKED, out_reason);
            return false;
        }

        if (partIsLastQuorumPart(part->info))
        {
            if (throw_if_noop)
                throw Exception(ErrorCodes::NOT_IMPLEMENTED, "Part {} is last inserted part with quorum in partition. Cannot drop", part_name);
            return false;
        }

        if (partIsInsertingWithParallelQuorum(part->info))
        {
            if (throw_if_noop)
                throw Exception(ErrorCodes::NOT_IMPLEMENTED, "Part {} is inserting with parallel quorum. Cannot drop", part_name);
            return false;
        }

        Coordination::Requests ops;
        getClearBlocksInPartitionOps(ops, *zookeeper, part_info.partition_id, part_info.min_block, part_info.max_block);
        size_t clear_block_ops_size = ops.size();

        /// If `part_name` is result of a recent merge and source parts are still available then
        /// DROP_RANGE with detach will move this part together with source parts to `detached/` dir.
        entry.type = LogEntry::DROP_RANGE;
        entry.source_replica = replica_name;
        /// We don't set fake drop level (999999999) for the single part DROP_RANGE.
        /// First of all we don't guarantee anything other than the part will not be
        /// active after DROP PART, but covering part (without data of dropped part) can exist.
        /// If we add part with 9999999 level than we can break invariant in virtual_parts of
        /// the queue.
        entry.new_part_name = getPartNamePossiblyFake(format_version, part->info);
        entry.detach = detach;
        entry.create_time = time(nullptr);

        ops.emplace_back(zkutil::makeCheckRequest(fs::path(zookeeper_path) / "log", merge_pred.getVersion())); /// Make sure no new events were added to the log.
        ops.emplace_back(zkutil::makeCreateRequest(fs::path(zookeeper_path) / "log/log-", entry.toString(), zkutil::CreateMode::PersistentSequential));
        /// Just update version, because merges assignment relies on it
        ops.emplace_back(zkutil::makeSetRequest(fs::path(zookeeper_path) / "log", "", -1));
        Coordination::Responses responses;
        Coordination::Error rc = zookeeper->tryMulti(ops, responses);

        if (rc == Coordination::Error::ZBADVERSION)
        {
            LOG_TRACE(log, "A new log entry appeared while trying to commit DROP RANGE. Retry.");
            continue;
        }
        else if (rc == Coordination::Error::ZNONODE)
        {
            LOG_TRACE(log, "Other replica already removing same part {} or part deduplication node was removed by background thread. Retry.", part_name);
            continue;
        }
        else
            zkutil::KeeperMultiException::check(rc, ops, responses);

        String log_znode_path = dynamic_cast<const Coordination::CreateResponse &>(*responses[clear_block_ops_size + 1]).path_created;
        entry.znode_name = log_znode_path.substr(log_znode_path.find_last_of('/') + 1);

        return true;
    }
}

bool StorageReplicatedMergeTree::addOpsToDropAllPartsInPartition(
    zkutil::ZooKeeper & zookeeper, const String & partition_id, bool detach,
    Coordination::Requests & ops, std::vector<LogEntryPtr> & entries,
    std::vector<EphemeralLockInZooKeeper> & delimiting_block_locks,
    std::vector<size_t> & log_entry_ops_idx)
{
    MergeTreePartInfo drop_range_info;

    /// It would prevent other replicas from assigning merges which intersect locked block number.
    std::optional<EphemeralLockInZooKeeper> delimiting_block_lock;

    if (!getFakePartCoveringAllPartsInPartition(partition_id, drop_range_info, delimiting_block_lock))
    {
        LOG_INFO(log, "Will not drop partition {}, it is empty.", partition_id);
        return false;
    }

    clearBlocksInPartition(zookeeper, partition_id, drop_range_info.min_block, drop_range_info.max_block);

    String drop_range_fake_part_name = getPartNamePossiblyFake(format_version, drop_range_info);

    LOG_DEBUG(log, "Disabled merges covered by range {}", drop_range_fake_part_name);

    /// Finally, having achieved the necessary invariants, you can put an entry in the log.
    auto entry = std::make_shared<LogEntry>();
    entry->type = LogEntry::DROP_RANGE;
    entry->source_replica = replica_name;
    entry->new_part_name = drop_range_fake_part_name;
    entry->detach = detach;
    entry->create_time = time(nullptr);

    log_entry_ops_idx.push_back(ops.size());
    ops.emplace_back(zkutil::makeCreateRequest(fs::path(zookeeper_path) / "log/log-", entry->toString(),
                                               zkutil::CreateMode::PersistentSequential));
    delimiting_block_lock->getUnlockOps(ops);
    delimiting_block_locks.push_back(std::move(*delimiting_block_lock));
    entries.push_back(std::move(entry));
    return true;
}

void StorageReplicatedMergeTree::dropAllPartsInPartitions(
    zkutil::ZooKeeper & zookeeper, const Strings partition_ids, std::vector<LogEntryPtr> & entries, ContextPtr query_context, bool detach)
{
    entries.reserve(partition_ids.size());

    /// Retry if alter_partition_version changes
    for (size_t retry = 0; retry < 1000; ++retry)
    {
        entries.clear();
        String alter_partition_version_path = zookeeper_path + "/alter_partition_version";
        Coordination::Stat alter_partition_version_stat;
        zookeeper.get(alter_partition_version_path, &alter_partition_version_stat);

        Coordination::Requests ops;
        std::vector<EphemeralLockInZooKeeper> delimiting_block_locks;
        std::vector<size_t> log_entry_ops_idx;
        ops.reserve(partition_ids.size() * 2);
        delimiting_block_locks.reserve(partition_ids.size());
        log_entry_ops_idx.reserve(partition_ids.size());
        for (const auto & partition_id : partition_ids)
            addOpsToDropAllPartsInPartition(zookeeper, partition_id, detach, ops, entries, delimiting_block_locks, log_entry_ops_idx);

        /// Check and update version to avoid race with REPLACE_RANGE.
        /// Otherwise new parts covered by drop_range_info may appear after execution of current DROP_RANGE entry
        /// as a result of execution of concurrently created REPLACE_RANGE entry.
        ops.emplace_back(zkutil::makeSetRequest(alter_partition_version_path, "", alter_partition_version_stat.version));

        /// Just update version, because merges assignment relies on it
        ops.emplace_back(zkutil::makeSetRequest(fs::path(zookeeper_path) / "log", "", -1));

        if (auto txn = query_context->getZooKeeperMetadataTransaction())
            txn->moveOpsTo(ops);

        Coordination::Responses responses;
        Coordination::Error code = zookeeper.tryMulti(ops, responses);

        if (code == Coordination::Error::ZOK)
        {
            for (auto & lock : delimiting_block_locks)
                lock.assumeUnlocked();
        }
        else if (code == Coordination::Error::ZBADVERSION)
        {
            /// Cannot retry automatically, because some zookeeper ops were lost on the first attempt. Will retry on DDLWorker-level.
            if (query_context->getZooKeeperMetadataTransaction())
                throw Exception(
                    "Cannot execute alter, because alter partition version was suddenly changed due to concurrent alter",
                    ErrorCodes::CANNOT_ASSIGN_ALTER);
            continue;
        }
        else
            zkutil::KeeperMultiException::check(code, ops, responses);

        assert(entries.size() == log_entry_ops_idx.size());
        for (size_t i = 0; i < entries.size(); ++i)
        {
            String log_znode_path = dynamic_cast<const Coordination::CreateResponse &>(*responses[log_entry_ops_idx[i]]).path_created;
            entries[i]->znode_name = log_znode_path.substr(log_znode_path.find_last_of('/') + 1);

            auto drop_range_info = MergeTreePartInfo::fromPartName(entries[i]->new_part_name, format_version);
            getContext()->getMergeList().cancelInPartition(getStorageID(), drop_range_info.partition_id, drop_range_info.max_block);
        }

        return;
    }
    throw Exception(ErrorCodes::CANNOT_ASSIGN_ALTER,
                    "Cannot assign ALTER PARTITION because another ALTER PARTITION query was concurrently executed");
}

StorageReplicatedMergeTree::LogEntryPtr StorageReplicatedMergeTree::dropAllPartsInPartition(
    zkutil::ZooKeeper & zookeeper, const String & partition_id, ContextPtr query_context, bool detach)
{
    Strings partition_ids = {partition_id};
    std::vector<LogEntryPtr> entries;
    dropAllPartsInPartitions(zookeeper, partition_ids, entries, query_context, detach);
    if (entries.empty())
        return {};
    return entries[0];
}

void StorageReplicatedMergeTree::enqueuePartForCheck(const String & part_name, time_t delay_to_check_seconds)
{
    MergeTreePartInfo covering_drop_range;
    if (queue.hasDropRange(MergeTreePartInfo::fromPartName(part_name, format_version), &covering_drop_range))
    {
        LOG_WARNING(log, "Do not enqueue part {} for check because it's covered by DROP_RANGE {} and going to be removed",
                    part_name, covering_drop_range.getPartName());
        return;
    }
    part_check_thread.enqueuePart(part_name, delay_to_check_seconds);
}

CheckResults StorageReplicatedMergeTree::checkData(const ASTPtr & query, ContextPtr local_context)
{
    CheckResults results;
    DataPartsVector data_parts;
    if (const auto & check_query = query->as<ASTCheckQuery &>(); check_query.partition)
    {
        String partition_id = getPartitionIDFromQuery(check_query.partition, local_context);
        data_parts = getVisibleDataPartsVectorInPartition(local_context, partition_id);
    }
    else
        data_parts = getVisibleDataPartsVector(local_context);

    for (auto & part : data_parts)
    {
        try
        {
            results.push_back(part_check_thread.checkPart(part->name));
        }
        catch (const Exception & ex)
        {
            results.emplace_back(part->name, false, "Check of part finished with error: '" + ex.message() + "'");
        }
    }
    return results;
}


void StorageReplicatedMergeTree::checkBrokenDisks()
{
    auto disks = getStoragePolicy()->getDisks();
    std::unique_ptr<DataPartsVector> parts;

    for (auto disk_it = disks.rbegin(); disk_it != disks.rend(); ++disk_it)
    {
        auto disk_ptr = *disk_it;
        if (disk_ptr->isBroken())
        {
            {
                std::lock_guard lock(last_broken_disks_mutex);
                if (!last_broken_disks.insert(disk_ptr->getName()).second)
                    continue;
            }

            LOG_INFO(log, "Scanning parts to recover on broken disk {} with path {}", disk_ptr->getName(), disk_ptr->getPath());

            if (!parts)
                parts = std::make_unique<DataPartsVector>(getDataPartsVectorForInternalUsage());

            for (auto & part : *parts)
            {
                if (part->data_part_storage && part->data_part_storage->getDiskName() == disk_ptr->getName())
                    broken_part_callback(part->name);
            }
            continue;
        }
        else
        {
            {
                std::lock_guard lock(last_broken_disks_mutex);
                if (last_broken_disks.erase(disk_ptr->getName()) > 0)
                    LOG_INFO(
                        log,
                        "Disk {} with path {} is recovered. Exclude it from last_broken_disks",
                        disk_ptr->getName(),
                        disk_ptr->getPath());
            }
        }
    }
}


bool StorageReplicatedMergeTree::canUseAdaptiveGranularity() const
{
    const auto storage_settings_ptr = getSettings();
    return storage_settings_ptr->index_granularity_bytes != 0 &&
        (storage_settings_ptr->enable_mixed_granularity_parts ||
            (!has_non_adaptive_index_granularity_parts && !other_replicas_fixed_granularity));
}


MutationCommands StorageReplicatedMergeTree::getFirstAlterMutationCommandsForPart(const DataPartPtr & part) const
{
    return queue.getFirstAlterMutationCommandsForPart(part);
}


void StorageReplicatedMergeTree::startBackgroundMovesIfNeeded()
{
    if (areBackgroundMovesNeeded())
        background_moves_assignee.start();
}


std::unique_ptr<MergeTreeSettings> StorageReplicatedMergeTree::getDefaultSettings() const
{
    return std::make_unique<MergeTreeSettings>(getContext()->getReplicatedMergeTreeSettings());
}


String StorageReplicatedMergeTree::getTableSharedID() const
{
    return toString(table_shared_id);
}


void StorageReplicatedMergeTree::createTableSharedID()
{
    if (table_shared_id != UUIDHelpers::Nil)
        throw Exception(ErrorCodes::LOGICAL_ERROR, "Table shared id already initialized");

    zkutil::ZooKeeperPtr zookeeper = getZooKeeper();
    String zookeeper_table_id_path = fs::path(zookeeper_path) / "table_shared_id";
    String id;
    if (!zookeeper->tryGet(zookeeper_table_id_path, id))
    {
        UUID table_id_candidate;
        auto local_storage_id = getStorageID();
        if (local_storage_id.uuid != UUIDHelpers::Nil)
            table_id_candidate = local_storage_id.uuid;
        else
            table_id_candidate = UUIDHelpers::generateV4();

        id = toString(table_id_candidate);

        auto code = zookeeper->tryCreate(zookeeper_table_id_path, id, zkutil::CreateMode::Persistent);
        if (code == Coordination::Error::ZNODEEXISTS)
        { /// Other replica create node early
            id = zookeeper->get(zookeeper_table_id_path);
        }
        else if (code != Coordination::Error::ZOK)
        {
            throw zkutil::KeeperException(code, zookeeper_table_id_path);
        }
    }

    table_shared_id = parseFromString<UUID>(id);
}


void StorageReplicatedMergeTree::lockSharedDataTemporary(const String & part_name, const String & part_id, const DiskPtr & disk) const
{
    auto settings = getSettings();

    if (!disk || !disk->supportZeroCopyReplication() || !settings->allow_remote_fs_zero_copy_replication)
        return;

    zkutil::ZooKeeperPtr zookeeper = tryGetZooKeeper();
    if (!zookeeper)
        return;

    String id = part_id;
    boost::replace_all(id, "/", "_");

    Strings zc_zookeeper_paths = getZeroCopyPartPath(*getSettings(), toString(disk->getType()), getTableSharedID(),
        part_name, zookeeper_path);

    for (const auto & zc_zookeeper_path : zc_zookeeper_paths)
    {
        String zookeeper_node = fs::path(zc_zookeeper_path) / id / replica_name;

        LOG_TRACE(log, "Set zookeeper temporary ephemeral lock {}", zookeeper_node);
        createZeroCopyLockNode(zookeeper, zookeeper_node, zkutil::CreateMode::Ephemeral, false);
    }
}

void StorageReplicatedMergeTree::lockSharedData(const IMergeTreeDataPart & part, bool replace_existing_lock, std::optional<HardlinkedFiles> hardlinked_files) const
{
    auto settings = getSettings();

    if (!part.data_part_storage || !part.isStoredOnDisk() || !settings->allow_remote_fs_zero_copy_replication)
        return;

    if (!part.data_part_storage->supportZeroCopyReplication())
        return;

    zkutil::ZooKeeperPtr zookeeper = tryGetZooKeeper();
    if (!zookeeper)
        return;

    String id = part.getUniqueId();
    boost::replace_all(id, "/", "_");

    Strings zc_zookeeper_paths = getZeroCopyPartPath(
        *getSettings(), part.data_part_storage->getDiskType(), getTableSharedID(),
        part.name, zookeeper_path);

    String path_to_set_hardlinked_files;
    NameSet hardlinks;

    if (hardlinked_files.has_value() && !hardlinked_files->hardlinks_from_source_part.empty())
    {
        path_to_set_hardlinked_files = getZeroCopyPartPath(
            *getSettings(), part.data_part_storage->getDiskType(), hardlinked_files->source_table_shared_id,
            hardlinked_files->source_part_name, zookeeper_path)[0];

        hardlinks = hardlinked_files->hardlinks_from_source_part;
    }

    for (const auto & zc_zookeeper_path : zc_zookeeper_paths)
    {
        String zookeeper_node = fs::path(zc_zookeeper_path) / id / replica_name;

        LOG_TRACE(log, "Set zookeeper persistent lock {}", zookeeper_node);

        createZeroCopyLockNode(
            zookeeper, zookeeper_node, zkutil::CreateMode::Persistent,
            replace_existing_lock, path_to_set_hardlinked_files, hardlinks);
    }
}

std::pair<bool, NameSet> StorageReplicatedMergeTree::unlockSharedData(const IMergeTreeDataPart & part) const
{
    if (!part.data_part_storage || !part.isStoredOnDisk())
        return std::make_pair(true, NameSet{});

    if (!part.data_part_storage || !part.data_part_storage->supportZeroCopyReplication())
        return std::make_pair(true, NameSet{});

    /// If part is temporary refcount file may be absent
    if (part.data_part_storage->exists(IMergeTreeDataPart::FILE_FOR_REFERENCES_CHECK))
    {
        auto ref_count = part.data_part_storage->getRefCount(IMergeTreeDataPart::FILE_FOR_REFERENCES_CHECK);
        if (ref_count > 0) /// Keep part shard info for frozen backups
            return std::make_pair(false, NameSet{});
    }
    else
    {
        /// Temporary part with some absent file cannot be locked in shared mode
        return std::make_pair(true, NameSet{});
    }

    return unlockSharedDataByID(part.getUniqueId(), getTableSharedID(), part.name, replica_name, part.data_part_storage->getDiskType(), getZooKeeper(), *getSettings(), log,
        zookeeper_path);
}

std::pair<bool, NameSet> StorageReplicatedMergeTree::unlockSharedDataByID(
        String part_id, const String & table_uuid, const String & part_name,
        const String & replica_name_, std::string disk_type, zkutil::ZooKeeperPtr zookeeper_ptr, const MergeTreeSettings & settings,
        Poco::Logger * logger, const String & zookeeper_path_old)
{
    boost::replace_all(part_id, "/", "_");

    Strings zc_zookeeper_paths = getZeroCopyPartPath(settings, disk_type, table_uuid, part_name, zookeeper_path_old);

    bool part_has_no_more_locks = true;
    NameSet files_not_to_remove;

    for (const auto & zc_zookeeper_path : zc_zookeeper_paths)
    {
        String files_not_to_remove_str;
        zookeeper_ptr->tryGet(zc_zookeeper_path, files_not_to_remove_str);

        files_not_to_remove.clear();
        if (!files_not_to_remove_str.empty())
            boost::split(files_not_to_remove, files_not_to_remove_str, boost::is_any_of("\n "));

        String zookeeper_part_uniq_node = fs::path(zc_zookeeper_path) / part_id;

        /// Delete our replica node for part from zookeeper (we are not interested in it anymore)
        String zookeeper_part_replica_node = fs::path(zookeeper_part_uniq_node) / replica_name_;

        LOG_TRACE(logger, "Remove zookeeper lock {} for part {}", zookeeper_part_replica_node, part_name);

        if (auto ec = zookeeper_ptr->tryRemove(zookeeper_part_replica_node); ec != Coordination::Error::ZOK && ec != Coordination::Error::ZNONODE)
        {
            throw zkutil::KeeperException(ec, zookeeper_part_replica_node);
        }

        /// Check, maybe we were the last replica and can remove part forever
        Strings children;
        zookeeper_ptr->tryGetChildren(zookeeper_part_uniq_node, children);

        if (!children.empty())
        {
            LOG_TRACE(logger, "Found {} ({}) zookeper locks for {}", zookeeper_part_uniq_node, children.size(), fmt::join(children, ", "));
            part_has_no_more_locks = false;
            continue;
        }

        auto error_code = zookeeper_ptr->tryRemove(zookeeper_part_uniq_node);

        if (error_code == Coordination::Error::ZOK)
        {
            LOG_TRACE(logger, "Removed last parent zookeeper lock {} for part {} with id {}", zookeeper_part_uniq_node, part_name, part_id);
        }
        else if (error_code == Coordination::Error::ZNOTEMPTY)
        {
            LOG_TRACE(logger, "Cannot remove last parent zookeeper lock {} for part {} with id {}, another replica locked part concurrently", zookeeper_part_uniq_node, part_name, part_id);
        }
        else if (error_code == Coordination::Error::ZNONODE)
        {
            LOG_TRACE(logger, "Node with parent zookeeper lock {} for part {} with id {} doesn't exist", zookeeper_part_uniq_node, part_name, part_id);
        }
        else
        {
            throw zkutil::KeeperException(error_code, zookeeper_part_uniq_node);
        }


        /// Even when we have lock with same part name, but with different uniq, we can remove files on S3
        children.clear();
        String zookeeper_part_node = fs::path(zookeeper_part_uniq_node).parent_path();
        zookeeper_ptr->tryGetChildren(zookeeper_part_node, children);

        if (children.empty())
        {
            /// Cleanup after last uniq removing
            error_code = zookeeper_ptr->tryRemove(zookeeper_part_node);

            if (error_code == Coordination::Error::ZOK)
            {
                LOG_TRACE(logger, "Removed last parent zookeeper lock {} for part {} (part is finally unlocked)", zookeeper_part_uniq_node, part_name);
            }
            else if (error_code == Coordination::Error::ZNOTEMPTY)
            {
                LOG_TRACE(logger, "Cannot remove last parent zookeeper lock {} for part {}, another replica locked part concurrently", zookeeper_part_uniq_node, part_name);
            }
            else if (error_code == Coordination::Error::ZNONODE)
            {
                LOG_TRACE(logger, "Node with parent zookeeper lock {} for part {} doesn't exist (part was unlocked before)", zookeeper_part_uniq_node, part_name);
            }
            else
            {
                throw zkutil::KeeperException(error_code, zookeeper_part_uniq_node);
            }
        }
        else
        {
            LOG_TRACE(logger, "Can't remove parent zookeeper lock {} for part {}, because children {} ({}) were concurrently created",
                      zookeeper_part_node, part_name, children.size(), fmt::join(children, ", "));
        }
    }

    return std::make_pair(part_has_no_more_locks, files_not_to_remove);
}


DataPartStoragePtr StorageReplicatedMergeTree::tryToFetchIfShared(
    const IMergeTreeDataPart & part,
    const DiskPtr & disk,
    const String & path)
{
    const auto settings = getSettings();
    auto disk_type = disk->getType();
    if (!(disk->supportZeroCopyReplication() && settings->allow_remote_fs_zero_copy_replication))
        return nullptr;

    String replica = getSharedDataReplica(part, disk_type);

    /// We can't fetch part when none replicas have this part on a same type remote disk
    if (replica.empty())
        return nullptr;

    return executeFetchShared(replica, part.name, disk, path);
}


String StorageReplicatedMergeTree::getSharedDataReplica(
    const IMergeTreeDataPart & part, DiskType disk_type) const
{
    String best_replica;

    zkutil::ZooKeeperPtr zookeeper = tryGetZooKeeper();
    if (!zookeeper)
        return "";

    Strings zc_zookeeper_paths = getZeroCopyPartPath(*getSettings(), toString(disk_type), getTableSharedID(), part.name,
            zookeeper_path);

    std::set<String> replicas;

    for (const auto & zc_zookeeper_path : zc_zookeeper_paths)
    {
        Strings ids;
        zookeeper->tryGetChildren(zc_zookeeper_path, ids);

        for (const auto & id : ids)
        {
            String zookeeper_part_uniq_node = fs::path(zc_zookeeper_path) / id;
            Strings id_replicas;
            zookeeper->tryGetChildren(zookeeper_part_uniq_node, id_replicas);
            LOG_TRACE(log, "Found zookeper replicas for {}: {}", zookeeper_part_uniq_node, id_replicas.size());
            replicas.insert(id_replicas.begin(), id_replicas.end());
        }
    }

    LOG_TRACE(log, "Found zookeper replicas for part {}: {}", part.name, replicas.size());

    Strings active_replicas;

    /// TODO: Move best replica choose in common method (here is the same code as in StorageReplicatedMergeTree::fetchPartition)

    /// Leave only active replicas.
    active_replicas.reserve(replicas.size());

    for (const String & replica : replicas)
        if ((replica != replica_name) && (zookeeper->exists(fs::path(zookeeper_path) / "replicas" / replica / "is_active")))
            active_replicas.push_back(replica);

    LOG_TRACE(log, "Found zookeper active replicas for part {}: {}", part.name, active_replicas.size());

    if (active_replicas.empty())
        return "";

    /** You must select the best (most relevant) replica.
    * This is a replica with the maximum `log_pointer`, then with the minimum `queue` size.
    * NOTE This is not exactly the best criteria. It does not make sense to download old partitions,
    *  and it would be nice to be able to choose the replica closest by network.
    * NOTE Of course, there are data races here. You can solve it by retrying.
    */
    Int64 max_log_pointer = -1;
    UInt64 min_queue_size = std::numeric_limits<UInt64>::max();

    for (const String & replica : active_replicas)
    {
        String current_replica_path = fs::path(zookeeper_path) / "replicas" / replica;

        String log_pointer_str = zookeeper->get(fs::path(current_replica_path) / "log_pointer");
        Int64 log_pointer = log_pointer_str.empty() ? 0 : parse<UInt64>(log_pointer_str);

        Coordination::Stat stat;
        zookeeper->get(fs::path(current_replica_path) / "queue", &stat);
        size_t queue_size = stat.numChildren;

        if (log_pointer > max_log_pointer
            || (log_pointer == max_log_pointer && queue_size < min_queue_size))
        {
            max_log_pointer = log_pointer;
            min_queue_size = queue_size;
            best_replica = replica;
        }
    }

    return best_replica;
}


Strings StorageReplicatedMergeTree::getZeroCopyPartPath(
    const MergeTreeSettings & settings, std::string disk_type, const String & table_uuid,
    const String & part_name, const String & zookeeper_path_old)
{
    Strings res;

    String zero_copy = fmt::format("zero_copy_{}", disk_type);

    String new_path = fs::path(settings.remote_fs_zero_copy_zookeeper_path.toString()) / zero_copy / table_uuid / part_name;
    res.push_back(new_path);
    if (settings.remote_fs_zero_copy_path_compatible_mode && !zookeeper_path_old.empty())
    { /// Compatibility mode for cluster with old and new versions
        String old_path = fs::path(zookeeper_path_old) / zero_copy / "shared" / part_name;
        res.push_back(old_path);
    }

    return res;
}

bool StorageReplicatedMergeTree::checkZeroCopyLockExists(const String & part_name, const DiskPtr & disk)
{
    auto path = getZeroCopyPartPath(part_name, disk);
    if (path)
    {
        /// FIXME
        auto lock_path = fs::path(*path) / "part_exclusive_lock";
        if (getZooKeeper()->exists(lock_path))
        {
            return true;
        }
    }

    return false;
}

std::optional<String> StorageReplicatedMergeTree::getZeroCopyPartPath(const String & part_name, const DiskPtr & disk)
{
    if (!disk || !disk->supportZeroCopyReplication())
        return std::nullopt;

    return getZeroCopyPartPath(*getSettings(), toString(disk->getType()), getTableSharedID(), part_name, zookeeper_path)[0];
}

std::optional<ZeroCopyLock> StorageReplicatedMergeTree::tryCreateZeroCopyExclusiveLock(const String & part_name, const DiskPtr & disk)
{
    if (!disk || !disk->supportZeroCopyReplication())
        return std::nullopt;

    zkutil::ZooKeeperPtr zookeeper = tryGetZooKeeper();
    if (!zookeeper)
        return std::nullopt;

    String zc_zookeeper_path = *getZeroCopyPartPath(part_name, disk);

    /// Just recursively create ancestors for lock
    zookeeper->createAncestors(zc_zookeeper_path);
    zookeeper->createIfNotExists(zc_zookeeper_path, "");

    /// Create actual lock
    ZeroCopyLock lock(zookeeper, zc_zookeeper_path);
    if (lock.lock->tryLock())
        return lock;
    else
        return std::nullopt;
}

String StorageReplicatedMergeTree::findReplicaHavingPart(
    const String & part_name, const String & zookeeper_path_, zkutil::ZooKeeper::Ptr zookeeper_ptr)
{
    Strings replicas = zookeeper_ptr->getChildren(fs::path(zookeeper_path_) / "replicas");

    /// Select replicas in uniformly random order.
    std::shuffle(replicas.begin(), replicas.end(), thread_local_rng);

    for (const String & replica : replicas)
    {
        if (zookeeper_ptr->exists(fs::path(zookeeper_path_) / "replicas" / replica / "parts" / part_name)
            && zookeeper_ptr->exists(fs::path(zookeeper_path_) / "replicas" / replica / "is_active"))
            return fs::path(zookeeper_path_) / "replicas" / replica;
    }

    return {};
}


bool StorageReplicatedMergeTree::checkIfDetachedPartExists(const String & part_name)
{
    fs::directory_iterator dir_end;
    for (const std::string & path : getDataPaths())
        for (fs::directory_iterator dir_it{fs::path(path) / "detached/"}; dir_it != dir_end; ++dir_it)
            if (dir_it->path().filename().string() == part_name)
                return true;
    return false;
}


bool StorageReplicatedMergeTree::checkIfDetachedPartitionExists(const String & partition_name)
{
    fs::directory_iterator dir_end;

    for (const std::string & path : getDataPaths())
    {
        for (fs::directory_iterator dir_it{fs::path(path) / "detached/"}; dir_it != dir_end; ++dir_it)
        {
            const String file_name = dir_it->path().filename().string();
            auto part_info = MergeTreePartInfo::tryParsePartName(file_name, format_version);

            if (part_info && part_info->partition_id == partition_name)
                return true;
        }
    }
    return false;
}


bool StorageReplicatedMergeTree::createEmptyPartInsteadOfLost(zkutil::ZooKeeperPtr zookeeper, const String & lost_part_name)
{
    LOG_INFO(log, "Going to replace lost part {} with empty part", lost_part_name);
    auto metadata_snapshot = getInMemoryMetadataPtr();
    auto settings = getSettings();

    constexpr static auto TMP_PREFIX = "tmp_empty_";

    auto new_part_info = MergeTreePartInfo::fromPartName(lost_part_name, format_version);
    auto block = metadata_snapshot->getSampleBlock();

    DB::IMergeTreeDataPart::TTLInfos move_ttl_infos;

    NamesAndTypesList columns = metadata_snapshot->getColumns().getAllPhysical().filter(block.getNames());
    ReservationPtr reservation = reserveSpacePreferringTTLRules(metadata_snapshot, 0, move_ttl_infos, time(nullptr), 0, true);
    VolumePtr volume = getStoragePolicy()->getVolume(0);

    auto minmax_idx = std::make_shared<IMergeTreeDataPart::MinMaxIndex>();
    minmax_idx->update(block, getMinMaxColumnsNames(metadata_snapshot->getPartitionKey()));

    auto new_volume = createVolumeFromReservation(reservation, volume);
    auto data_part_storage = std::make_shared<DataPartStorageOnDisk>(
        new_volume,
        relative_data_path,
        TMP_PREFIX + lost_part_name);

    DataPartStorageBuilderPtr data_part_storage_builder = std::make_shared<DataPartStorageBuilderOnDisk>(
        new_volume,
        relative_data_path,
        TMP_PREFIX + lost_part_name);

    auto new_data_part = createPart(
        lost_part_name,
        choosePartType(0, block.rows()),
        new_part_info,
        data_part_storage);

    if (settings->assign_part_uuids)
        new_data_part->uuid = UUIDHelpers::generateV4();

    new_data_part->setColumns(columns);
    new_data_part->rows_count = block.rows();

    {
        auto lock = lockParts();
        auto parts_in_partition = getDataPartsPartitionRange(new_part_info.partition_id);
        if (!parts_in_partition.empty())
        {
            new_data_part->partition = (*parts_in_partition.begin())->partition;
        }
        else if (auto parsed_partition = MergeTreePartition::tryParseValueFromID(
                     new_part_info.partition_id,
                     metadata_snapshot->getPartitionKey().sample_block))
        {
            new_data_part->partition = MergeTreePartition(*parsed_partition);
        }
        else
        {
            LOG_WARNING(log, "Empty part {} is not created instead of lost part because there are no parts in partition {} (it's empty), "
                             "resolve this manually using DROP/DETACH PARTITION.", lost_part_name, new_part_info.partition_id);
            return false;
        }

    }

    new_data_part->minmax_idx = std::move(minmax_idx);
    new_data_part->is_temp = true;

    SyncGuardPtr sync_guard;
    if (new_data_part->isStoredOnDisk())
    {
        /// The name could be non-unique in case of stale files from previous runs.
        if (data_part_storage_builder->exists())
        {
            LOG_WARNING(log, "Removing old temporary directory {}", new_data_part->data_part_storage->getFullPath());
            data_part_storage_builder->removeRecursive();
        }

        data_part_storage_builder->createDirectories();

        if (getSettings()->fsync_part_directory)
            sync_guard = data_part_storage_builder->getDirectorySyncGuard();
    }

    /// This effectively chooses minimal compression method:
    ///  either default lz4 or compression method with zero thresholds on absolute and relative part size.
    auto compression_codec = getContext()->chooseCompressionCodec(0, 0);

    const auto & index_factory = MergeTreeIndexFactory::instance();
    MergedBlockOutputStream out(new_data_part, data_part_storage_builder, metadata_snapshot, columns,
        index_factory.getMany(metadata_snapshot->getSecondaryIndices()), compression_codec, NO_TRANSACTION_PTR);

    bool sync_on_insert = settings->fsync_after_insert;

    out.write(block);
    /// TODO(ab): What projections should we add to the empty part? How can we make sure that it
    /// won't block future merges? Perhaps we should also check part emptiness when selecting parts
    /// to merge.
    out.finalizePart(new_data_part, sync_on_insert);

    try
    {
        MergeTreeData::Transaction transaction(*this, NO_TRANSACTION_RAW);
        auto replaced_parts = renameTempPartAndReplace(new_data_part, transaction, data_part_storage_builder);

        if (!replaced_parts.empty())
        {
            Strings part_names;
            for (const auto & part : replaced_parts)
                part_names.emplace_back(part->name);

            /// Why this exception is not a LOGICAL_ERROR? Because it's possible
            /// to have some source parts for the lost part if replica currently
            /// cloning from another replica, but source replica lost covering
            /// part and finished MERGE_PARTS before clone. It's an extremely
            /// rare case and it's unclear how to resolve it better. Eventually
            /// source replica will replace lost part with empty part and we
            /// will fetch this empty part instead of our source parts. This
            /// will make replicas consistent, but some data will be lost.
            throw Exception(ErrorCodes::INCORRECT_DATA, "Tried to create empty part {}, but it replaces existing parts {}.", lost_part_name, fmt::join(part_names, ", "));
        }

        lockSharedData(*new_data_part, false, {});

        while (true)
        {

            Coordination::Requests ops;
            Coordination::Stat replicas_stat;
            auto replicas_path = fs::path(zookeeper_path) / "replicas";
            Strings replicas = zookeeper->getChildren(replicas_path, &replicas_stat);

            /// In rare cases new replica can appear during check
            ops.emplace_back(zkutil::makeCheckRequest(replicas_path, replicas_stat.version));

            for (const String & replica : replicas)
            {
                String current_part_path = fs::path(zookeeper_path) / "replicas" / replica / "parts" / lost_part_name;

                /// We must be sure that this part doesn't exist on other replicas
                if (!zookeeper->exists(current_part_path))
                {
                    ops.emplace_back(zkutil::makeCreateRequest(current_part_path, "", zkutil::CreateMode::Persistent));
                    ops.emplace_back(zkutil::makeRemoveRequest(current_part_path, -1));
                }
                else
                {
                    throw Exception(ErrorCodes::DUPLICATE_DATA_PART, "Part {} already exists on replica {} on path {}", lost_part_name, replica, current_part_path);
                }
            }

            getCommitPartOps(ops, new_data_part);

            Coordination::Responses responses;
            if (auto code = zookeeper->tryMulti(ops, responses); code == Coordination::Error::ZOK)
            {
                transaction.commit();
                break;
            }
            else if (code == Coordination::Error::ZBADVERSION)
            {
                LOG_INFO(log, "Looks like new replica appearead while creating new empty part, will retry");
            }
            else
            {
                zkutil::KeeperMultiException::check(code, ops, responses);
            }
        }
    }
    catch (const Exception & ex)
    {
        unlockSharedData(*new_data_part);
        LOG_WARNING(log, "Cannot commit empty part {} with error {}", lost_part_name, ex.displayText());
        return false;
    }

    LOG_INFO(log, "Created empty part {} instead of lost part", lost_part_name);

    return true;
}


void StorageReplicatedMergeTree::createZeroCopyLockNode(
    const zkutil::ZooKeeperPtr & zookeeper, const String & zookeeper_node, int32_t mode,
    bool replace_existing_lock, const String & path_to_set_hardlinked_files, const NameSet & hardlinked_files)
{
    /// In rare case other replica can remove path between createAncestors and createIfNotExists
    /// So we make up to 5 attempts

    bool created = false;
    for (int attempts = 5; attempts > 0; --attempts)
    {
        try
        {
            /// Ephemeral locks can be created only when we fetch shared data.
            /// So it never require to create ancestors. If we create them
            /// race condition with source replica drop is possible.
            if (mode == zkutil::CreateMode::Persistent)
                zookeeper->createAncestors(zookeeper_node);

            if (replace_existing_lock && zookeeper->exists(zookeeper_node))
            {
                Coordination::Requests ops;
                ops.emplace_back(zkutil::makeRemoveRequest(zookeeper_node, -1));
                ops.emplace_back(zkutil::makeCreateRequest(zookeeper_node, "", mode));
                if (!path_to_set_hardlinked_files.empty() && !hardlinked_files.empty())
                {
                    std::string data = boost::algorithm::join(hardlinked_files, "\n");
                    /// List of files used to detect hardlinks. path_to_set_hardlinked_files --
                    /// is a path to source part zero copy node. During part removal hardlinked
                    /// files will be left for source part.
                    ops.emplace_back(zkutil::makeSetRequest(path_to_set_hardlinked_files, data, -1));
                }
                Coordination::Responses responses;
                auto error = zookeeper->tryMulti(ops, responses);
                if (error == Coordination::Error::ZOK)
                {
                    created = true;
                    break;
                }
                else if (error == Coordination::Error::ZNONODE && mode != zkutil::CreateMode::Persistent)
                {
                    throw Exception(ErrorCodes::NOT_FOUND_NODE, "Cannot create ephemeral zero copy lock {} because part was unlocked from zookeeper", zookeeper_node);
                }
            }
            else
            {
                Coordination::Requests ops;
                if (!path_to_set_hardlinked_files.empty() && !hardlinked_files.empty())
                {
                    std::string data = boost::algorithm::join(hardlinked_files, "\n");
                    /// List of files used to detect hardlinks. path_to_set_hardlinked_files --
                    /// is a path to source part zero copy node. During part removal hardlinked
                    /// files will be left for source part.
                    ops.emplace_back(zkutil::makeSetRequest(path_to_set_hardlinked_files, data, -1));
                }
                ops.emplace_back(zkutil::makeCreateRequest(zookeeper_node, "", mode));

                Coordination::Responses responses;
                auto error = zookeeper->tryMulti(ops, responses);
                if (error == Coordination::Error::ZOK || error == Coordination::Error::ZNODEEXISTS)
                {
                    created = true;
                    break;
                }
                else if (error == Coordination::Error::ZNONODE && mode != zkutil::CreateMode::Persistent)
                {
                    /// Ephemeral locks used during fetches so if parent node was removed we cannot do anything
                    throw Exception(ErrorCodes::NOT_FOUND_NODE, "Cannot create ephemeral zero copy lock {} because part was unlocked from zookeeper", zookeeper_node);
                }
            }
        }
        catch (const zkutil::KeeperException & e)
        {
            if (e.code == Coordination::Error::ZNONODE)
                continue;

            throw;
        }
    }

    if (!created)
    {
        String mode_str = mode == zkutil::CreateMode::Persistent ? "persistent" : "ephemral";
        throw Exception(ErrorCodes::NOT_FOUND_NODE, "Cannot create {} zero copy lock {} because part was unlocked from zookeeper", mode_str, zookeeper_node);
    }
}

bool StorageReplicatedMergeTree::removeDetachedPart(DiskPtr disk, const String & path, const String & part_name, bool is_freezed)
{
    if (disk->supportZeroCopyReplication())
    {
        if (is_freezed)
        {
            FreezeMetaData meta;
            if (meta.load(disk, path))
            {
                FreezeMetaData::clean(disk, path);
                return removeSharedDetachedPart(disk, path, part_name, meta.table_shared_id, meta.zookeeper_name, meta.replica_name, "", getContext());
            }
        }
        else
        {
            String table_id = getTableSharedID();

            return removeSharedDetachedPart(disk, path, part_name, table_id, zookeeper_name, replica_name, zookeeper_path, getContext());
        }
    }

    disk->removeRecursive(path);

    return false;
}


bool StorageReplicatedMergeTree::removeSharedDetachedPart(DiskPtr disk, const String & path, const String & part_name, const String & table_uuid,
    const String &, const String & detached_replica_name, const String & detached_zookeeper_path, ContextPtr local_context)
{
    bool keep_shared = false;

    zkutil::ZooKeeperPtr zookeeper = local_context->getZooKeeper();
    NameSet files_not_to_remove;

    fs::path checksums = fs::path(path) / IMergeTreeDataPart::FILE_FOR_REFERENCES_CHECK;
    if (disk->exists(checksums))
    {
        if (disk->getRefCount(checksums) == 0)
        {
            String id = disk->getUniqueId(checksums);
            bool can_remove = false;
            std::tie(can_remove, files_not_to_remove) = StorageReplicatedMergeTree::unlockSharedDataByID(id, table_uuid, part_name,
                detached_replica_name, toString(disk->getType()), zookeeper, local_context->getReplicatedMergeTreeSettings(), &Poco::Logger::get("StorageReplicatedMergeTree"),
                detached_zookeeper_path);

            keep_shared = !can_remove;
        }
        else
            keep_shared = true;
    }

    disk->removeSharedRecursive(path, keep_shared, files_not_to_remove);

    return keep_shared;
}


void StorageReplicatedMergeTree::createAndStoreFreezeMetadata(DiskPtr disk, DataPartPtr, String backup_part_path) const
{
    if (disk->supportZeroCopyReplication())
    {
        FreezeMetaData meta;
        meta.fill(*this);
        meta.save(disk, backup_part_path);
    }
}


ASTPtr StorageReplicatedMergeTree::getCreateQueryForBackup(const ContextPtr & local_context, DatabasePtr * database) const
{
    ASTPtr query = MergeTreeData::getCreateQueryForBackup(local_context, database);

    /// Before storing the metadata in a backup we have to find a zookeeper path in its definition and turn the table's UUID in there
    /// back into "{uuid}", and also we probably can remove the zookeeper path and replica name if they're default.
    /// So we're kind of reverting what we had done to the table's definition in registerStorageMergeTree.cpp before we created this table.
    auto & create = query->as<ASTCreateQuery &>();
    if (create.storage && create.storage->engine && (create.uuid != UUIDHelpers::Nil))
    {
        auto & engine = *(create.storage->engine);
        if (auto * engine_args_ast = typeid_cast<ASTExpressionList *>(engine.arguments.get()))
        {
            auto & engine_args = engine_args_ast->children;
            if (engine_args.size() >= 2)
            {
                auto * zookeeper_path_ast = typeid_cast<ASTLiteral *>(engine_args[0].get());
                auto * replica_name_ast = typeid_cast<ASTLiteral *>(engine_args[1].get());
                if (zookeeper_path_ast && (zookeeper_path_ast->value.getType() == Field::Types::String) &&
                    replica_name_ast && (replica_name_ast->value.getType() == Field::Types::String))
                {
                    String & zookeeper_path_arg = zookeeper_path_ast->value.get<String>();
                    String & replica_name_arg = replica_name_ast->value.get<String>();
                    String table_uuid_str = toString(create.uuid);
                    if (size_t uuid_pos = zookeeper_path_arg.find(table_uuid_str); uuid_pos != String::npos)
                        zookeeper_path_arg.replace(uuid_pos, table_uuid_str.size(), "{uuid}");
                    const auto & config = getContext()->getConfigRef();
                    if ((zookeeper_path_arg == getDefaultZooKeeperPath(config)) && (replica_name_arg == getDefaultReplicaName(config))
                        && ((engine_args.size() == 2) || !engine_args[2]->as<ASTLiteral>()))
                    {
                        engine_args.erase(engine_args.begin(), engine_args.begin() + 2);
                    }
                }
            }
        }
    }

    return query;
}

void StorageReplicatedMergeTree::backupData(
    BackupEntriesCollector & backup_entries_collector, const String & data_path_in_backup, const std::optional<ASTs> & partitions)
{
    /// First we generate backup entries in the same way as an ordinary MergeTree does.
    /// But then we don't add them to the BackupEntriesCollector right away,
    /// because we need to coordinate them with other replicas (other replicas can have better parts).
    auto backup_entries = backupParts(backup_entries_collector.getContext(), "", partitions);

    auto coordination = backup_entries_collector.getBackupCoordination();
    String full_zk_path = getZooKeeperName() + getZooKeeperPath();
    coordination->addReplicatedDataPath(full_zk_path, data_path_in_backup);

    std::unordered_map<String, SipHash> part_names_with_hashes_calculating;
    for (auto & [relative_path, backup_entry] : backup_entries)
    {
        size_t slash_pos = relative_path.find('/');
        if (slash_pos != String::npos)
        {
            String part_name = relative_path.substr(0, slash_pos);
            if (MergeTreePartInfo::tryParsePartName(part_name, MERGE_TREE_DATA_MIN_FORMAT_VERSION_WITH_CUSTOM_PARTITIONING))
            {
                auto & hash = part_names_with_hashes_calculating[part_name];
                if (relative_path.ends_with(".bin"))
                {
                    auto checksum = backup_entry->getChecksum();
                    hash.update(relative_path);
                    hash.update(backup_entry->getSize());
                    hash.update(*checksum);
                }
                continue;
            }
        }
        /// Not a part name, probably error.
        throw Exception(ErrorCodes::LOGICAL_ERROR, "{} doesn't follow the format <part_name>/<path>", quoteString(relative_path));
    }

    std::vector<IBackupCoordination::PartNameAndChecksum> part_names_with_hashes;
    part_names_with_hashes.reserve(part_names_with_hashes_calculating.size());
    for (auto & [part_name, hash] : part_names_with_hashes_calculating)
    {
        UInt128 checksum;
        hash.get128(checksum);
        auto & part_name_with_hash = part_names_with_hashes.emplace_back();
        part_name_with_hash.part_name = part_name;
        part_name_with_hash.checksum = checksum;
    }

    /// Send our list of part names to the coordination (to compare with other replicas).
    coordination->addReplicatedPartNames(full_zk_path, getStorageID().getFullTableName(), getReplicaName(), part_names_with_hashes);

    /// This task will be executed after all replicas have collected their parts and the coordination is ready to
    /// give us the final list of parts to add to the BackupEntriesCollector.
    auto post_collecting_task = [full_zk_path,
                                 replica_name = getReplicaName(),
                                 coordination,
                                 backup_entries = std::move(backup_entries),
                                 &backup_entries_collector]()
    {
        Strings data_paths = coordination->getReplicatedDataPaths(full_zk_path);
        std::vector<fs::path> data_paths_fs;
        data_paths_fs.reserve(data_paths.size());
        for (const auto & data_path : data_paths)
            data_paths_fs.push_back(data_path);

        Strings part_names = coordination->getReplicatedPartNames(full_zk_path, replica_name);
        std::unordered_set<std::string_view> part_names_set{part_names.begin(), part_names.end()};

        for (const auto & [relative_path, backup_entry] : backup_entries)
        {
            size_t slash_pos = relative_path.find('/');
            String part_name = relative_path.substr(0, slash_pos);
            if (!part_names_set.contains(part_name))
                continue;
            for (const auto & data_path : data_paths_fs)
                backup_entries_collector.addBackupEntry(data_path / relative_path, backup_entry);
        }
    };
    backup_entries_collector.addPostCollectingTask(post_collecting_task);
}

void StorageReplicatedMergeTree::restoreDataFromBackup(RestorerFromBackup & restorer, const String & data_path_in_backup, const std::optional<ASTs> & partitions)
{
    String full_zk_path = getZooKeeperName() + getZooKeeperPath();
    if (!restorer.getRestoreCoordination()->acquireInsertingDataIntoReplicatedTable(full_zk_path))
    {
        /// Other replica is already restoring the data of this table.
        /// We'll get them later due to replication, it's not necessary to read it from the backup.
        return;
    }

    if (!restorer.isNonEmptyTableAllowed())
    {
        bool empty = !getTotalActiveSizeInBytes();
        if (empty)
        {
            /// New parts could be in the replication queue but not fetched yet.
            /// In that case we consider the table as not empty.
            StorageReplicatedMergeTree::Status status;
            getStatus(status, /* with_zk_fields = */ false);
            if (status.queue.inserts_in_queue)
                empty = false;
        }
        auto backup = restorer.getBackup();
        if (!empty && backup->hasFiles(data_path_in_backup))
            restorer.throwTableIsNotEmpty(getStorageID());
    }

    restorePartsFromBackup(restorer, data_path_in_backup, partitions);
}

void StorageReplicatedMergeTree::attachRestoredParts(MutableDataPartsVector && parts)
{
    auto metadata_snapshot = getInMemoryMetadataPtr();
    auto sink = std::make_shared<ReplicatedMergeTreeSink>(*this, metadata_snapshot, 0, 0, 0, false, false, getContext(), /*is_attach*/true);
    for (auto part : parts)
        sink->writeExistingPart(part);
}

#if 0
PartsTemporaryRename renamed_parts(*this, "detached/");
MutableDataPartsVector loaded_parts = tryLoadPartsToAttach(partition, attach_part, query_context, renamed_parts);

/// TODO Allow to use quorum here.
ReplicatedMergeTreeSink output(*this, metadata_snapshot, 0, 0, 0, false, false, query_context,
    /*is_attach*/true);

for (size_t i = 0; i < loaded_parts.size(); ++i)
{
    const String old_name = loaded_parts[i]->name;

    output.writeExistingPart(loaded_parts[i]);

    renamed_parts.old_and_new_names[i].old_name.clear();

    LOG_DEBUG(log, "Attached part {} as {}", old_name, loaded_parts[i]->name);

    results.push_back(PartitionCommandResultInfo{
        .partition_id = loaded_parts[i]->info.partition_id,
        .part_name = loaded_parts[i]->name,
        .old_part_name = old_name,
    });
}
#endif

}<|MERGE_RESOLUTION|>--- conflicted
+++ resolved
@@ -598,9 +598,7 @@
     auto zookeeper = getZooKeeper();
 
     std::vector<zkutil::ZooKeeper::FutureCreate> futures;
-<<<<<<< HEAD
     futures.push_back(zookeeper->asyncTryCreateNoThrow(zookeeper_path + "/quorum/parallel", String(), zkutil::CreateMode::Persistent));
-=======
 
     /// These 4 nodes used to be created in createNewZookeeperNodes() and they were moved to createTable()
     /// This means that if the first replica creating the table metadata has an older version of CH (22.3 or previous)
@@ -611,7 +609,6 @@
     futures.push_back(zookeeper->asyncTryCreateNoThrow(zookeeper_path + "/quorum/last_part", String(), zkutil::CreateMode::Persistent));
     futures.push_back(zookeeper->asyncTryCreateNoThrow(zookeeper_path + "/quorum/failed_parts", String(), zkutil::CreateMode::Persistent));
     futures.push_back(zookeeper->asyncTryCreateNoThrow(zookeeper_path + "/mutations", String(), zkutil::CreateMode::Persistent));
->>>>>>> ec7c4c8d
 
 
     futures.push_back(zookeeper->asyncTryCreateNoThrow(zookeeper_path + "/quorum/parallel", String(), zkutil::CreateMode::Persistent));
