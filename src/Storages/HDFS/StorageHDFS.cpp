--- conflicted
+++ resolved
@@ -674,30 +674,8 @@
             if (input_format)
                 chunk_size = input_format->getApproxBytesReadForChunk();
             progress(num_rows, chunk_size ? chunk_size : chunk.bytes());
-<<<<<<< HEAD
-
-            for (const auto & virtual_column : requested_virtual_columns)
-            {
-                if (virtual_column.name == "_path")
-                {
-                    auto column = DataTypeLowCardinality{std::make_shared<DataTypeString>()}.createColumnConst(num_rows, current_path);
-                    columns.push_back(column);
-                }
-                else if (virtual_column.name == "_file")
-                {
-                    size_t last_slash_pos = current_path.find_last_of('/');
-                    auto file_name = current_path.substr(last_slash_pos + 1);
-
-                    auto column = DataTypeLowCardinality{std::make_shared<DataTypeString>()}.createColumnConst(num_rows, std::move(file_name));
-                    columns.push_back(column);
-                }
-            }
-
-            return Chunk(std::move(columns), num_rows);
-=======
             VirtualColumnUtils::addRequestedPathAndFileVirtualsToChunk(chunk, requested_virtual_columns, current_path);
             return chunk;
->>>>>>> bea651e8
         }
 
         if (input_format && getContext()->getSettingsRef().use_cache_for_count_from_files)
