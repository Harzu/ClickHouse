#include <filesystem>
#include <Coordination/Changelog.h>
#include <IO/ReadBufferFromFile.h>
#include <IO/ReadHelpers.h>
#include <IO/WriteHelpers.h>
#include <IO/ZstdDeflatingAppendableWriteBuffer.h>
#include <boost/algorithm/string/join.hpp>
#include <boost/algorithm/string/split.hpp>
#include <boost/algorithm/string/trim.hpp>
#include <Common/Exception.h>
#include <Common/SipHash.h>
#include <Common/logger_useful.h>


namespace DB
{

namespace ErrorCodes
{
    extern const int CHECKSUM_DOESNT_MATCH;
    extern const int CORRUPTED_DATA;
    extern const int UNKNOWN_FORMAT_VERSION;
    extern const int LOGICAL_ERROR;
}

namespace
{

constexpr auto DEFAULT_PREFIX = "changelog";

std::string formatChangelogPath(
    const std::string & prefix, const std::string & name_prefix, uint64_t from_index, uint64_t to_index, const std::string & extension)
{
    std::filesystem::path path(prefix);
    path /= std::filesystem::path(name_prefix + "_" + std::to_string(from_index) + "_" + std::to_string(to_index) + "." + extension);
    return path;
}

ChangelogFileDescriptionPtr getChangelogFileDescription(const std::filesystem::path & path)
{
    // we can have .bin.zstd so we cannot use std::filesystem stem and extension
    std::string filename_with_extension = path.filename();
    std::string_view filename_with_extension_view = filename_with_extension;

    auto first_dot = filename_with_extension.find('.');
    if (first_dot == std::string::npos)
        throw Exception(ErrorCodes::LOGICAL_ERROR, "Invalid changelog file {}", path.generic_string());

    Strings filename_parts;
    boost::split(filename_parts, filename_with_extension_view.substr(0, first_dot), boost::is_any_of("_"));
    if (filename_parts.size() < 3)
        throw Exception(ErrorCodes::CORRUPTED_DATA, "Invalid changelog {}", path.generic_string());

    auto result = std::make_shared<ChangelogFileDescription>();
    result->prefix = filename_parts[0];
    result->from_log_index = parse<uint64_t>(filename_parts[1]);
    result->to_log_index = parse<uint64_t>(filename_parts[2]);
    result->extension = std::string(filename_with_extension.substr(first_dot + 1));
    result->path = path.generic_string();
    return result;
}

Checksum computeRecordChecksum(const ChangelogRecord & record)
{
    SipHash hash;
    hash.update(record.header.version);
    hash.update(record.header.index);
    hash.update(record.header.term);
    hash.update(record.header.value_type);
    hash.update(record.header.blob_size);
    if (record.header.blob_size != 0)
        hash.update(reinterpret_cast<char *>(record.blob->data_begin()), record.blob->size());
    return hash.get64();
}

}

/// Appendable log writer
/// Writes are done in 2 phases:
/// - write everything in-memory
/// - if enough space on disk, write everything to file
/// New file on disk will be created when:
/// - we have already "rotation_interval" amount of logs in a single file
/// - maximum log file size is reached
/// At least 1 log should be contained in each log
class ChangelogWriter
{
public:
    ChangelogWriter(
        std::map<uint64_t, ChangelogFileDescriptionPtr> & existing_changelogs_,
        bool compress_logs_,
        bool force_fsync_,
        const std::filesystem::path & changelogs_dir_,
        uint64_t rotate_interval_,
        uint64_t max_log_file_size_)
        : existing_changelogs(existing_changelogs_)
        , memory_buf(std::make_unique<WriteBufferMemory>(memory))
        , compress_logs(compress_logs_)
        , force_fsync(force_fsync_)
        , rotate_interval(rotate_interval_)
        , max_log_file_size(max_log_file_size_)
        , changelogs_dir(changelogs_dir_)
        , log(&Poco::Logger::get("Changelog"))
    {
        if (compress_logs)
        {
            compressed_buffer = std::make_unique<ZstdDeflatingAppendableWriteBuffer>(std::move(memory_buf), /* compression level = */ 3);
        }
        else
        {
            /// no compression, only memory buffer
        }
    }

    void setFile(ChangelogFileDescriptionPtr file_description, WriteMode mode)
    {
        try
        {
            if (mode == WriteMode::Append && file_description->expectedEntriesCountInLog() != rotate_interval)
                LOG_TRACE(
                    log,
                    "Looks like rotate_logs_interval was changed, current {}, expected entries in last log {}",
                    rotate_interval,
                    file_description->expectedEntriesCountInLog());

            // we have a file we need to finalize first
            if (file_buf && prealloc_done)
            {
                finalizeCurrentFile(/*final*/ false);

                assert(current_file_description);
                // if we wrote at least 1 log in the log file we can rename the file to reflect correctly the
                // contained logs
                // file can be deleted from disk earlier by compaction
                if (!current_file_description->deleted && last_index_written
                    && *last_index_written != current_file_description->to_log_index)
                {
                    auto new_path = formatChangelogPath(
                        changelogs_dir,
                        current_file_description->prefix,
                        current_file_description->from_log_index,
                        *last_index_written,
                        current_file_description->extension);
                    std::filesystem::rename(current_file_description->path, new_path);
                    current_file_description->path = std::move(new_path);
                }
            }

            file_buf = std::make_unique<WriteBufferFromFile>(
                file_description->path, DBMS_DEFAULT_BUFFER_SIZE, mode == WriteMode::Rewrite ? -1 : (O_APPEND | O_CREAT | O_WRONLY));
            last_index_written.reset();
            current_file_description = std::move(file_description);

            // try fixing ZstdStream for the file if we are appending to some old file
            if (compress_logs && mode == WriteMode::Append && ZstdDeflatingAppendableWriteBuffer::isNeedToAddEmptyBlock(current_file_description->path))
            {
                ZstdDeflatingAppendableWriteBuffer::addEmptyBlock(*file_buf);
                flush();
            }

            prealloc_done = false;
        }
        catch (...)
        {
            tryLogCurrentException(log);
            throw;
        }
    }

    bool isFileSet() const { return file_buf != nullptr; }


    bool appendRecord(ChangelogRecord && record)
    {
        const bool log_is_complete = record.header.index - getStartIndex() == current_file_description->expectedEntriesCountInLog();

        if (log_is_complete)
            rotate(record.header.index);

        if (!prealloc_done) [[unlikely]]
        {
            tryPreallocateForFile();

            if (!prealloc_done)
                return false;
        }

        const auto write_record = [&]
        {
            writeIntBinary(computeRecordChecksum(record), getBuffer());

            writeIntBinary(record.header.version, getBuffer());

            writeIntBinary(record.header.index, getBuffer());
            writeIntBinary(record.header.term, getBuffer());
            writeIntBinary(record.header.value_type, getBuffer());
            writeIntBinary(record.header.blob_size, getBuffer());

            if (record.header.blob_size != 0)
                getBuffer().write(reinterpret_cast<char *>(record.blob->data_begin()), record.blob->size());

            if (compressed_buffer)
            {
                /// Flush compressed data to WriteBufferMemory working_buffer
                compressed_buffer->next();
            }
        };

        // write record to an in-memory block
        write_record();

        const auto get_memory_buffer = [&]() -> WriteBufferMemory &
        {
            return compressed_buffer ? dynamic_cast<WriteBufferMemory &>(*compressed_buffer->getNestedBuffer()) : *memory_buf;
        };

        // if the file is too big, rotate
        if (last_index_written.has_value() && max_log_file_size != 0 && total_bytes_written + get_memory_buffer().valuesWritten() > total_bytes_available)
        {
            LOG_TRACE(log, "Log file reached maximum allowed size ({} bytes), creating new log file", max_log_file_size);
            rotate(record.header.index);

            // we need to preallocate space on disk for the new file
            tryPreallocateForFile();
            if (!prealloc_done)
                return false;

            // if we use compression we need to write again to the buffer because it's a new one
            if (compress_logs)
                write_record();
        }

        // after possible rotation, we don't check if we have enough space
        // because writing at least 1 log is requirement - we don't want empty log files

        auto & cur_memory_buf = get_memory_buffer();

        // write the in-memory block to file
        file_buf->write(memory.raw_data(), cur_memory_buf.valuesWritten());

        total_bytes_written += cur_memory_buf.valuesWritten();

        cur_memory_buf.restart();
        last_index_written = record.header.index;

        return true;
    }

    void flush()
    {
        /// Fsync file system if needed
        if (force_fsync && file_buf)
            file_buf->sync();
    }

    uint64_t getStartIndex() const
    {
        assert(current_file_description);
        return current_file_description->from_log_index;
    }

    void rotate(uint64_t new_start_log_index)
    {
        /// Start new one
        auto new_description = std::make_shared<ChangelogFileDescription>();
        new_description->prefix = DEFAULT_PREFIX;
        new_description->from_log_index = new_start_log_index;
        new_description->to_log_index = new_start_log_index + rotate_interval - 1;
        new_description->extension = "bin";

        if (compress_logs)
            new_description->extension += "." + toContentEncodingName(CompressionMethod::Zstd);

        new_description->path = formatChangelogPath(
            changelogs_dir,
            new_description->prefix,
            new_start_log_index,
            new_start_log_index + rotate_interval - 1,
            new_description->extension);

        LOG_TRACE(log, "Starting new changelog {}", new_description->path);
        auto [it, inserted] = existing_changelogs.insert(std::make_pair(new_start_log_index, std::move(new_description)));

        setFile(it->second, WriteMode::Rewrite);
    }

    void finalize()
    {
        if (file_buf && prealloc_done)
            finalizeCurrentFile(/*final*/ true);
    }

private:

    void finalizeCurrentFile(bool final)
    {
        assert(file_buf && prealloc_done);

        assert(current_file_description);
        // compact can delete the file and we don't need to do anything
        if (!current_file_description->deleted)
        {
            // finish the stream on disk if needed (finalize will write to in-memory block)
            if (compress_logs)
            {
                if (ZstdDeflatingAppendableWriteBuffer::isNeedToAddEmptyBlock(current_file_description->path))
                {
                    ZstdDeflatingAppendableWriteBuffer::addEmptyBlock(*file_buf);
                    assert(max_log_file_size == 0 || memory.size() < total_bytes_available - total_bytes_written);
                    total_bytes_written += ZstdDeflatingAppendableWriteBuffer::ZSTD_CORRECT_TERMINATION_LAST_BLOCK.size();
                }
            }

            flush();

            if (max_log_file_size != 0)
                ftruncate(file_buf->getFD(), total_bytes_written);
        }
        else
        {
            LOG_WARNING(log, "Log {} is already deleted", file_buf->getFileName());
        }

        if (compress_logs)
        {
            WriteBufferMemory & cur_memory_buf
                = dynamic_cast<WriteBufferMemory &>(*compressed_buffer->getNestedBuffer());

            // so finalize can be done
            cur_memory_buf.restart();
            compressed_buffer.reset();

            if (!final)
                compressed_buffer = std::make_unique<ZstdDeflatingAppendableWriteBuffer>(std::make_unique<WriteBufferMemory>(memory), /* compression level = */ 3);
        }

        file_buf.reset();
    }

    WriteBuffer & getBuffer()
    {
        if (compressed_buffer)
            return *compressed_buffer;
        return *memory_buf;
    }

    void tryPreallocateForFile()
    {
        if (max_log_file_size == 0)
        {
            total_bytes_available = 0;
            total_bytes_written = 0;
            prealloc_done = true;
            return;
        }

        bool fallocate_ok = false;
#ifdef OS_LINUX
        {
            int res = fallocate(file_buf->getFD(), FALLOC_FL_KEEP_SIZE, 0, max_log_file_size);
            if (res == ENOSPC)
            {
                LOG_FATAL(log, "Failed to allocate enough space on disk for logs");
                return;
            }

            fallocate_ok = res == 0;
        }
#endif

        struct stat buf;
        {
            [[maybe_unused]] int res = fstat(file_buf->getFD(), &buf);
            assert(res == 0);
        }

        total_bytes_written = buf.st_size;
        // if fallocate passed, we know exact allocated bytes on disk which can be larger than the max_log_file_size
        total_bytes_available = fallocate_ok ? buf.st_blocks * 512 : max_log_file_size;

        // always leave space for last termination block
        if (compress_logs)
            total_bytes_available -= ZstdDeflatingAppendableWriteBuffer::ZSTD_CORRECT_TERMINATION_LAST_BLOCK.size();

        prealloc_done = true;
    }

    std::map<uint64_t, ChangelogFileDescriptionPtr> & existing_changelogs;

    using MemoryBuffer = PODArray<UInt8>;
    using WriteBufferMemory = WriteBufferFromVector<MemoryBuffer>;
    MemoryBuffer memory;
    // we write everything to memory buffer to see how many bytes are required
    // when we have that information we can try to write to the disk
    std::unique_ptr<WriteBufferMemory> memory_buf;

    ChangelogFileDescriptionPtr current_file_description{nullptr};
    std::unique_ptr<WriteBufferFromFile> file_buf;
    std::optional<uint64_t> last_index_written;
    size_t total_bytes_written{0};
    size_t total_bytes_available{0};

    std::unique_ptr<ZstdDeflatingAppendableWriteBuffer> compressed_buffer;

    bool prealloc_done{false};

    // Changelog configuration
    const bool compress_logs;
    const bool force_fsync;
    const uint64_t rotate_interval;
    const uint64_t max_log_file_size;

    const std::filesystem::path changelogs_dir;

    Poco::Logger * const log;
};

struct ChangelogReadResult
{
    /// Total entries read from log including skipped.
    /// Useful when we decide to continue to write in the same log and want to know
    /// how many entries was already written in it.
    uint64_t total_entries_read_from_log;

    /// First index in log
    uint64_t log_start_index;

    /// First entry actually read log (not including skipped)
    uint64_t first_read_index;
    /// Last entry read from log (last entry in log)
    /// When we don't skip anything last_read_index - first_read_index = total_entries_read_from_log.
    /// But when some entries from the start of log can be skipped because they are not required.
    uint64_t last_read_index;

    /// last offset we were able to read from log
    off_t last_position;
    bool error;
};

class ChangelogReader
{
public:
    explicit ChangelogReader(const std::string & filepath_) : filepath(filepath_)
    {
        auto compression_method = chooseCompressionMethod(filepath, "");
        auto read_buffer_from_file = std::make_unique<ReadBufferFromFile>(filepath);
        read_buf = wrapReadBufferWithCompressionMethod(std::move(read_buffer_from_file), compression_method);
    }

    /// start_log_index -- all entries with index < start_log_index will be skipped, but accounted into total_entries_read_from_log
    ChangelogReadResult readChangelog(IndexToLogEntry & logs, uint64_t start_log_index, Poco::Logger * log)
    {
        ChangelogReadResult result{};
        try
        {
            while (!read_buf->eof())
            {
                result.last_position = read_buf->count();
                /// Read checksum
                Checksum record_checksum;
                readIntBinary(record_checksum, *read_buf);

                /// Read header
                ChangelogRecord record;
                readIntBinary(record.header.version, *read_buf);
                readIntBinary(record.header.index, *read_buf);
                readIntBinary(record.header.term, *read_buf);
                readIntBinary(record.header.value_type, *read_buf);
                readIntBinary(record.header.blob_size, *read_buf);

                if (record.header.version > CURRENT_CHANGELOG_VERSION)
                    throw Exception(
                        ErrorCodes::UNKNOWN_FORMAT_VERSION, "Unsupported changelog version {} on path {}", record.header.version, filepath);

                /// Read data
                if (record.header.blob_size != 0)
                {
                    auto buffer = nuraft::buffer::alloc(record.header.blob_size);
                    auto * buffer_begin = reinterpret_cast<char *>(buffer->data_begin());
                    read_buf->readStrict(buffer_begin, record.header.blob_size);
                    record.blob = buffer;
                }
                else
                    record.blob = nullptr;

                /// Compare checksums
                Checksum checksum = computeRecordChecksum(record);
                if (checksum != record_checksum)
                {
                    throw Exception(
                        ErrorCodes::CHECKSUM_DOESNT_MATCH,
                        "Checksums doesn't match for log {} (version {}), index {}, blob_size {}",
                        filepath,
                        record.header.version,
                        record.header.index,
                        record.header.blob_size);
                }

                /// Check for duplicated changelog ids
                if (logs.contains(record.header.index))
                    std::erase_if(logs, [&record](const auto & item) { return item.first >= record.header.index; });

                result.total_entries_read_from_log += 1;

                /// Read but skip this entry because our state is already more fresh
                if (record.header.index < start_log_index)
                    continue;

                /// Create log entry for read data
                auto log_entry = nuraft::cs_new<nuraft::log_entry>(record.header.term, record.blob, record.header.value_type);
                if (result.first_read_index == 0)
                    result.first_read_index = record.header.index;

                /// Put it into in memory structure
                logs.emplace(record.header.index, log_entry);
                result.last_read_index = record.header.index;

                if (result.total_entries_read_from_log % 50000 == 0)
                    LOG_TRACE(log, "Reading changelog from path {}, entries {}", filepath, result.total_entries_read_from_log);
            }
        }
        catch (const Exception & ex)
        {
            if (ex.code() == ErrorCodes::UNKNOWN_FORMAT_VERSION)
                throw;

            result.error = true;
            LOG_WARNING(log, "Cannot completely read changelog on path {}, error: {}", filepath, ex.message());
        }
        catch (...)
        {
            result.error = true;
            tryLogCurrentException(log);
        }

        LOG_TRACE(log, "Totally read from changelog {} {} entries", filepath, result.total_entries_read_from_log);

        return result;
    }

private:
    std::string filepath;
    std::unique_ptr<ReadBuffer> read_buf;
};

Changelog::Changelog(
    const std::string & changelogs_dir_,
    uint64_t rotate_interval_,
    bool force_sync_,
    Poco::Logger * log_,
    bool compress_logs_,
    uint64_t max_log_file_size)
    : changelogs_dir(changelogs_dir_)
    , changelogs_detached_dir(changelogs_dir / "detached")
    , rotate_interval(rotate_interval_)
    , log(log_)
    , write_operations(std::numeric_limits<size_t>::max())
    , append_completion_queue(std::numeric_limits<size_t>::max())
{
    /// Load all files in changelog directory
    namespace fs = std::filesystem;
    if (!fs::exists(changelogs_dir))
        fs::create_directories(changelogs_dir);

    for (const auto & p : fs::directory_iterator(changelogs_dir))
    {
        if (p == changelogs_detached_dir)
            continue;

        auto file_description = getChangelogFileDescription(p.path());
        existing_changelogs[file_description->from_log_index] = std::move(file_description);
    }

    if (existing_changelogs.empty())
        LOG_WARNING(log, "No logs exists in {}. It's Ok if it's the first run of clickhouse-keeper.", changelogs_dir.generic_string());

    clean_log_thread = ThreadFromGlobalPool([this] { cleanLogThread(); });

    write_thread = ThreadFromGlobalPool([this] { writeThread(); });

<<<<<<< HEAD
    current_writer = std::make_unique<ChangelogWriter>(
        existing_changelogs, compress_logs_, force_sync_, changelogs_dir, rotate_interval_, max_log_file_size);
=======
    append_completion_thread = ThreadFromGlobalPool([this] { appendCompletionThread(); });
>>>>>>> 4cbfd882
}

void Changelog::readChangelogAndInitWriter(uint64_t last_commited_log_index, uint64_t logs_to_keep)
{
    std::lock_guard writer_lock(writer_mutex);
    std::optional<ChangelogReadResult> last_log_read_result;

    /// Last log has some free space to write
    bool last_log_is_not_complete = false;

    /// We must start to read from this log index
    uint64_t start_to_read_from = last_commited_log_index;

    /// If we need to have some reserved log read additional `logs_to_keep` logs
    if (start_to_read_from > logs_to_keep)
        start_to_read_from -= logs_to_keep;
    else
        start_to_read_from = 1;

    SCOPE_EXIT({ initialized = true; });

    /// Got through changelog files in order of start_index
    for (const auto & [changelog_start_index, changelog_description_ptr] : existing_changelogs)
    {
        const auto & changelog_description = *changelog_description_ptr;
        /// [from_log_index.>=.......start_to_read_from.....<=.to_log_index]
        if (changelog_description.to_log_index >= start_to_read_from)
        {
            if (!last_log_read_result) /// still nothing was read
            {
                /// Our first log starts from the more fresh log_id than we required to read and this changelog is not empty log.
                /// So we are missing something in our logs, but it's not dataloss, we will receive snapshot and required
                /// entries from leader.
                if (changelog_description.from_log_index > last_commited_log_index
                    && (changelog_description.from_log_index - last_commited_log_index) > 1)
                {
                    LOG_ERROR(
                        log,
                        "Some records were lost, last committed log index {}, smallest available log index on disk {}. Hopefully will "
                        "receive missing records from leader.",
                        last_commited_log_index,
                        changelog_description.from_log_index);
                    /// Nothing to do with our more fresh log, leader will overwrite them, so remove everything and just start from last_commited_index
                    removeAllLogs();
                    min_log_id = last_commited_log_index;
                    max_log_id = last_commited_log_index == 0 ? 0 : last_commited_log_index - 1;
<<<<<<< HEAD
                    current_writer->rotate(max_log_id + 1);
=======
                    rotate(max_log_id + 1, writer_lock);
                    initialized = true;
>>>>>>> 4cbfd882
                    return;
                }
                else if (changelog_description.from_log_index > start_to_read_from)
                {
                    /// We don't have required amount of reserved logs, but nothing was lost.
                    LOG_WARNING(
                        log,
                        "Don't have required amount of reserved log records. Need to read from {}, smallest available log index on disk "
                        "{}.",
                        start_to_read_from,
                        changelog_description.from_log_index);
                }
            }
            else if ((changelog_description.from_log_index - last_log_read_result->last_read_index) > 1)
            {
                LOG_ERROR(
                    log,
                    "Some records were lost, last found log index {}, while the next log index on disk is {}. Hopefully will receive "
                    "missing records from leader.",
                    last_log_read_result->last_read_index,
                    changelog_description.from_log_index);
                removeAllLogsAfter(last_log_read_result->log_start_index);
                break;
            }

            ChangelogReader reader(changelog_description.path);
            last_log_read_result = reader.readChangelog(logs, start_to_read_from, log);
            last_log_read_result->log_start_index = changelog_description.from_log_index;

            if (last_log_read_result->error)
            {
                last_log_is_not_complete = true;
                break;
            }
            /// Otherwise we have already initialized it
            if (min_log_id == 0)
                min_log_id = last_log_read_result->first_read_index;

            if (last_log_read_result->last_read_index != 0)
                max_log_id = last_log_read_result->last_read_index;

            /// How many entries we have in the last changelog
            uint64_t log_count = changelog_description.expectedEntriesCountInLog();

            /// Unfinished log
            if (last_log_read_result->error || last_log_read_result->total_entries_read_from_log < log_count)
            {
                last_log_is_not_complete = true;
                break;
            }
        }
    }

    /// we can have empty log (with zero entries) and last_log_read_result will be initialized
    if (!last_log_read_result || min_log_id == 0) /// We just may have no logs (only snapshot or nothing)
    {
        /// Just to be sure they don't exist
        removeAllLogs();

        min_log_id = last_commited_log_index;
        max_log_id = last_commited_log_index == 0 ? 0 : last_commited_log_index - 1;
    }
    else if (last_commited_log_index != 0 && max_log_id < last_commited_log_index - 1) /// If we have more fresh snapshot than our logs
    {
        LOG_WARNING(
            log,
            "Our most fresh log_id {} is smaller than stored data in snapshot {}. It can indicate data loss. Removing outdated logs.",
            max_log_id,
            last_commited_log_index - 1);

        removeAllLogs();
        min_log_id = last_commited_log_index;
        max_log_id = last_commited_log_index - 1;
    }
    else if (last_log_is_not_complete) /// if it's complete just start new one
    {
        assert(last_log_read_result != std::nullopt);
        assert(!existing_changelogs.empty());

        /// Actually they shouldn't exist, but to be sure we remove them
        removeAllLogsAfter(last_log_read_result->log_start_index);

        /// This log, even if it finished with error shouldn't be removed
        assert(existing_changelogs.find(last_log_read_result->log_start_index) != existing_changelogs.end());
        assert(existing_changelogs.find(last_log_read_result->log_start_index)->first == existing_changelogs.rbegin()->first);

        /// Continue to write into incomplete existing log if it doesn't finished with error
        const auto & description = existing_changelogs[last_log_read_result->log_start_index];

        if (last_log_read_result->last_read_index == 0 || last_log_read_result->error) /// If it's broken log then remove it
        {
            LOG_INFO(log, "Removing chagelog {} because it's empty or read finished with error", description->path);
            std::filesystem::remove(description->path);
            existing_changelogs.erase(last_log_read_result->log_start_index);
            std::erase_if(logs, [last_log_read_result](const auto & item) { return item.first >= last_log_read_result->log_start_index; });
        }
        else
        {
            initWriter(description);
        }
    }

    /// Start new log if we don't initialize writer from previous log. All logs can be "complete".
    if (!current_writer->isFileSet())
        current_writer->rotate(max_log_id + 1);
}


void Changelog::initWriter(ChangelogFileDescriptionPtr description)
{
    LOG_TRACE(log, "Continue to write into {}", description->path);
    current_writer->setFile(std::move(description), WriteMode::Append);
}

namespace
{

std::string getCurrentTimestampFolder()
{
    const auto timestamp = LocalDateTime{std::time(nullptr)};
    return fmt::format(
        "{:02}{:02}{:02}T{:02}{:02}{:02}",
        timestamp.year(),
        timestamp.month(),
        timestamp.day(),
        timestamp.hour(),
        timestamp.minute(),
        timestamp.second());
}

}

void Changelog::removeExistingLogs(ChangelogIter begin, ChangelogIter end)
{
    const auto timestamp_folder = changelogs_detached_dir / getCurrentTimestampFolder();

    for (auto itr = begin; itr != end;)
    {
        if (!std::filesystem::exists(timestamp_folder))
        {
            LOG_WARNING(log, "Moving broken logs to {}", timestamp_folder.generic_string());
            std::filesystem::create_directories(timestamp_folder);
        }

        LOG_WARNING(log, "Removing changelog {}", itr->second->path);
        const std::filesystem::path & path = itr->second->path;
        const auto new_path = timestamp_folder / path.filename();
        std::filesystem::rename(path, new_path);
        itr = existing_changelogs.erase(itr);
    }
}

void Changelog::removeAllLogsAfter(uint64_t remove_after_log_start_index)
{
    auto start_to_remove_from_itr = existing_changelogs.upper_bound(remove_after_log_start_index);
    if (start_to_remove_from_itr == existing_changelogs.end())
        return;

    size_t start_to_remove_from_log_id = start_to_remove_from_itr->first;

    /// All subsequent logs shouldn't exist. But they may exist if we crashed after writeAt started. Remove them.
    LOG_WARNING(log, "Removing changelogs that go after broken changelog entry");
    removeExistingLogs(start_to_remove_from_itr, existing_changelogs.end());

    std::erase_if(logs, [start_to_remove_from_log_id](const auto & item) { return item.first >= start_to_remove_from_log_id; });
}

void Changelog::removeAllLogs()
{
    LOG_WARNING(log, "Removing all changelogs");
    removeExistingLogs(existing_changelogs.begin(), existing_changelogs.end());
    logs.clear();
}

ChangelogRecord Changelog::buildRecord(uint64_t index, const LogEntryPtr & log_entry)
{
    ChangelogRecord record;
    record.header.version = ChangelogVersion::V1;
    record.header.index = index;
    record.header.term = log_entry->get_term();
    record.header.value_type = log_entry->get_val_type();
    auto buffer = log_entry->get_buf_ptr();
    if (buffer)
        record.header.blob_size = buffer->size();
    else
        record.header.blob_size = 0;

    record.blob = buffer;

    return record;
}
void Changelog::appendCompletionThread()
{
    uint64_t flushed_index = 0;
    while (append_completion_queue.pop(flushed_index))
    {
        // we shouldn't start the raft_server before sending it here
        if (auto raft_server_locked = raft_server.lock())
            raft_server_locked->notify_log_append_completion(true);
        else
            LOG_WARNING(log, "Raft server is not set in LogStore.");
    }
}

void Changelog::writeThread()
{
    WriteOperation write_operation;
    bool batch_append_ok = true;
    while (write_operations.pop(write_operation))
    {
        assert(initialized);

        if (auto * append_log = std::get_if<AppendLog>(&write_operation))
        {
            if (!batch_append_ok)
                continue;

            std::lock_guard writer_lock(writer_mutex);
            assert(current_writer);

            batch_append_ok = current_writer->appendRecord(buildRecord(append_log->index, append_log->log_entry));
        }
        else
        {
            const auto & flush = std::get<Flush>(write_operation);

            if (batch_append_ok)
            {
                {
                    std::lock_guard writer_lock(writer_mutex);
                    current_writer->flush();
                }

                {
                    std::lock_guard lock{durable_idx_mutex};
                    last_durable_idx = flush.index;
                }
            }
            else
            {
                *flush.failed = true;
            }

            durable_idx_cv.notify_all();

<<<<<<< HEAD
            // we shouldn't start the raft_server before sending it here
            if (auto raft_server_locked = raft_server.lock())
                raft_server_locked->notify_log_append_completion(batch_append_ok);
            else
                LOG_WARNING(log, "Raft server is not set in LogStore.");

            batch_append_ok = true;
=======
            // we need to call completion callback in another thread because it takes a global lock for the NuRaft server
            // NuRaft will in some places wait for flush to be done while having the same global lock leading to deadlock
            // -> future write operations are blocked by flush that cannot be completed because it cannot take NuRaft lock
            // -> NuRaft won't leave lock until its flush is done
            if (!append_completion_queue.push(flush.index))
                LOG_WARNING(log, "Changelog is shut down");
>>>>>>> 4cbfd882
        }
    }
}


void Changelog::appendEntry(uint64_t index, const LogEntryPtr & log_entry)
{
    if (!initialized)
        throw Exception(ErrorCodes::LOGICAL_ERROR, "Changelog must be initialized before appending records");

    if (logs.empty())
        min_log_id = index;

    logs[index] = log_entry;
    max_log_id = index;

    if (!write_operations.push(AppendLog{index, log_entry}))
        LOG_WARNING(log, "Changelog is shut down");
}

void Changelog::writeAt(uint64_t index, const LogEntryPtr & log_entry)
{
    if (!initialized)
        throw Exception(ErrorCodes::LOGICAL_ERROR, "Changelog must be initialized before writing records");

    {

        std::lock_guard lock(writer_mutex);
        /// This write_at require to overwrite everything in this file and also in previous file(s)
        const bool go_to_previous_file = index < current_writer->getStartIndex();

        if (go_to_previous_file)
        {
            auto index_changelog = existing_changelogs.lower_bound(index);

            ChangelogFileDescriptionPtr description{nullptr};

            if (index_changelog->first == index) /// exactly this file starts from index
                description = index_changelog->second;
            else
                description = std::prev(index_changelog)->second;

            current_writer->setFile(std::move(description), WriteMode::Append);

            /// Remove all subsequent files if overwritten something in previous one
            auto to_remove_itr = existing_changelogs.upper_bound(index);
            for (auto itr = to_remove_itr; itr != existing_changelogs.end();)
            {
                std::filesystem::remove(itr->second->path);
                itr = existing_changelogs.erase(itr);
            }
        }
    }

    /// Remove redundant logs from memory
    /// Everything >= index must be removed
    std::erase_if(logs, [index](const auto & item) { return item.first >= index; });

    /// Now we can actually override entry at index
    appendEntry(index, log_entry);
}

void Changelog::compact(uint64_t up_to_log_index)
{
    if (!initialized)
        throw Exception(ErrorCodes::LOGICAL_ERROR, "Changelog must be initialized before compacting records");

    std::lock_guard lock(writer_mutex);
    LOG_INFO(log, "Compact logs up to log index {}, our max log id is {}", up_to_log_index, max_log_id);

    bool remove_all_logs = false;
    if (up_to_log_index > max_log_id)
    {
        LOG_INFO(log, "Seems like this node recovers from leaders snapshot, removing all logs");
        /// If we received snapshot from leader we may compact up to more fresh log
        max_log_id = up_to_log_index;
        remove_all_logs = true;
    }

    bool need_rotate = false;
    for (auto itr = existing_changelogs.begin(); itr != existing_changelogs.end();)
    {
        auto & changelog_description = *itr->second;
        /// Remove all completely outdated changelog files
        if (remove_all_logs || changelog_description.to_log_index <= up_to_log_index)
        {
            if (current_writer && changelog_description.from_log_index == current_writer->getStartIndex())
            {
                LOG_INFO(
                    log,
                    "Trying to remove log {} which is current active log for write. Possibly this node recovers from snapshot",
                    changelog_description.path);
                need_rotate = true;
            }

            LOG_INFO(log, "Removing changelog {} because of compaction", changelog_description.path);

            /// If failed to push to queue for background removing, then we will remove it now
            if (!log_files_to_delete_queue.tryPush(changelog_description.path, 1))
            {
                std::error_code ec;
                std::filesystem::remove(changelog_description.path, ec);
                if (ec)
                    LOG_WARNING(log, "Failed to remove changelog {} in compaction, error message: {}", changelog_description.path, ec.message());
                else
                    LOG_INFO(log, "Removed changelog {} because of compaction", changelog_description.path);
            }

            changelog_description.deleted = true;

            itr = existing_changelogs.erase(itr);
        }
        else /// Files are ordered, so all subsequent should exist
            break;
    }
    /// Compaction from the past is possible, so don't make our min_log_id smaller.
    min_log_id = std::max(min_log_id, up_to_log_index + 1);
    std::erase_if(logs, [up_to_log_index](const auto & item) { return item.first <= up_to_log_index; });

    if (need_rotate)
        current_writer->rotate(up_to_log_index + 1);

    LOG_INFO(log, "Compaction up to {} finished new min index {}, new max index {}", up_to_log_index, min_log_id, max_log_id);
}

LogEntryPtr Changelog::getLastEntry() const
{
    /// This entry treaded in special way by NuRaft
    static LogEntryPtr fake_entry = nuraft::cs_new<nuraft::log_entry>(0, nuraft::buffer::alloc(sizeof(uint64_t)));

    auto entry = logs.find(max_log_id);
    if (entry == logs.end())
    {
        return fake_entry;
    }

    return entry->second;
}

LogEntriesPtr Changelog::getLogEntriesBetween(uint64_t start, uint64_t end)
{
    LogEntriesPtr ret = nuraft::cs_new<std::vector<nuraft::ptr<nuraft::log_entry>>>();

    ret->resize(end - start);
    uint64_t result_pos = 0;
    for (uint64_t i = start; i < end; ++i)
    {
        (*ret)[result_pos] = entryAt(i);
        result_pos++;
    }
    return ret;
}

LogEntryPtr Changelog::entryAt(uint64_t index)
{
    nuraft::ptr<nuraft::log_entry> src = nullptr;
    auto entry = logs.find(index);
    if (entry == logs.end())
        return nullptr;

    src = entry->second;
    return src;
}

LogEntryPtr Changelog::getLatestConfigChange() const
{
    for (const auto & [_, entry] : logs)
        if (entry->get_val_type() == nuraft::conf)
            return entry;
    return nullptr;
}

nuraft::ptr<nuraft::buffer> Changelog::serializeEntriesToBuffer(uint64_t index, int32_t count)
{
    std::vector<nuraft::ptr<nuraft::buffer>> returned_logs;
    returned_logs.reserve(count);

    uint64_t size_total = 0;
    for (uint64_t i = index; i < index + count; ++i)
    {
        auto entry = logs.find(i);
        if (entry == logs.end())
            throw Exception(ErrorCodes::LOGICAL_ERROR, "Don't have log entry {}", i);

        nuraft::ptr<nuraft::buffer> buf = entry->second->serialize();
        size_total += buf->size();
        returned_logs.push_back(std::move(buf));
    }

    nuraft::ptr<nuraft::buffer> buf_out = nuraft::buffer::alloc(sizeof(int32_t) + count * sizeof(int32_t) + size_total);
    buf_out->pos(0);
    buf_out->put(static_cast<int32_t>(count));

    for (auto & entry : returned_logs)
    {
        buf_out->put(static_cast<int32_t>(entry->size()));
        buf_out->put(*entry);
    }
    return buf_out;
}

void Changelog::applyEntriesFromBuffer(uint64_t index, nuraft::buffer & buffer)
{
    buffer.pos(0);
    int num_logs = buffer.get_int();

    for (int i = 0; i < num_logs; ++i)
    {
        uint64_t cur_index = index + i;
        int buf_size = buffer.get_int();

        nuraft::ptr<nuraft::buffer> buf_local = nuraft::buffer::alloc(buf_size);
        buffer.get(buf_local);

        LogEntryPtr log_entry = nuraft::log_entry::deserialize(*buf_local);
        if (i == 0 && logs.contains(cur_index))
            writeAt(cur_index, log_entry);
        else
            appendEntry(cur_index, log_entry);
    }
}

bool Changelog::flush()
{
    if (auto failed_ptr = flushAsync())
    {
        std::unique_lock lock{durable_idx_mutex};
        durable_idx_cv.wait(lock, [&] { return failed_ptr || last_durable_idx == max_log_id; });

        return !*failed_ptr;
    }

    return true;
}

std::shared_ptr<bool> Changelog::flushAsync()
{
<<<<<<< HEAD
    auto failed = std::make_shared<bool>(false);
    bool pushed = write_operations.push(Flush{max_log_id, failed});
=======
    if (!initialized)
        throw Exception(ErrorCodes::LOGICAL_ERROR, "Changelog must be initialized before flushing records");

    bool pushed = write_operations.push(Flush{max_log_id});
>>>>>>> 4cbfd882
    if (!pushed)
    {
        LOG_WARNING(log, "Changelog is shut down");
        return nullptr;
    }
    return failed;
}

void Changelog::shutdown()
{
    if (!log_files_to_delete_queue.isFinished())
        log_files_to_delete_queue.finish();

    if (clean_log_thread.joinable())
        clean_log_thread.join();

    if (!write_operations.isFinished())
        write_operations.finish();

    if (write_thread.joinable())
        write_thread.join();

<<<<<<< HEAD
    if (current_writer)
    {
        current_writer->finalize();
        current_writer.reset();
    }
=======
    if (!append_completion_queue.isFinished())
        append_completion_queue.finish();

    if (append_completion_thread.joinable())
        append_completion_thread.join();
>>>>>>> 4cbfd882
}

Changelog::~Changelog()
{
    try
    {
        flush();
        shutdown();
    }
    catch (...)
    {
        tryLogCurrentException(__PRETTY_FUNCTION__);
    }
}

void Changelog::cleanLogThread()
{
    std::string path;
    while (log_files_to_delete_queue.pop(path))
    {
        std::error_code ec;
        if (std::filesystem::remove(path, ec))
            LOG_INFO(log, "Removed changelog {} because of compaction.", path);
        else
            LOG_WARNING(log, "Failed to remove changelog {} in compaction, error message: {}", path, ec.message());
    }
}

void Changelog::setRaftServer(const nuraft::ptr<nuraft::raft_server> & raft_server_)
{
    assert(raft_server_);
    raft_server = raft_server_;
}

}<|MERGE_RESOLUTION|>--- conflicted
+++ resolved
@@ -578,12 +578,10 @@
 
     write_thread = ThreadFromGlobalPool([this] { writeThread(); });
 
-<<<<<<< HEAD
+    append_completion_thread = ThreadFromGlobalPool([this] { appendCompletionThread(); });
+
     current_writer = std::make_unique<ChangelogWriter>(
         existing_changelogs, compress_logs_, force_sync_, changelogs_dir, rotate_interval_, max_log_file_size);
-=======
-    append_completion_thread = ThreadFromGlobalPool([this] { appendCompletionThread(); });
->>>>>>> 4cbfd882
 }
 
 void Changelog::readChangelogAndInitWriter(uint64_t last_commited_log_index, uint64_t logs_to_keep)
@@ -602,8 +600,6 @@
         start_to_read_from -= logs_to_keep;
     else
         start_to_read_from = 1;
-
-    SCOPE_EXIT({ initialized = true; });
 
     /// Got through changelog files in order of start_index
     for (const auto & [changelog_start_index, changelog_description_ptr] : existing_changelogs)
@@ -630,12 +626,8 @@
                     removeAllLogs();
                     min_log_id = last_commited_log_index;
                     max_log_id = last_commited_log_index == 0 ? 0 : last_commited_log_index - 1;
-<<<<<<< HEAD
                     current_writer->rotate(max_log_id + 1);
-=======
-                    rotate(max_log_id + 1, writer_lock);
                     initialized = true;
->>>>>>> 4cbfd882
                     return;
                 }
                 else if (changelog_description.from_log_index > start_to_read_from)
@@ -741,6 +733,8 @@
     /// Start new log if we don't initialize writer from previous log. All logs can be "complete".
     if (!current_writer->isFileSet())
         current_writer->rotate(max_log_id + 1);
+
+    initialized = true;
 }
 
 
@@ -829,12 +823,12 @@
 }
 void Changelog::appendCompletionThread()
 {
-    uint64_t flushed_index = 0;
-    while (append_completion_queue.pop(flushed_index))
+    bool append_ok = false;
+    while (append_completion_queue.pop(append_ok))
     {
         // we shouldn't start the raft_server before sending it here
         if (auto raft_server_locked = raft_server.lock())
-            raft_server_locked->notify_log_append_completion(true);
+            raft_server_locked->notify_log_append_completion(append_ok);
         else
             LOG_WARNING(log, "Raft server is not set in LogStore.");
     }
@@ -881,22 +875,14 @@
 
             durable_idx_cv.notify_all();
 
-<<<<<<< HEAD
-            // we shouldn't start the raft_server before sending it here
-            if (auto raft_server_locked = raft_server.lock())
-                raft_server_locked->notify_log_append_completion(batch_append_ok);
-            else
-                LOG_WARNING(log, "Raft server is not set in LogStore.");
-
-            batch_append_ok = true;
-=======
             // we need to call completion callback in another thread because it takes a global lock for the NuRaft server
             // NuRaft will in some places wait for flush to be done while having the same global lock leading to deadlock
             // -> future write operations are blocked by flush that cannot be completed because it cannot take NuRaft lock
             // -> NuRaft won't leave lock until its flush is done
-            if (!append_completion_queue.push(flush.index))
+            if (!append_completion_queue.push(batch_append_ok))
                 LOG_WARNING(log, "Changelog is shut down");
->>>>>>> 4cbfd882
+
+            batch_append_ok = true;
         }
     }
 }
@@ -1134,15 +1120,12 @@
 
 std::shared_ptr<bool> Changelog::flushAsync()
 {
-<<<<<<< HEAD
+    if (!initialized)
+        throw Exception(ErrorCodes::LOGICAL_ERROR, "Changelog must be initialized before flushing records");
+
     auto failed = std::make_shared<bool>(false);
     bool pushed = write_operations.push(Flush{max_log_id, failed});
-=======
-    if (!initialized)
-        throw Exception(ErrorCodes::LOGICAL_ERROR, "Changelog must be initialized before flushing records");
-
-    bool pushed = write_operations.push(Flush{max_log_id});
->>>>>>> 4cbfd882
+
     if (!pushed)
     {
         LOG_WARNING(log, "Changelog is shut down");
@@ -1165,19 +1148,17 @@
     if (write_thread.joinable())
         write_thread.join();
 
-<<<<<<< HEAD
+    if (!append_completion_queue.isFinished())
+        append_completion_queue.finish();
+
+    if (append_completion_thread.joinable())
+        append_completion_thread.join();
+
     if (current_writer)
     {
         current_writer->finalize();
         current_writer.reset();
     }
-=======
-    if (!append_completion_queue.isFinished())
-        append_completion_queue.finish();
-
-    if (append_completion_thread.joinable())
-        append_completion_thread.join();
->>>>>>> 4cbfd882
 }
 
 Changelog::~Changelog()
