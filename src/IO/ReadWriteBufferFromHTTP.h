--- conflicted
+++ resolved
@@ -207,25 +207,7 @@
                 return *file_size;
 
             Poco::Net::HTTPResponse response;
-<<<<<<< HEAD
             getHeadResponse(response);
-=======
-            for (size_t i = 0; i < settings.http_max_tries; ++i)
-            {
-                try
-                {
-                    callWithRedirects(response, Poco::Net::HTTPRequest::HTTP_HEAD);
-                    break;
-                }
-                catch (const Poco::Exception & e)
-                {
-                    if (i == settings.http_max_tries - 1)
-                        throw;
-
-                    LOG_ERROR(log, "Failed to make HTTP_HEAD request to {}. Error: {}", uri.toString(), e.displayText());
-                }
-            }
->>>>>>> 9525bd19
 
             if (response.hasContentLength())
             {
@@ -256,7 +238,7 @@
     private:
         void getHeadResponse(Poco::Net::HTTPResponse & response)
         {
-            for (size_t i = 0; i < 10; ++i)
+            for (size_t i = 0; i < settings.http_max_tries; ++i)
             {
                 try
                 {
@@ -265,6 +247,9 @@
                 }
                 catch (const Poco::Exception & e)
                 {
+                    if (i == settings.http_max_tries - 1)
+                        throw;
+
                     LOG_ERROR(log, "Failed to make HTTP_HEAD request to {}. Error: {}", uri.toString(), e.displayText());
                 }
             }
