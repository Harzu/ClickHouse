--- conflicted
+++ resolved
@@ -942,7 +942,6 @@
     const auto & allow_native_copy = settings[S3RequestSetting::allow_native_copy];
     if (!allow_native_copy.is_auto && (allow_native_copy.base.value == false))
     {
-<<<<<<< HEAD
         LOG_TRACE(getLogger("copyS3File"), "Native copy is disabled for {}", src_key);
         fallback_method();
         return;
@@ -950,8 +949,6 @@
     if (allow_native_copy.is_auto && (src_s3_client->getCredentials() != dest_s3_client->getCredentials()))
     {
         LOG_TRACE(getLogger("copyS3File"), "Native copy is not possible for {} because credentials are different", src_key);
-=======
->>>>>>> 8cea43a2
         fallback_method();
         return;
     }
