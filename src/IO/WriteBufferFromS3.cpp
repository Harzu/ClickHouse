--- conflicted
+++ resolved
@@ -39,12 +39,8 @@
     const String & bucket_,
     const String & key_,
     size_t minimum_upload_part_size_,
-<<<<<<< HEAD
     size_t max_single_part_upload_size_,
-=======
-    bool is_multipart_,
     std::optional<std::map<String, String>> object_metadata_,
->>>>>>> f1a145a2
     size_t buffer_size_)
     : BufferWithOwnMemory<WriteBuffer>(buffer_size_, nullptr, 0)
     , bucket(bucket_)
@@ -210,37 +206,15 @@
     req.SetKey(key);
     req.SetContentLength(temporary_buffer->tellp());
     req.SetBody(temporary_buffer);
+    if (object_metadata.has_value())
+        req.SetMetadata(object_metadata.value());
 
     auto outcome = client_ptr->PutObject(req);
 
     if (outcome.IsSuccess())
         LOG_DEBUG(log, "Single part upload has completed. Bucket: {}, Key: {}", bucket, key);
     else
-<<<<<<< HEAD
-        throw Exception(outcome.GetError().GetMessage(), ErrorCodes::S3_ERROR);
-=======
-    {
-        LOG_DEBUG(log, "Making single part upload. Bucket: {}, Key: {}", bucket, key);
-
-        Aws::S3::Model::PutObjectRequest req;
-        req.SetBucket(bucket);
-        req.SetKey(key);
-        if (object_metadata.has_value())
-            req.SetMetadata(object_metadata.value());
-
-        /// This could be improved using an adapter to WriteBuffer.
-        const std::shared_ptr<Aws::IOStream> input_data = Aws::MakeShared<Aws::StringStream>("temporary buffer", temporary_buffer->str());
-        temporary_buffer = std::make_unique<WriteBufferFromOwnString>();
-        req.SetBody(input_data);
-
-        auto outcome = client_ptr->PutObject(req);
-
-        if (outcome.IsSuccess())
-            LOG_DEBUG(log, "Single part upload has completed. Bucket: {}, Key: {}", bucket, key);
-        else
-            throw Exception(outcome.GetError().GetMessage(), ErrorCodes::S3_ERROR);
-    }
->>>>>>> f1a145a2
+        throw Exception(outcome.GetError().GetMessage(), ErrorCodes::S3_ERROR);
 }
 
 }
