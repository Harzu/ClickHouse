#include <Functions/FunctionFactory.h>
#include <Functions/FunctionUnaryArithmetic.h>

namespace DB
{
namespace ErrorCodes
{
extern const int NOT_IMPLEMENTED;
}

namespace
{

template <typename T>
requires std::is_integral_v<T>
T byteSwap(T x)
{
    return std::byteswap(x);
}

template <typename T>
requires std::is_same_v<T, UInt128> || std::is_same_v<T, Int128> || std::is_same_v<T, UInt256> || std::is_same_v<T, Int256>
T byteSwap(T x)
{
    T dest;
    reverseMemcpy(&dest, &x, sizeof(T));
    return dest;
}

template <typename T>
T byteSwap(T)
{
    throw Exception(ErrorCodes::NOT_IMPLEMENTED, "byteSwap is not implemented for {} datatype", demangle(typeid(T).name()));
}

template <typename T>
struct ByteSwapImpl
{
    using ResultType = T;
    static constexpr const bool allow_string_or_fixed_string = false;
    static T apply(T x) { return byteSwap<T>(x); }

#if USE_EMBEDDED_COMPILER
    static constexpr bool compilable = false;
#endif
};

struct NameByteSwap
{
    static constexpr auto name = "byteSwap";
};
using FunctionByteSwap = FunctionUnaryArithmetic<ByteSwapImpl, NameByteSwap, true>;

}

template <>
struct FunctionUnaryArithmeticMonotonicity<NameByteSwap>
{
    static bool has() { return false; }
    static IFunction::Monotonicity get(const IDataType &, const Field &, const Field &) { return {}; }
};

REGISTER_FUNCTION(ByteSwap)
{
<<<<<<< HEAD
    FunctionDocumentation::Description description = R"(
    Reverses the bytes of an integer, i.e. changes its [endianness](https://en.wikipedia.org/wiki/Endianness).

    The below example can be worked out in the following manner:

    1. Convert the base-10 integer to its equivalent hexadecimal format in big-endian format, i.e. 3351772109 -> C7 C7 FB CD (4 bytes)
    2. Reverse the bytes, i.e. C7 C7 FB CD -> CD FB C7 C7
    3. Convert the result back to an integer assuming big-endian, i.e. CD FB C7 C7 -> 3455829959
       One use case of this function is reversing IPv4s:

    ```result
    ┌─toIPv4(byteSwap(toUInt32(toIPv4('205.251.199.199'))))─┐
    │ 199.199.251.205                                       │
    └───────────────────────────────────────────────────────┘
    ```
    )";
    FunctionDocumentation::Syntax syntax = "byteSwap(x)";
    FunctionDocumentation::Argument argument1 = {"x", "An integer value."};
    FunctionDocumentation::Arguments arguments = {argument1};
    FunctionDocumentation::ReturnedValue returned_value = "x with bytes reversed";
    FunctionDocumentation::Example example1 = {"", "byteSwap(3351772109)", R"(
    ┌─byteSwap(3351772109)─┐
    │           3455829959 │
    └──────────────────────┘
    )"};
    FunctionDocumentation::Example example2 = {"8-bit", "SELECT byteSwap(54)", "54"};
    FunctionDocumentation::Example example3 = {"16-bit", "SELECT byteSwap(4135)", "10000"};
    FunctionDocumentation::Example example4 = {"32-bit", "SELECT byteSwap(3351772109)", "3455829959"};
    FunctionDocumentation::Example example5 = {"64-bit", "SELECT byteSwap(123294967295)", "18439412204227788800"};
    FunctionDocumentation::Examples examples = {example1, example2, example3, example4, example5};
    FunctionDocumentation::Category categories = {"arithmetic"};
    FunctionDocumentation documentation = {description, syntax, arguments, returned_value, examples, categories};
    factory.registerFunction<FunctionByteSwap>(documentation,FunctionFactory::Case::Insensitive);
=======
    factory.registerFunction<FunctionByteSwap>(
        FunctionDocumentation{
            .description = R"(
Reverses the bytes of an integer, i.e. changes its [endianness](https://en.wikipedia.org/wiki/Endianness).

**Example**

```sql
byteSwap(3351772109)
```

Result:

```result
┌─byteSwap(3351772109)─┐
│           3455829959 │
└──────────────────────┘
```

The above example can be worked out in the following manner:
1. Convert the base-10 integer to its equivalent hexadecimal format in big-endian format, i.e. 3351772109 -> C7 C7 FB CD (4 bytes)
2. Reverse the bytes, i.e. C7 C7 FB CD -> CD FB C7 C7
3. Convert the result back to an integer assuming big-endian, i.e. CD FB C7 C7  -> 3455829959

One use-case of this function is reversing IPv4s:

```result
┌─toIPv4(byteSwap(toUInt32(toIPv4('205.251.199.199'))))─┐
│ 199.199.251.205                                       │
└───────────────────────────────────────────────────────┘
```
)",
            .examples{
                {"8-bit", "SELECT byteSwap(54)", "54"},
                {"16-bit", "SELECT byteSwap(4135)", "10000"},
                {"32-bit", "SELECT byteSwap(3351772109)", "3455829959"},
                {"64-bit", "SELECT byteSwap(123294967295)", "18439412204227788800"},
            },
            .category = FunctionDocumentation::Category::Arithmetic},
        FunctionFactory::Case::Insensitive);
>>>>>>> f09cf898
}

}<|MERGE_RESOLUTION|>--- conflicted
+++ resolved
@@ -62,82 +62,39 @@
 
 REGISTER_FUNCTION(ByteSwap)
 {
-<<<<<<< HEAD
     FunctionDocumentation::Description description = R"(
-    Reverses the bytes of an integer, i.e. changes its [endianness](https://en.wikipedia.org/wiki/Endianness).
+Reverses the bytes of an integer, i.e. changes its [endianness](https://en.wikipedia.org/wiki/Endianness).
 
-    The below example can be worked out in the following manner:
+The below example can be worked out in the following manner:
 
-    1. Convert the base-10 integer to its equivalent hexadecimal format in big-endian format, i.e. 3351772109 -> C7 C7 FB CD (4 bytes)
-    2. Reverse the bytes, i.e. C7 C7 FB CD -> CD FB C7 C7
-    3. Convert the result back to an integer assuming big-endian, i.e. CD FB C7 C7 -> 3455829959
-       One use case of this function is reversing IPv4s:
+1. Convert the base-10 integer to its equivalent hexadecimal format in big-endian format, i.e. 3351772109 -> C7 C7 FB CD (4 bytes)
+2. Reverse the bytes, i.e. C7 C7 FB CD -> CD FB C7 C7
+3. Convert the result back to an integer assuming big-endian, i.e. CD FB C7 C7 -> 3455829959
+   One use case of this function is reversing IPv4s:
 
-    ```result
-    ┌─toIPv4(byteSwap(toUInt32(toIPv4('205.251.199.199'))))─┐
-    │ 199.199.251.205                                       │
-    └───────────────────────────────────────────────────────┘
-    ```
+```result
+┌─toIPv4(byteSwap(toUInt32(toIPv4('205.251.199.199'))))─┐
+│ 199.199.251.205                                       │
+└───────────────────────────────────────────────────────┘
+```
     )";
     FunctionDocumentation::Syntax syntax = "byteSwap(x)";
     FunctionDocumentation::Argument argument1 = {"x", "An integer value."};
     FunctionDocumentation::Arguments arguments = {argument1};
     FunctionDocumentation::ReturnedValue returned_value = "x with bytes reversed";
     FunctionDocumentation::Example example1 = {"", "byteSwap(3351772109)", R"(
-    ┌─byteSwap(3351772109)─┐
-    │           3455829959 │
-    └──────────────────────┘
+┌─byteSwap(3351772109)─┐
+│           3455829959 │
+└──────────────────────┘
     )"};
     FunctionDocumentation::Example example2 = {"8-bit", "SELECT byteSwap(54)", "54"};
     FunctionDocumentation::Example example3 = {"16-bit", "SELECT byteSwap(4135)", "10000"};
     FunctionDocumentation::Example example4 = {"32-bit", "SELECT byteSwap(3351772109)", "3455829959"};
     FunctionDocumentation::Example example5 = {"64-bit", "SELECT byteSwap(123294967295)", "18439412204227788800"};
     FunctionDocumentation::Examples examples = {example1, example2, example3, example4, example5};
-    FunctionDocumentation::Category categories = {"arithmetic"};
+    FunctionDocumentation::Category categories = FunctionDocumentation::Category::Arithmetic;
     FunctionDocumentation documentation = {description, syntax, arguments, returned_value, examples, categories};
     factory.registerFunction<FunctionByteSwap>(documentation,FunctionFactory::Case::Insensitive);
-=======
-    factory.registerFunction<FunctionByteSwap>(
-        FunctionDocumentation{
-            .description = R"(
-Reverses the bytes of an integer, i.e. changes its [endianness](https://en.wikipedia.org/wiki/Endianness).
-
-**Example**
-
-```sql
-byteSwap(3351772109)
-```
-
-Result:
-
-```result
-┌─byteSwap(3351772109)─┐
-│           3455829959 │
-└──────────────────────┘
-```
-
-The above example can be worked out in the following manner:
-1. Convert the base-10 integer to its equivalent hexadecimal format in big-endian format, i.e. 3351772109 -> C7 C7 FB CD (4 bytes)
-2. Reverse the bytes, i.e. C7 C7 FB CD -> CD FB C7 C7
-3. Convert the result back to an integer assuming big-endian, i.e. CD FB C7 C7  -> 3455829959
-
-One use-case of this function is reversing IPv4s:
-
-```result
-┌─toIPv4(byteSwap(toUInt32(toIPv4('205.251.199.199'))))─┐
-│ 199.199.251.205                                       │
-└───────────────────────────────────────────────────────┘
-```
-)",
-            .examples{
-                {"8-bit", "SELECT byteSwap(54)", "54"},
-                {"16-bit", "SELECT byteSwap(4135)", "10000"},
-                {"32-bit", "SELECT byteSwap(3351772109)", "3455829959"},
-                {"64-bit", "SELECT byteSwap(123294967295)", "18439412204227788800"},
-            },
-            .category = FunctionDocumentation::Category::Arithmetic},
-        FunctionFactory::Case::Insensitive);
->>>>>>> f09cf898
 }
 
 }