#include <Interpreters/Cache/QueryConditionCache.h>
#include <Common/ProfileEvents.h>
#include <Common/SipHash.h>
#include <Common/logger_useful.h>
#include <IO/WriteHelpers.h>

namespace ProfileEvents
{
    extern const Event QueryConditionCacheHits;
    extern const Event QueryConditionCacheMisses;
};

namespace DB
{

QueryConditionCache::QueryConditionCache(const String & cache_policy, size_t max_size_in_bytes, double size_ratio)
    : cache(cache_policy, max_size_in_bytes, 0, size_ratio)
{
}

void QueryConditionCache::write(
    const UUID & table_id, const String & part_name, size_t condition_hash,
    const MarkRanges & mark_ranges, size_t marks_count, bool has_final_mark)
{
    Key key = {table_id, part_name, condition_hash};

    auto load_func = [&](){ return std::make_shared<Entry>(marks_count); };
    auto [entry, inserted] = cache.getOrSet(key, load_func);

    std::lock_guard lock(entry->mutex);

    chassert(marks_count == entry->matching_marks.size());

<<<<<<< HEAD
        LOG_TRACE(
            logger,
            "{} entry for table_id: {}, part_name: {}, condition_hash: {}, marks_count: {}, has_final_mark: {}",
            inserted ? "Inserted" : "Updated",
            table_id,
            part_name,
            condition_hash,
            marks_count,
            has_final_mark);
    }
=======
    /// The input mark ranges are the areas which the scan can skip later on.
    for (const auto & mark_range : mark_ranges)
        std::fill(entry->matching_marks.begin() + mark_range.begin, entry->matching_marks.begin() + mark_range.end, false);

    if (has_final_mark)
        entry->matching_marks[marks_count - 1] = false;

    LOG_DEBUG(
        logger,
        "{} entry for table_id: {}, part_name: {}, condition_hash: {}, marks_count: {}, has_final_mark: {}, ranges: {}",
        inserted ? "Inserted" : "Updated",
        table_id,
        part_name,
        condition_hash,
        marks_count,
        has_final_mark,
        toString(mark_ranges));
>>>>>>> 653317da
}

std::optional<QueryConditionCache::MatchingMarks> QueryConditionCache::read(const UUID & table_id, const String & part_name, size_t condition_hash)
{
    Key key = {table_id, part_name, condition_hash};

    if (auto entry = cache.get(key))
    {
        ProfileEvents::increment(ProfileEvents::QueryConditionCacheHits);

        std::shared_lock lock(entry->mutex);

        LOG_TRACE(
            logger,
            "Read entry for table_uuid: {}, part: {}, condition_hash: {}",
            table_id,
            part_name,
            condition_hash);

        return {entry->matching_marks};
    }
    else
    {
        ProfileEvents::increment(ProfileEvents::QueryConditionCacheMisses);

        LOG_DEBUG(
            logger,
            "Could not find entry for table_uuid: {}, part: {}, condition_hash: {}",
            table_id,
            part_name,
            condition_hash);

        return {};
    }

}

std::vector<QueryConditionCache::Cache::KeyMapped> QueryConditionCache::dump() const
{
    return cache.dump();
}

void QueryConditionCache::clear()
{
    cache.clear();
}

void QueryConditionCache::setMaxSizeInBytes(size_t max_size_in_bytes)
{
    cache.setMaxSizeInBytes(max_size_in_bytes);
}

size_t QueryConditionCache::maxSizeInBytes()
{
    return cache.maxSizeInBytes();
}

bool QueryConditionCache::Key::operator==(const Key & other) const
{
    return table_id == other.table_id
        && part_name == other.part_name
        && condition_hash == other.condition_hash;
}

QueryConditionCache::Entry::Entry(size_t mark_count)
    : matching_marks(mark_count, true) /// by default, all marks potentially are potential matches, i.e. we can't skip them
{
}

size_t QueryConditionCache::KeyHasher::operator()(const Key & key) const
{
    SipHash hash;
    hash.update(key.table_id);
    hash.update(key.part_name);
    hash.update(key.condition_hash);
    return hash.get64();
}

size_t QueryConditionCache::QueryConditionCacheEntryWeight::operator()(const Entry & entry) const
{
    /// Estimate the memory size of `std::vector<bool>` (it uses bit-packing internally)
    size_t dynamic_memory = (entry.matching_marks.capacity() + 7) / 8; /// round up to bytes.
    return dynamic_memory + sizeof(decltype(entry.matching_marks));
}
}<|MERGE_RESOLUTION|>--- conflicted
+++ resolved
@@ -31,18 +31,6 @@
 
     chassert(marks_count == entry->matching_marks.size());
 
-<<<<<<< HEAD
-        LOG_TRACE(
-            logger,
-            "{} entry for table_id: {}, part_name: {}, condition_hash: {}, marks_count: {}, has_final_mark: {}",
-            inserted ? "Inserted" : "Updated",
-            table_id,
-            part_name,
-            condition_hash,
-            marks_count,
-            has_final_mark);
-    }
-=======
     /// The input mark ranges are the areas which the scan can skip later on.
     for (const auto & mark_range : mark_ranges)
         std::fill(entry->matching_marks.begin() + mark_range.begin, entry->matching_marks.begin() + mark_range.end, false);
@@ -50,17 +38,15 @@
     if (has_final_mark)
         entry->matching_marks[marks_count - 1] = false;
 
-    LOG_DEBUG(
+    LOG_TRACE(
         logger,
-        "{} entry for table_id: {}, part_name: {}, condition_hash: {}, marks_count: {}, has_final_mark: {}, ranges: {}",
+        "{} entry for table_id: {}, part_name: {}, condition_hash: {}, marks_count: {}, has_final_mark: {}",
         inserted ? "Inserted" : "Updated",
         table_id,
         part_name,
         condition_hash,
         marks_count,
-        has_final_mark,
-        toString(mark_ranges));
->>>>>>> 653317da
+        has_final_mark);
 }
 
 std::optional<QueryConditionCache::MatchingMarks> QueryConditionCache::read(const UUID & table_id, const String & part_name, size_t condition_hash)
