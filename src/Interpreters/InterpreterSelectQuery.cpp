--- conflicted
+++ resolved
@@ -190,14 +190,11 @@
     extern const SettingsUInt64 min_count_to_compile_aggregate_expression;
     extern const SettingsBool enable_software_prefetch_in_aggregation;
     extern const SettingsBool optimize_group_by_constant_keys;
-<<<<<<< HEAD
     extern const SettingsBool group_by_use_sharding;
-=======
     extern const SettingsUInt64 max_bytes_to_transfer;
     extern const SettingsUInt64 max_rows_to_transfer;
     extern const SettingsOverflowMode transfer_overflow_mode;
     extern const SettingsString implicit_table_at_top_level;
->>>>>>> ddd03dd0
 }
 
 namespace ServerSetting
