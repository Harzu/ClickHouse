#include <DataStreams/OneBlockInputStream.h>
#include <DataStreams/materializeBlock.h>

#include <DataTypes/DataTypeAggregateFunction.h>

#include <Parsers/ASTFunction.h>
#include <Parsers/ASTIdentifier.h>
#include <Parsers/ASTLiteral.h>
#include <Parsers/ASTOrderByElement.h>
#include <Parsers/ASTSelectWithUnionQuery.h>
#include <Parsers/ASTTablesInSelectQuery.h>
#include <Parsers/ExpressionListParsers.h>
#include <Parsers/parseQuery.h>

#include <Access/AccessFlags.h>
#include <Access/ContextAccess.h>

#include <AggregateFunctions/AggregateFunctionCount.h>

#include <Interpreters/ApplyWithAliasVisitor.h>
#include <Interpreters/ApplyWithSubqueryVisitor.h>
#include <Interpreters/InterpreterSelectQuery.h>
#include <Interpreters/InterpreterSelectWithUnionQuery.h>
#include <Interpreters/InterpreterSetQuery.h>
#include <Interpreters/evaluateConstantExpression.h>
#include <Interpreters/convertFieldToType.h>
#include <Interpreters/addTypeConversionToAST.h>
#include <Interpreters/ExpressionAnalyzer.h>
#include <Interpreters/getTableExpressions.h>
#include <Interpreters/JoinToSubqueryTransformVisitor.h>
#include <Interpreters/CrossToInnerJoinVisitor.h>
#include <Interpreters/TableJoin.h>
#include <Interpreters/JoinSwitcher.h>
#include <Interpreters/JoinedTables.h>
#include <Interpreters/OpenTelemetrySpanLog.h>
#include <Interpreters/QueryAliasesVisitor.h>
#include <Interpreters/replaceAliasColumnsInQuery.h>

#include <Processors/Pipe.h>
#include <Processors/QueryPlan/AddingDelayedSourceStep.h>
#include <Processors/QueryPlan/AggregatingStep.h>
#include <Processors/QueryPlan/ArrayJoinStep.h>
#include <Processors/QueryPlan/CreatingSetsStep.h>
#include <Processors/QueryPlan/CubeStep.h>
#include <Processors/QueryPlan/DistinctStep.h>
#include <Processors/QueryPlan/ExpressionStep.h>
#include <Processors/QueryPlan/ExtremesStep.h>
#include <Processors/QueryPlan/FillingStep.h>
#include <Processors/QueryPlan/FilterStep.h>
#include <Processors/QueryPlan/FinishSortingStep.h>
#include <Processors/QueryPlan/LimitByStep.h>
#include <Processors/QueryPlan/LimitStep.h>
#include <Processors/QueryPlan/MergeSortingStep.h>
#include <Processors/QueryPlan/MergingAggregatedStep.h>
#include <Processors/QueryPlan/MergingSortedStep.h>
#include <Processors/QueryPlan/OffsetStep.h>
#include <Processors/QueryPlan/PartialSortingStep.h>
#include <Processors/QueryPlan/QueryPlan.h>
#include <Processors/QueryPlan/ReadFromPreparedSource.h>
#include <Processors/QueryPlan/ReadNothingStep.h>
#include <Processors/QueryPlan/RollupStep.h>
#include <Processors/QueryPlan/SettingQuotaAndLimitsStep.h>
#include <Processors/QueryPlan/TotalsHavingStep.h>
#include <Processors/QueryPlan/WindowStep.h>
#include <Processors/QueryPlan/Optimizations/QueryPlanOptimizationSettings.h>
#include <Processors/Sources/NullSource.h>
#include <Processors/Sources/SourceFromInputStream.h>
#include <Processors/Transforms/AggregatingTransform.h>
#include <Processors/Transforms/ExpressionTransform.h>
#include <Processors/Transforms/FilterTransform.h>
#include <Processors/Transforms/JoiningTransform.h>

#include <Storages/MergeTree/MergeTreeWhereOptimizer.h>
#include <Storages/IStorage.h>
#include <Storages/StorageView.h>

#include <Functions/IFunction.h>
#include <Core/Field.h>
#include <common/types.h>
#include <Columns/Collator.h>
#include <Common/FieldVisitorsAccurateComparison.h>
#include <Common/typeid_cast.h>
#include <Common/checkStackSize.h>
#include <ext/map.h>
#include <ext/scope_guard.h>
#include <memory>


namespace DB
{

namespace ErrorCodes
{
    extern const int TOO_DEEP_SUBQUERIES;
    extern const int SAMPLING_NOT_SUPPORTED;
    extern const int ILLEGAL_FINAL;
    extern const int ILLEGAL_PREWHERE;
    extern const int TOO_MANY_COLUMNS;
    extern const int LOGICAL_ERROR;
    extern const int NOT_IMPLEMENTED;
    extern const int PARAMETER_OUT_OF_BOUND;
    extern const int INVALID_LIMIT_EXPRESSION;
    extern const int INVALID_WITH_FILL_EXPRESSION;
    extern const int ACCESS_DENIED;
}

/// Assumes `storage` is set and the table filter (row-level security) is not empty.
String InterpreterSelectQuery::generateFilterActions(ActionsDAGPtr & actions, const Names & prerequisite_columns) const
{
    const auto & db_name = table_id.getDatabaseName();
    const auto & table_name = table_id.getTableName();

    /// TODO: implement some AST builders for this kind of stuff
    ASTPtr query_ast = std::make_shared<ASTSelectQuery>();
    auto * select_ast = query_ast->as<ASTSelectQuery>();

    select_ast->setExpression(ASTSelectQuery::Expression::SELECT, std::make_shared<ASTExpressionList>());
    auto expr_list = select_ast->select();

    // The first column is our filter expression.
    expr_list->children.push_back(row_policy_filter);

    /// Keep columns that are required after the filter actions.
    for (const auto & column_str : prerequisite_columns)
    {
        ParserExpression expr_parser;
        expr_list->children.push_back(parseQuery(expr_parser, column_str, 0, context->getSettingsRef().max_parser_depth));
    }

    select_ast->setExpression(ASTSelectQuery::Expression::TABLES, std::make_shared<ASTTablesInSelectQuery>());
    auto tables = select_ast->tables();
    auto tables_elem = std::make_shared<ASTTablesInSelectQueryElement>();
    auto table_expr = std::make_shared<ASTTableExpression>();
    tables->children.push_back(tables_elem);
    tables_elem->table_expression = table_expr;
    tables_elem->children.push_back(table_expr);
    table_expr->database_and_table_name = createTableIdentifier(db_name, table_name);
    table_expr->children.push_back(table_expr->database_and_table_name);

    /// Using separate expression analyzer to prevent any possible alias injection
    auto syntax_result = TreeRewriter(*context).analyzeSelect(query_ast, TreeRewriterResult({}, storage, metadata_snapshot));
    SelectQueryExpressionAnalyzer analyzer(query_ast, syntax_result, *context, metadata_snapshot);
    actions = analyzer.simpleSelectActions();

    auto column_name = expr_list->children.at(0)->getColumnName();
    actions->removeUnusedActions({column_name});
    actions->projectInput(false);

    ActionsDAG::Index index;
    for (const auto * node : actions->getInputs())
        actions->addNodeToIndex(node);

    return column_name;
}

InterpreterSelectQuery::InterpreterSelectQuery(
    const ASTPtr & query_ptr_,
    const Context & context_,
    const SelectQueryOptions & options_,
    const Names & required_result_column_names_)
    : InterpreterSelectQuery(query_ptr_, context_, nullptr, std::nullopt, nullptr, options_, required_result_column_names_)
{
}

InterpreterSelectQuery::InterpreterSelectQuery(
    const ASTPtr & query_ptr_,
    const Context & context_,
    const BlockInputStreamPtr & input_,
    const SelectQueryOptions & options_)
    : InterpreterSelectQuery(query_ptr_, context_, input_, std::nullopt, nullptr, options_.copy().noSubquery())
{}

InterpreterSelectQuery::InterpreterSelectQuery(
        const ASTPtr & query_ptr_,
        const Context & context_,
        Pipe input_pipe_,
        const SelectQueryOptions & options_)
        : InterpreterSelectQuery(query_ptr_, context_, nullptr, std::move(input_pipe_), nullptr, options_.copy().noSubquery())
{}

InterpreterSelectQuery::InterpreterSelectQuery(
    const ASTPtr & query_ptr_,
    const Context & context_,
    const StoragePtr & storage_,
    const StorageMetadataPtr & metadata_snapshot_,
    const SelectQueryOptions & options_)
    : InterpreterSelectQuery(query_ptr_, context_, nullptr, std::nullopt, storage_, options_.copy().noSubquery(), {}, metadata_snapshot_)
{}

InterpreterSelectQuery::~InterpreterSelectQuery() = default;


/** There are no limits on the maximum size of the result for the subquery.
  *  Since the result of the query is not the result of the entire query.
  */
static Context getSubqueryContext(const Context & context)
{
    Context subquery_context = context;
    Settings subquery_settings = context.getSettings();
    subquery_settings.max_result_rows = 0;
    subquery_settings.max_result_bytes = 0;
    /// The calculation of extremes does not make sense and is not necessary (if you do it, then the extremes of the subquery can be taken for whole query).
    subquery_settings.extremes = false;
    subquery_context.setSettings(subquery_settings);
    return subquery_context;
}

static void rewriteMultipleJoins(ASTPtr & query, const TablesWithColumns & tables, const String & database)
{
    ASTSelectQuery & select = query->as<ASTSelectQuery &>();

    Aliases aliases;
    if (ASTPtr with = select.with())
        QueryAliasesNoSubqueriesVisitor(aliases).visit(with);
    QueryAliasesNoSubqueriesVisitor(aliases).visit(select.select());

    CrossToInnerJoinVisitor::Data cross_to_inner{tables, aliases, database};
    CrossToInnerJoinVisitor(cross_to_inner).visit(query);

    JoinToSubqueryTransformVisitor::Data join_to_subs_data{tables, aliases};
    JoinToSubqueryTransformVisitor(join_to_subs_data).visit(query);
}

/// Checks that the current user has the SELECT privilege.
static void checkAccessRightsForSelect(
    const Context & context,
    const StorageID & table_id,
    const StorageMetadataPtr & table_metadata,
    const Strings & required_columns,
    const TreeRewriterResult & syntax_analyzer_result)
{
    if (!syntax_analyzer_result.has_explicit_columns && table_metadata && !table_metadata->getColumns().empty())
    {
        /// For a trivial query like "SELECT count() FROM table" access is granted if at least
        /// one column is accessible.
        /// In this case just checking access for `required_columns` doesn't work correctly
        /// because `required_columns` will contain the name of a column of minimum size (see TreeRewriterResult::collectUsedColumns())
        /// which is probably not the same column as the column the current user has access to.
        auto access = context.getAccess();
        for (const auto & column : table_metadata->getColumns())
        {
            if (access->isGranted(AccessType::SELECT, table_id.database_name, table_id.table_name, column.name))
                return;
        }
        throw Exception(context.getUserName() + ": Not enough privileges. "
                        "To execute this query it's necessary to have grant SELECT for at least one column on " + table_id.getFullTableName(),
                        ErrorCodes::ACCESS_DENIED);
    }

    /// General check.
    context.checkAccess(AccessType::SELECT, table_id, required_columns);
}

/// Returns true if we should ignore quotas and limits for a specified table in the system database.
static bool shouldIgnoreQuotaAndLimits(const StorageID & table_id)
{
    if (table_id.database_name == DatabaseCatalog::SYSTEM_DATABASE)
    {
        static const boost::container::flat_set<String> tables_ignoring_quota{"quotas", "quota_limits", "quota_usage", "quotas_usage", "one"};
        if (tables_ignoring_quota.count(table_id.table_name))
            return true;
    }
    return false;
}

InterpreterSelectQuery::InterpreterSelectQuery(
    const ASTPtr & query_ptr_,
    const Context & context_,
    const BlockInputStreamPtr & input_,
    std::optional<Pipe> input_pipe_,
    const StoragePtr & storage_,
    const SelectQueryOptions & options_,
    const Names & required_result_column_names,
    const StorageMetadataPtr & metadata_snapshot_)
    /// NOTE: the query almost always should be cloned because it will be modified during analysis.
    : IInterpreterUnionOrSelectQuery(options_.modify_inplace ? query_ptr_ : query_ptr_->clone(), context_, options_)
    , storage(storage_)
    , input(input_)
    , input_pipe(std::move(input_pipe_))
    , log(&Poco::Logger::get("InterpreterSelectQuery"))
    , metadata_snapshot(metadata_snapshot_)
{
    checkStackSize();

    initSettings();
    const Settings & settings = context->getSettingsRef();

    if (settings.max_subquery_depth && options.subquery_depth > settings.max_subquery_depth)
        throw Exception("Too deep subqueries. Maximum: " + settings.max_subquery_depth.toString(),
            ErrorCodes::TOO_DEEP_SUBQUERIES);

    bool has_input = input || input_pipe;
    if (input)
    {
        /// Read from prepared input.
        source_header = input->getHeader();
    }
    else if (input_pipe)
    {
        /// Read from prepared input.
        source_header = input_pipe->getHeader();
    }

    // Only propagate WITH elements to subqueries if we're not a subquery
    if (!options.is_subquery)
    {
        if (context->getSettingsRef().enable_global_with_statement)
            ApplyWithAliasVisitor().visit(query_ptr);
        ApplyWithSubqueryVisitor().visit(query_ptr);
    }

    JoinedTables joined_tables(getSubqueryContext(*context), getSelectQuery());

    bool got_storage_from_query = false;
    if (!has_input && !storage)
    {
        storage = joined_tables.getLeftTableStorage();
        got_storage_from_query = true;
    }

    if (storage)
    {
        table_lock = storage->lockForShare(context->getInitialQueryId(), context->getSettingsRef().lock_acquire_timeout);
        table_id = storage->getStorageID();
        if (!metadata_snapshot)
            metadata_snapshot = storage->getInMemoryMetadataPtr();
    }

    if (has_input || !joined_tables.resolveTables())
        joined_tables.makeFakeTable(storage, metadata_snapshot, source_header);

    /// Rewrite JOINs
    if (!has_input && joined_tables.tablesCount() > 1)
    {
        rewriteMultipleJoins(query_ptr, joined_tables.tablesWithColumns(), context->getCurrentDatabase());

        joined_tables.reset(getSelectQuery());
        joined_tables.resolveTables();

        if (storage && joined_tables.isLeftTableSubquery())
        {
            /// Rewritten with subquery. Free storage locks here.
            storage = nullptr;
            table_lock.reset();
            table_id = StorageID::createEmpty();
            metadata_snapshot = nullptr;
        }
    }

    if (!has_input)
    {
        interpreter_subquery = joined_tables.makeLeftTableSubquery(options.subquery());
        if (interpreter_subquery)
            source_header = interpreter_subquery->getSampleBlock();
    }

    joined_tables.rewriteDistributedInAndJoins(query_ptr);

    max_streams = settings.max_threads;
    ASTSelectQuery & query = getSelectQuery();
    std::shared_ptr<TableJoin> table_join = joined_tables.makeTableJoin(query);

    if (storage)
        row_policy_filter = context->getRowPolicyCondition(table_id.getDatabaseName(), table_id.getTableName(), RowPolicy::SELECT_FILTER);

    StorageView * view = nullptr;
    if (storage)
        view = dynamic_cast<StorageView *>(storage.get());

    SubqueriesForSets subquery_for_sets;

    auto analyze = [&] (bool try_move_to_prewhere)
    {
        /// Allow push down and other optimizations for VIEW: replace with subquery and rewrite it.
        ASTPtr view_table;
        if (view)
            view->replaceWithSubquery(getSelectQuery(), view_table, metadata_snapshot);

        syntax_analyzer_result = TreeRewriter(*context).analyzeSelect(
            query_ptr,
            TreeRewriterResult(source_header.getNamesAndTypesList(), storage, metadata_snapshot),
            options, joined_tables.tablesWithColumns(), required_result_column_names, table_join);

        /// Save scalar sub queries's results in the query context
        if (!options.only_analyze && context->hasQueryContext())
            for (const auto & it : syntax_analyzer_result->getScalars())
                context->getQueryContext().addScalar(it.first, it.second);

        if (view)
        {
            /// Restore original view name. Save rewritten subquery for future usage in StorageView.
            query_info.view_query = view->restoreViewName(getSelectQuery(), view_table);
            view = nullptr;
        }

        if (try_move_to_prewhere && storage && query.where() && !query.prewhere() && !query.final())
        {
            /// PREWHERE optimization: transfer some condition from WHERE to PREWHERE if enabled and viable
            if (const auto & column_sizes = storage->getColumnSizes(); !column_sizes.empty())
            {
                /// Extract column compressed sizes.
                std::unordered_map<std::string, UInt64> column_compressed_sizes;
                for (const auto & [name, sizes] : column_sizes)
                    column_compressed_sizes[name] = sizes.data_compressed;

                SelectQueryInfo current_info;
                current_info.query = query_ptr;
                current_info.syntax_analyzer_result = syntax_analyzer_result;

                MergeTreeWhereOptimizer{current_info, *context, std::move(column_compressed_sizes), metadata_snapshot, syntax_analyzer_result->requiredSourceColumns(), log};
            }
        }

        query_analyzer = std::make_unique<SelectQueryExpressionAnalyzer>(
                query_ptr, syntax_analyzer_result, *context, metadata_snapshot,
                NameSet(required_result_column_names.begin(), required_result_column_names.end()),
                !options.only_analyze, options, std::move(subquery_for_sets));

        if (!options.only_analyze)
        {
            if (query.sampleSize() && (input || input_pipe || !storage || !storage->supportsSampling()))
                throw Exception("Illegal SAMPLE: table doesn't support sampling", ErrorCodes::SAMPLING_NOT_SUPPORTED);

            if (query.final() && (input || input_pipe || !storage || !storage->supportsFinal()))
                throw Exception((!input && !input_pipe && storage) ? "Storage " + storage->getName() + " doesn't support FINAL" : "Illegal FINAL", ErrorCodes::ILLEGAL_FINAL);

            if (query.prewhere() && (input || input_pipe || !storage || !storage->supportsPrewhere()))
                throw Exception((!input && !input_pipe && storage) ? "Storage " + storage->getName() + " doesn't support PREWHERE" : "Illegal PREWHERE", ErrorCodes::ILLEGAL_PREWHERE);

            /// Save the new temporary tables in the query context
            for (const auto & it : query_analyzer->getExternalTables())
                if (!context->tryResolveStorageID({"", it.first}, Context::ResolveExternal))
                    context->addExternalTable(it.first, std::move(*it.second));
        }

        if (!options.only_analyze || options.modify_inplace)
        {
            if (syntax_analyzer_result->rewrite_subqueries)
            {
                /// remake interpreter_subquery when PredicateOptimizer rewrites subqueries and main table is subquery
                interpreter_subquery = joined_tables.makeLeftTableSubquery(options.subquery());
            }
        }

        if (interpreter_subquery)
        {
            /// If there is an aggregation in the outer query, WITH TOTALS is ignored in the subquery.
            if (query_analyzer->hasAggregation())
                interpreter_subquery->ignoreWithTotals();
        }

        required_columns = syntax_analyzer_result->requiredSourceColumns();

        if (storage)
        {
            /// Fix source_header for filter actions.
            if (row_policy_filter)
            {
                filter_info = std::make_shared<FilterDAGInfo>();
                filter_info->column_name = generateFilterActions(filter_info->actions, required_columns);

                auto required_columns_from_filter = filter_info->actions->getRequiredColumns();

                for (const auto & column : required_columns_from_filter)
                {
                    if (required_columns.end() == std::find(required_columns.begin(), required_columns.end(), column.name))
                        required_columns.push_back(column.name);
                }
            }

            source_header = metadata_snapshot->getSampleBlockForColumns(required_columns, storage->getVirtuals(), storage->getStorageID());
        }

        /// Calculate structure of the result.
        result_header = getSampleBlockImpl();
    };

    analyze(settings.optimize_move_to_prewhere);

    bool need_analyze_again = false;
    if (analysis_result.prewhere_constant_filter_description.always_false || analysis_result.prewhere_constant_filter_description.always_true)
    {
        if (analysis_result.prewhere_constant_filter_description.always_true)
            query.setExpression(ASTSelectQuery::Expression::PREWHERE, {});
        else
            query.setExpression(ASTSelectQuery::Expression::PREWHERE, std::make_shared<ASTLiteral>(0u));
        need_analyze_again = true;
    }
    if (analysis_result.where_constant_filter_description.always_false || analysis_result.where_constant_filter_description.always_true)
    {
        if (analysis_result.where_constant_filter_description.always_true)
            query.setExpression(ASTSelectQuery::Expression::WHERE, {});
        else
            query.setExpression(ASTSelectQuery::Expression::WHERE, std::make_shared<ASTLiteral>(0u));
        need_analyze_again = true;
    }
    if (query.prewhere() && query.where())
    {
        /// Filter block in WHERE instead to get better performance
        query.setExpression(ASTSelectQuery::Expression::WHERE, makeASTFunction("and", query.prewhere()->clone(), query.where()->clone()));
        need_analyze_again = true;
    }

    if (need_analyze_again)
    {
        subquery_for_sets = std::move(query_analyzer->getSubqueriesForSets());
        /// Do not try move conditions to PREWHERE for the second time.
        /// Otherwise, we won't be able to fallback from inefficient PREWHERE to WHERE later.
        analyze(/* try_move_to_prewhere = */ false);
    }

    /// If there is no WHERE, filter blocks as usual
    if (query.prewhere() && !query.where())
        analysis_result.prewhere_info->need_filter = true;

    if (table_id && got_storage_from_query && !joined_tables.isLeftTableFunction())
    {
        /// The current user should have the SELECT privilege.
        /// If this table_id is for a table function we don't check access rights here because in this case they have been already checked in ITableFunction::execute().
        checkAccessRightsForSelect(*context, table_id, metadata_snapshot, required_columns, *syntax_analyzer_result);

        /// Remove limits for some tables in the `system` database.
        if (shouldIgnoreQuotaAndLimits(table_id) && (joined_tables.tablesCount() <= 1))
        {
            options.ignore_quota = true;
            options.ignore_limits = true;
        }
    }

    /// Blocks used in expression analysis contains size 1 const columns for constant folding and
    ///  null non-const columns to avoid useless memory allocations. However, a valid block sample
    ///  requires all columns to be of size 0, thus we need to sanitize the block here.
    sanitizeBlock(result_header, true);
}

void InterpreterSelectQuery::buildQueryPlan(QueryPlan & query_plan)
{
    executeImpl(query_plan, input, std::move(input_pipe));

    /// We must guarantee that result structure is the same as in getSampleBlock()
    if (!blocksHaveEqualStructure(query_plan.getCurrentDataStream().header, result_header))
    {
        auto convert_actions_dag = ActionsDAG::makeConvertingActions(
                query_plan.getCurrentDataStream().header.getColumnsWithTypeAndName(),
                result_header.getColumnsWithTypeAndName(),
                ActionsDAG::MatchColumnsMode::Name,
                true);

        auto converting = std::make_unique<ExpressionStep>(query_plan.getCurrentDataStream(), convert_actions_dag);
        query_plan.addStep(std::move(converting));
    }
}

BlockIO InterpreterSelectQuery::execute()
{
    BlockIO res;
    QueryPlan query_plan;

    buildQueryPlan(query_plan);

    res.pipeline = std::move(*query_plan.buildQueryPipeline(
        QueryPlanOptimizationSettings::fromContext(*context),
        BuildQueryPipelineSettings::fromContext(*context)));
    return res;
}

Block InterpreterSelectQuery::getSampleBlockImpl()
{
    OpenTelemetrySpanHolder span(__PRETTY_FUNCTION__);

    query_info.query = query_ptr;

    if (storage && !options.only_analyze)
        from_stage = storage->getQueryProcessingStage(*context, options.to_stage, query_info);

    /// Do I need to perform the first part of the pipeline?
    /// Running on remote servers during distributed processing or if query is not distributed.
    ///
    /// Also note that with distributed_group_by_no_merge=1 or when there is
    /// only one remote server, it is equal to local query in terms of query
    /// stages (or when due to optimize_distributed_group_by_sharding_key the query was processed up to Complete stage).
    bool first_stage = from_stage < QueryProcessingStage::WithMergeableState
        && options.to_stage >= QueryProcessingStage::WithMergeableState;
    /// Do I need to execute the second part of the pipeline?
    /// Running on the initiating server during distributed processing or if query is not distributed.
    ///
    /// Also note that with distributed_group_by_no_merge=2 (i.e. when optimize_distributed_group_by_sharding_key takes place)
    /// the query on the remote server will be processed up to WithMergeableStateAfterAggregation,
    /// So it will do partial second stage (second_stage=true), and initiator will do the final part.
    bool second_stage = from_stage <= QueryProcessingStage::WithMergeableState
        && options.to_stage > QueryProcessingStage::WithMergeableState;

    analysis_result = ExpressionAnalysisResult(
            *query_analyzer,
            metadata_snapshot,
            first_stage,
            second_stage,
            options.only_analyze,
            filter_info,
            source_header);

    if (options.to_stage == QueryProcessingStage::Enum::FetchColumns)
    {
        auto header = source_header;

        if (analysis_result.prewhere_info)
        {
            ExpressionActions(
                analysis_result.prewhere_info->prewhere_actions,
                ExpressionActionsSettings::fromContext(*context)).execute(header);
            if (analysis_result.prewhere_info->remove_prewhere_column)
                header.erase(analysis_result.prewhere_info->prewhere_column_name);
        }
        return header;
    }

    if (options.to_stage == QueryProcessingStage::Enum::WithMergeableState)
    {
        if (!analysis_result.need_aggregate)
        {
            // What's the difference with selected_columns?
            return analysis_result.before_order_by->getResultColumns();
        }

        Block header = analysis_result.before_aggregation->getResultColumns();

        Block res;

        for (const auto & key : query_analyzer->aggregationKeys())
            res.insert({nullptr, header.getByName(key.name).type, key.name});

        for (const auto & aggregate : query_analyzer->aggregates())
        {
            size_t arguments_size = aggregate.argument_names.size();
            DataTypes argument_types(arguments_size);
            for (size_t j = 0; j < arguments_size; ++j)
                argument_types[j] = header.getByName(aggregate.argument_names[j]).type;

            DataTypePtr type = std::make_shared<DataTypeAggregateFunction>(aggregate.function, argument_types, aggregate.parameters);

            res.insert({nullptr, type, aggregate.column_name});
        }

        return res;
    }

    if (options.to_stage == QueryProcessingStage::Enum::WithMergeableStateAfterAggregation)
    {
        // What's the difference with selected_columns?
        return analysis_result.before_order_by->getResultColumns();
    }

    return analysis_result.final_projection->getResultColumns();
}

static Field getWithFillFieldValue(const ASTPtr & node, const Context & context)
{
    const auto & [field, type] = evaluateConstantExpression(node, context);

    if (!isColumnedAsNumber(type))
        throw Exception("Illegal type " + type->getName() + " of WITH FILL expression, must be numeric type", ErrorCodes::INVALID_WITH_FILL_EXPRESSION);

    return field;
}

static FillColumnDescription getWithFillDescription(const ASTOrderByElement & order_by_elem, const Context & context)
{
    FillColumnDescription descr;
    if (order_by_elem.fill_from)
        descr.fill_from = getWithFillFieldValue(order_by_elem.fill_from, context);
    if (order_by_elem.fill_to)
        descr.fill_to = getWithFillFieldValue(order_by_elem.fill_to, context);
    if (order_by_elem.fill_step)
        descr.fill_step = getWithFillFieldValue(order_by_elem.fill_step, context);
    else
        descr.fill_step = order_by_elem.direction;

    if (applyVisitor(FieldVisitorAccurateEquals(), descr.fill_step, Field{0}))
        throw Exception("WITH FILL STEP value cannot be zero", ErrorCodes::INVALID_WITH_FILL_EXPRESSION);

    if (order_by_elem.direction == 1)
    {
        if (applyVisitor(FieldVisitorAccurateLess(), descr.fill_step, Field{0}))
            throw Exception("WITH FILL STEP value cannot be negative for sorting in ascending direction",
                ErrorCodes::INVALID_WITH_FILL_EXPRESSION);

        if (!descr.fill_from.isNull() && !descr.fill_to.isNull() &&
            applyVisitor(FieldVisitorAccurateLess(), descr.fill_to, descr.fill_from))
        {
            throw Exception("WITH FILL TO value cannot be less than FROM value for sorting in ascending direction",
                ErrorCodes::INVALID_WITH_FILL_EXPRESSION);
        }
    }
    else
    {
        if (applyVisitor(FieldVisitorAccurateLess(), Field{0}, descr.fill_step))
            throw Exception("WITH FILL STEP value cannot be positive for sorting in descending direction",
                ErrorCodes::INVALID_WITH_FILL_EXPRESSION);

        if (!descr.fill_from.isNull() && !descr.fill_to.isNull() &&
            applyVisitor(FieldVisitorAccurateLess(), descr.fill_from, descr.fill_to))
        {
            throw Exception("WITH FILL FROM value cannot be less than TO value for sorting in descending direction",
                ErrorCodes::INVALID_WITH_FILL_EXPRESSION);
        }
    }

    return descr;
}

static SortDescription getSortDescription(const ASTSelectQuery & query, const Context & context)
{
    SortDescription order_descr;
    order_descr.reserve(query.orderBy()->children.size());
    for (const auto & elem : query.orderBy()->children)
    {
        String name = elem->children.front()->getColumnName();
        const auto & order_by_elem = elem->as<ASTOrderByElement &>();

        std::shared_ptr<Collator> collator;
        if (order_by_elem.collation)
            collator = std::make_shared<Collator>(order_by_elem.collation->as<ASTLiteral &>().value.get<String>());

        if (order_by_elem.with_fill)
        {
            FillColumnDescription fill_desc = getWithFillDescription(order_by_elem, context);
            order_descr.emplace_back(name, order_by_elem.direction,
                order_by_elem.nulls_direction, collator, true, fill_desc);
        }
        else
            order_descr.emplace_back(name, order_by_elem.direction, order_by_elem.nulls_direction, collator);
    }

    return order_descr;
}

static SortDescription getSortDescriptionFromGroupBy(const ASTSelectQuery & query)
{
    SortDescription order_descr;
    order_descr.reserve(query.groupBy()->children.size());

    for (const auto & elem : query.groupBy()->children)
    {
        String name = elem->getColumnName();
        order_descr.emplace_back(name, 1, 1);
    }

    return order_descr;
}

static UInt64 getLimitUIntValue(const ASTPtr & node, const Context & context, const std::string & expr)
{
    const auto & [field, type] = evaluateConstantExpression(node, context);

    if (!isNativeNumber(type))
        throw Exception("Illegal type " + type->getName() + " of " + expr + " expression, must be numeric type", ErrorCodes::INVALID_LIMIT_EXPRESSION);

    Field converted = convertFieldToType(field, DataTypeUInt64());
    if (converted.isNull())
        throw Exception("The value " + applyVisitor(FieldVisitorToString(), field) + " of " + expr + " expression is not representable as UInt64", ErrorCodes::INVALID_LIMIT_EXPRESSION);

    return converted.safeGet<UInt64>();
}


static std::pair<UInt64, UInt64> getLimitLengthAndOffset(const ASTSelectQuery & query, const Context & context)
{
    UInt64 length = 0;
    UInt64 offset = 0;

    if (query.limitLength())
    {
        length = getLimitUIntValue(query.limitLength(), context, "LIMIT");
        if (query.limitOffset() && length)
            offset = getLimitUIntValue(query.limitOffset(), context, "OFFSET");
    }
    else if (query.limitOffset())
        offset = getLimitUIntValue(query.limitOffset(), context, "OFFSET");
    return {length, offset};
}


static UInt64 getLimitForSorting(const ASTSelectQuery & query, const Context & context)
{
    /// Partial sort can be done if there is LIMIT but no DISTINCT or LIMIT BY, neither ARRAY JOIN.
    if (!query.distinct && !query.limitBy() && !query.limit_with_ties && !query.arrayJoinExpressionList() && query.limitLength())
    {
        auto [limit_length, limit_offset] = getLimitLengthAndOffset(query, context);
        if (limit_length > std::numeric_limits<UInt64>::max() - limit_offset)
            return 0;

        return limit_length + limit_offset;
    }
    return 0;
}


static bool hasWithTotalsInAnySubqueryInFromClause(const ASTSelectQuery & query)
{
    if (query.group_by_with_totals)
        return true;

    /** NOTE You can also check that the table in the subquery is distributed, and that it only looks at one shard.
      * In other cases, totals will be computed on the initiating server of the query, and it is not necessary to read the data to the end.
      */

    if (auto query_table = extractTableExpression(query, 0))
    {
        if (const auto * ast_union = query_table->as<ASTSelectWithUnionQuery>())
        {
            /// NOTE: Child of subquery can be ASTSelectWithUnionQuery or ASTSelectQuery,
            /// and after normalization, the height of the AST tree is at most 2
            for (const auto & elem : ast_union->list_of_selects->children)
            {
                if (const auto * child_union = elem->as<ASTSelectWithUnionQuery>())
                {
                    for (const auto & child_elem : child_union->list_of_selects->children)
                        if (hasWithTotalsInAnySubqueryInFromClause(child_elem->as<ASTSelectQuery &>()))
                            return true;
                }
                else
                {
                    if (hasWithTotalsInAnySubqueryInFromClause(elem->as<ASTSelectQuery &>()))
                        return true;
                }
            }
        }
    }

    return false;
}


void InterpreterSelectQuery::executeImpl(QueryPlan & query_plan, const BlockInputStreamPtr & prepared_input, std::optional<Pipe> prepared_pipe)
{
    /** Streams of data. When the query is executed in parallel, we have several data streams.
     *  If there is no GROUP BY, then perform all operations before ORDER BY and LIMIT in parallel, then
     *  if there is an ORDER BY, then glue the streams using ResizeProcessor, and then MergeSorting transforms,
     *  if not, then glue it using ResizeProcessor,
     *  then apply LIMIT.
     *  If there is GROUP BY, then we will perform all operations up to GROUP BY, inclusive, in parallel;
     *  a parallel GROUP BY will glue streams into one,
     *  then perform the remaining operations with one resulting stream.
     */

    /// Now we will compose block streams that perform the necessary actions.
    auto & query = getSelectQuery();
    const Settings & settings = context->getSettingsRef();
    auto & expressions = analysis_result;
    auto & subqueries_for_sets = query_analyzer->getSubqueriesForSets();
    bool intermediate_stage = false;
    bool to_aggregation_stage = false;
    bool from_aggregation_stage = false;

    if (expressions.filter_info)
    {
        if (!expressions.prewhere_info)
        {
            const bool does_storage_support_prewhere = !input && !input_pipe && storage && storage->supportsPrewhere();
            if (does_storage_support_prewhere && settings.optimize_move_to_prewhere)
            {
                /// Execute row level filter in prewhere as a part of "move to prewhere" optimization.
                expressions.prewhere_info = std::make_shared<PrewhereDAGInfo>(
                    std::move(expressions.filter_info->actions),
                    std::move(expressions.filter_info->column_name));
                expressions.prewhere_info->prewhere_actions->projectInput(false);
                expressions.prewhere_info->remove_prewhere_column = expressions.filter_info->do_remove_column;
                expressions.prewhere_info->need_filter = true;
                expressions.filter_info = nullptr;
            }
        }
        else
        {
            /// Add row level security actions to prewhere.
            expressions.prewhere_info->row_level_filter_actions = std::move(expressions.filter_info->actions);
            expressions.prewhere_info->row_level_column_name = std::move(expressions.filter_info->column_name);
            expressions.prewhere_info->row_level_filter_actions->projectInput(false);
            expressions.filter_info = nullptr;
        }
    }

    if (options.only_analyze)
    {
        auto read_nothing = std::make_unique<ReadNothingStep>(source_header);
        query_plan.addStep(std::move(read_nothing));

        if (expressions.filter_info)
        {
            auto row_level_security_step = std::make_unique<FilterStep>(
                query_plan.getCurrentDataStream(),
                expressions.filter_info->actions,
                expressions.filter_info->column_name,
                expressions.filter_info->do_remove_column);

            row_level_security_step->setStepDescription("Row-level security filter");
            query_plan.addStep(std::move(row_level_security_step));
        }

        if (expressions.prewhere_info)
        {
            if (expressions.prewhere_info->row_level_filter_actions)
            {
                auto row_level_filter_step = std::make_unique<FilterStep>(
                    query_plan.getCurrentDataStream(),
                    expressions.prewhere_info->row_level_filter_actions,
                    expressions.prewhere_info->row_level_column_name,
                    false);

                row_level_filter_step->setStepDescription("Row-level security filter (PREWHERE)");
                query_plan.addStep(std::move(row_level_filter_step));
            }

            auto prewhere_step = std::make_unique<FilterStep>(
                    query_plan.getCurrentDataStream(),
                    expressions.prewhere_info->prewhere_actions,
                    expressions.prewhere_info->prewhere_column_name,
                    expressions.prewhere_info->remove_prewhere_column);

            prewhere_step->setStepDescription("PREWHERE");
            query_plan.addStep(std::move(prewhere_step));

            // To remove additional columns in dry run
            // For example, sample column which can be removed in this stage
            if (expressions.prewhere_info->remove_columns_actions)
            {
                auto remove_columns = std::make_unique<ExpressionStep>(
                        query_plan.getCurrentDataStream(),
                        expressions.prewhere_info->remove_columns_actions);

                remove_columns->setStepDescription("Remove unnecessary columns after PREWHERE");
                query_plan.addStep(std::move(remove_columns));
            }
        }
    }
    else
    {
        if (prepared_input)
        {
            auto prepared_source_step = std::make_unique<ReadFromPreparedSource>(
                    Pipe(std::make_shared<SourceFromInputStream>(prepared_input)), context);
            query_plan.addStep(std::move(prepared_source_step));
        }
        else if (prepared_pipe)
        {
            auto prepared_source_step = std::make_unique<ReadFromPreparedSource>(std::move(*prepared_pipe), context);
            query_plan.addStep(std::move(prepared_source_step));
        }

        if (from_stage == QueryProcessingStage::WithMergeableState &&
            options.to_stage == QueryProcessingStage::WithMergeableState)
            intermediate_stage = true;

        /// Support optimize_distributed_group_by_sharding_key
        /// Is running on the initiating server during distributed processing?
        if (from_stage == QueryProcessingStage::WithMergeableStateAfterAggregation)
            from_aggregation_stage = true;
        /// Is running on remote servers during distributed processing?
        if (options.to_stage == QueryProcessingStage::WithMergeableStateAfterAggregation)
            to_aggregation_stage = true;

        /// Read the data from Storage. from_stage - to what stage the request was completed in Storage.
        executeFetchColumns(from_stage, query_plan);

        LOG_TRACE(log, "{} -> {}", QueryProcessingStage::toString(from_stage), QueryProcessingStage::toString(options.to_stage));
    }

    if (options.to_stage > QueryProcessingStage::FetchColumns)
    {
        /// Do I need to aggregate in a separate row rows that have not passed max_rows_to_group_by.
        bool aggregate_overflow_row =
            expressions.need_aggregate &&
            query.group_by_with_totals &&
            settings.max_rows_to_group_by &&
            settings.group_by_overflow_mode == OverflowMode::ANY &&
            settings.totals_mode != TotalsMode::AFTER_HAVING_EXCLUSIVE;

        /// Do I need to immediately finalize the aggregate functions after the aggregation?
        bool aggregate_final =
            expressions.need_aggregate &&
            options.to_stage > QueryProcessingStage::WithMergeableState &&
            !query.group_by_with_totals && !query.group_by_with_rollup && !query.group_by_with_cube;

        auto preliminary_sort = [&]()
        {
            /** For distributed query processing,
              *  if no GROUP, HAVING set,
              *  but there is an ORDER or LIMIT,
              *  then we will perform the preliminary sorting and LIMIT on the remote server.
              */
            if (!expressions.second_stage && !expressions.need_aggregate && !expressions.hasHaving())
            {
                if (expressions.has_order_by)
                    executeOrder(query_plan, query_info.input_order_info);

                if (expressions.has_order_by && query.limitLength())
                    executeDistinct(query_plan, false, expressions.selected_columns, true);

                if (expressions.hasLimitBy())
                {
                    executeExpression(query_plan, expressions.before_limit_by, "Before LIMIT BY");
                    executeLimitBy(query_plan);
                }

                if (query.limitLength())
                    executePreLimit(query_plan, true);
            }
        };

        if (intermediate_stage)
        {
            if (expressions.first_stage || expressions.second_stage)
                throw Exception("Query with intermediate stage cannot have any other stages", ErrorCodes::LOGICAL_ERROR);

            preliminary_sort();
            if (expressions.need_aggregate)
                executeMergeAggregated(query_plan, aggregate_overflow_row, aggregate_final);
        }
        if (from_aggregation_stage)
        {
            if (intermediate_stage || expressions.first_stage || expressions.second_stage)
                throw Exception("Query with after aggregation stage cannot have any other stages", ErrorCodes::LOGICAL_ERROR);
        }


        if (expressions.first_stage)
        {
            if (expressions.filter_info)
            {
                auto row_level_security_step = std::make_unique<FilterStep>(
                        query_plan.getCurrentDataStream(),
                        expressions.filter_info->actions,
                        expressions.filter_info->column_name,
                        expressions.filter_info->do_remove_column);

                row_level_security_step->setStepDescription("Row-level security filter");
                query_plan.addStep(std::move(row_level_security_step));
            }

            if (expressions.before_array_join)
            {
                QueryPlanStepPtr before_array_join_step = std::make_unique<ExpressionStep>(
                        query_plan.getCurrentDataStream(),
                        expressions.before_array_join);
                before_array_join_step->setStepDescription("Before ARRAY JOIN");
                query_plan.addStep(std::move(before_array_join_step));
            }

            if (expressions.array_join)
            {
                QueryPlanStepPtr array_join_step = std::make_unique<ArrayJoinStep>(
                        query_plan.getCurrentDataStream(),
                        expressions.array_join);

                array_join_step->setStepDescription("ARRAY JOIN");
                query_plan.addStep(std::move(array_join_step));
            }

            if (expressions.before_join)
            {
                QueryPlanStepPtr before_join_step = std::make_unique<ExpressionStep>(
                    query_plan.getCurrentDataStream(),
                    expressions.before_join);
                before_join_step->setStepDescription("Before JOIN");
                query_plan.addStep(std::move(before_join_step));
            }

            if (expressions.hasJoin())
            {
                Block join_result_sample;
                JoinPtr join = expressions.join;

                join_result_sample = JoiningTransform::transformHeader(
                    query_plan.getCurrentDataStream().header, expressions.join);

                QueryPlanStepPtr join_step = std::make_unique<JoinStep>(
                    query_plan.getCurrentDataStream(),
                    expressions.join);

                join_step->setStepDescription("JOIN");
                query_plan.addStep(std::move(join_step));

                if (expressions.join_has_delayed_stream)
                {
                    auto stream = std::make_shared<LazyNonJoinedBlockInputStream>(*join, join_result_sample, settings.max_block_size);
                    auto source = std::make_shared<SourceFromInputStream>(std::move(stream));
                    auto add_non_joined_rows_step = std::make_unique<AddingDelayedSourceStep>(
                            query_plan.getCurrentDataStream(), std::move(source));

                    add_non_joined_rows_step->setStepDescription("Add non-joined rows after JOIN");
                    query_plan.addStep(std::move(add_non_joined_rows_step));
                }
            }

            if (expressions.hasWhere())
                executeWhere(query_plan, expressions.before_where, expressions.remove_where_filter);

            if (expressions.need_aggregate)
            {
                executeAggregation(query_plan, expressions.before_aggregation, aggregate_overflow_row, aggregate_final, query_info.input_order_info);
                /// We need to reset input order info, so that executeOrder can't use  it
                query_info.input_order_info.reset();
            }
            else
            {
                executeExpression(query_plan, expressions.before_window, "Before window functions");
                executeWindow(query_plan);
                executeExpression(query_plan, expressions.before_order_by, "Before ORDER BY");
                executeDistinct(query_plan, true, expressions.selected_columns, true);
            }

            preliminary_sort();

            // If there is no global subqueries, we can run subqueries only when receive them on server.
            if (!query_analyzer->hasGlobalSubqueries() && !subqueries_for_sets.empty())
                executeSubqueriesInSetsAndJoins(query_plan, subqueries_for_sets);
        }

        if (expressions.second_stage || from_aggregation_stage)
        {
            if (from_aggregation_stage)
            {
                /// No need to aggregate anything, since this was done on remote shards.
            }
            else if (expressions.need_aggregate)
            {
                /// If you need to combine aggregated results from multiple servers
                if (!expressions.first_stage)
                    executeMergeAggregated(query_plan, aggregate_overflow_row, aggregate_final);

                if (!aggregate_final)
                {
                    if (query.group_by_with_totals)
                    {
                        bool final = !query.group_by_with_rollup && !query.group_by_with_cube;
                        executeTotalsAndHaving(query_plan, expressions.hasHaving(), expressions.before_having, aggregate_overflow_row, final);
                    }

                    if (query.group_by_with_rollup)
                        executeRollupOrCube(query_plan, Modificator::ROLLUP);
                    else if (query.group_by_with_cube)
                        executeRollupOrCube(query_plan, Modificator::CUBE);

                    if ((query.group_by_with_rollup || query.group_by_with_cube) && expressions.hasHaving())
                    {
                        if (query.group_by_with_totals)
                            throw Exception("WITH TOTALS and WITH ROLLUP or CUBE are not supported together in presence of HAVING", ErrorCodes::NOT_IMPLEMENTED);
                        executeHaving(query_plan, expressions.before_having);
                    }
                }
                else if (expressions.hasHaving())
                    executeHaving(query_plan, expressions.before_having);

                executeExpression(query_plan, expressions.before_window,
                    "Before window functions");
                executeWindow(query_plan);
                executeExpression(query_plan, expressions.before_order_by, "Before ORDER BY");
                executeDistinct(query_plan, true, expressions.selected_columns, true);

            }
            else if (query.group_by_with_totals || query.group_by_with_rollup || query.group_by_with_cube)
                throw Exception("WITH TOTALS, ROLLUP or CUBE are not supported without aggregation", ErrorCodes::NOT_IMPLEMENTED);

            if (expressions.has_order_by)
            {
                /** If there is an ORDER BY for distributed query processing,
                  *  but there is no aggregation, then on the remote servers ORDER BY was made
                  *  - therefore, we merge the sorted streams from remote servers.
                  *
                  * Also in case of remote servers was process the query up to WithMergeableStateAfterAggregation
                  * (distributed_group_by_no_merge=2 or optimize_distributed_group_by_sharding_key=1 takes place),
                  * then merge the sorted streams is enough, since remote servers already did full ORDER BY.
                  */

                if (from_aggregation_stage)
                    executeMergeSorted(query_plan, "for ORDER BY");
                else if (!expressions.first_stage && !expressions.need_aggregate && !(query.group_by_with_totals && !aggregate_final))
                    executeMergeSorted(query_plan, "for ORDER BY");
                else    /// Otherwise, just sort.
                    executeOrder(query_plan, query_info.input_order_info);
            }

            /** Optimization - if there are several sources and there is LIMIT, then first apply the preliminary LIMIT,
              * limiting the number of rows in each up to `offset + limit`.
              */
            bool has_withfill = false;
            if (query.orderBy())
            {
                SortDescription order_descr = getSortDescription(query, *context);
                for (auto & desc : order_descr)
                    if (desc.with_fill)
                    {
                        has_withfill = true;
                        break;
                    }
            }

            bool has_prelimit = false;
            if (!to_aggregation_stage &&
                query.limitLength() && !query.limit_with_ties && !hasWithTotalsInAnySubqueryInFromClause(query) &&
                !query.arrayJoinExpressionList() && !query.distinct && !expressions.hasLimitBy() && !settings.extremes &&
                !has_withfill)
            {
                executePreLimit(query_plan, false);
                has_prelimit = true;
            }

            /** If there was more than one stream,
              * then DISTINCT needs to be performed once again after merging all streams.
              */
            if (query.distinct)
                executeDistinct(query_plan, false, expressions.selected_columns, false);

            if (expressions.hasLimitBy())
            {
                executeExpression(query_plan, expressions.before_limit_by, "Before LIMIT BY");
                executeLimitBy(query_plan);
            }

            executeWithFill(query_plan);

            /// If we have 'WITH TIES', we need execute limit before projection,
            /// because in that case columns from 'ORDER BY' are used.
            if (query.limit_with_ties)
            {
                executeLimit(query_plan);
                has_prelimit = true;
            }

            /// Projection not be done on the shards, since then initiator will not find column in blocks.
            /// (significant only for WithMergeableStateAfterAggregation).
            if (!to_aggregation_stage)
            {
                /// We must do projection after DISTINCT because projection may remove some columns.
                executeProjection(query_plan, expressions.final_projection);
            }

            /// Extremes are calculated before LIMIT, but after LIMIT BY. This is Ok.
            executeExtremes(query_plan);

            /// Limit is no longer needed if there is prelimit.
            if (!to_aggregation_stage && !has_prelimit)
                executeLimit(query_plan);

            if (!to_aggregation_stage)
                executeOffset(query_plan);
        }
    }

    if (!subqueries_for_sets.empty() && (expressions.hasHaving() || query_analyzer->hasGlobalSubqueries()))
        executeSubqueriesInSetsAndJoins(query_plan, subqueries_for_sets);
}

static StreamLocalLimits getLimitsForStorage(const Settings & settings, const SelectQueryOptions & options)
{
    StreamLocalLimits limits;
    limits.mode = LimitsMode::LIMITS_TOTAL;
    limits.size_limits = SizeLimits(settings.max_rows_to_read, settings.max_bytes_to_read,
                                    settings.read_overflow_mode);
    limits.speed_limits.max_execution_time = settings.max_execution_time;
    limits.timeout_overflow_mode = settings.timeout_overflow_mode;

    /** Quota and minimal speed restrictions are checked on the initiating server of the request, and not on remote servers,
      *  because the initiating server has a summary of the execution of the request on all servers.
      *
      * But limits on data size to read and maximum execution time are reasonable to check both on initiator and
      *  additionally on each remote server, because these limits are checked per block of data processed,
      *  and remote servers may process way more blocks of data than are received by initiator.
      *
      * The limits to throttle maximum execution speed is also checked on all servers.
      */
    if (options.to_stage == QueryProcessingStage::Complete)
    {
        limits.speed_limits.min_execution_rps = settings.min_execution_speed;
        limits.speed_limits.min_execution_bps = settings.min_execution_speed_bytes;
    }

    limits.speed_limits.max_execution_rps = settings.max_execution_speed;
    limits.speed_limits.max_execution_bps = settings.max_execution_speed_bytes;
    limits.speed_limits.timeout_before_checking_execution_speed = settings.timeout_before_checking_execution_speed;

    return limits;
}

void InterpreterSelectQuery::addEmptySourceToQueryPlan(QueryPlan & query_plan, const Block & source_header, const SelectQueryInfo & query_info)
{
    Pipe pipe(std::make_shared<NullSource>(source_header));

    if (query_info.prewhere_info)
    {
        auto & prewhere_info = *query_info.prewhere_info;

        if (prewhere_info.alias_actions)
        {
            pipe.addSimpleTransform([&](const Block & header)
            {
                return std::make_shared<ExpressionTransform>(
                    header,
                    prewhere_info.alias_actions);
            });
        }

        if (prewhere_info.row_level_filter)
        {
            pipe.addSimpleTransform([&](const Block & header)
            {
                return std::make_shared<FilterTransform>(
                    header,
                    prewhere_info.row_level_filter,
                    prewhere_info.row_level_column_name,
                    true);
            });
        }

        pipe.addSimpleTransform([&](const Block & header)
        {
            return std::make_shared<FilterTransform>(
                header,
                prewhere_info.prewhere_actions,
                prewhere_info.prewhere_column_name,
                prewhere_info.remove_prewhere_column);
        });

        // To remove additional columns
        // In some cases, we did not read any marks so that the pipeline.streams is empty
        // Thus, some columns in prewhere are not removed as expected
        // This leads to mismatched header in distributed table
        if (prewhere_info.remove_columns_actions)
        {
            pipe.addSimpleTransform([&](const Block & header)
            {
                return std::make_shared<ExpressionTransform>(
                    header,
                    prewhere_info.remove_columns_actions);
            });
        }
    }

    auto read_from_pipe = std::make_unique<ReadFromPreparedSource>(std::move(pipe));
    read_from_pipe->setStepDescription("Read from NullSource");
    query_plan.addStep(std::move(read_from_pipe));
}

void InterpreterSelectQuery::executeFetchColumns(QueryProcessingStage::Enum processing_stage, QueryPlan & query_plan)
{
    auto & query = getSelectQuery();
    const Settings & settings = context->getSettingsRef();
    auto & expressions = analysis_result;
    auto & prewhere_info = expressions.prewhere_info;
    auto & columns_to_remove_after_prewhere = expressions.columns_to_remove_after_prewhere;

    /// Optimization for trivial query like SELECT count() FROM table.
    bool optimize_trivial_count =
        syntax_analyzer_result->optimize_trivial_count
        && (settings.max_parallel_replicas <= 1)
        && storage
        && storage->getName() != "MaterializeMySQL"
        && !row_policy_filter
        && processing_stage == QueryProcessingStage::FetchColumns
        && query_analyzer->hasAggregation()
        && (query_analyzer->aggregates().size() == 1)
        && typeid_cast<AggregateFunctionCount *>(query_analyzer->aggregates()[0].function.get());

    if (optimize_trivial_count)
    {
        const auto & desc = query_analyzer->aggregates()[0];
        const auto & func = desc.function;
        std::optional<UInt64> num_rows{};

        if (!query.prewhere() && !query.where())
        {
            num_rows = storage->totalRows(settings);
        }
        else // It's possible to optimize count() given only partition predicates
        {
            SelectQueryInfo temp_query_info;
            temp_query_info.query = query_ptr;
            temp_query_info.syntax_analyzer_result = syntax_analyzer_result;
            temp_query_info.sets = query_analyzer->getPreparedSets();

            num_rows = storage->totalRowsByPartitionPredicate(temp_query_info, *context);
        }

        if (num_rows)
        {
            AggregateFunctionCount & agg_count = static_cast<AggregateFunctionCount &>(*func);

            /// We will process it up to "WithMergeableState".
            std::vector<char> state(agg_count.sizeOfData());
            AggregateDataPtr place = state.data();

            agg_count.create(place);
            SCOPE_EXIT(agg_count.destroy(place));

            agg_count.set(place, *num_rows);

            auto column = ColumnAggregateFunction::create(func);
            column->insertFrom(place);

            Block header = analysis_result.before_aggregation->getResultColumns();
            size_t arguments_size = desc.argument_names.size();
            DataTypes argument_types(arguments_size);
            for (size_t j = 0; j < arguments_size; ++j)
                argument_types[j] = header.getByName(desc.argument_names[j]).type;

            Block block_with_count{
                {std::move(column), std::make_shared<DataTypeAggregateFunction>(func, argument_types, desc.parameters), desc.column_name}};

            auto istream = std::make_shared<OneBlockInputStream>(block_with_count);
            auto prepared_count = std::make_unique<ReadFromPreparedSource>(Pipe(std::make_shared<SourceFromInputStream>(istream)), context);
            prepared_count->setStepDescription("Optimized trivial count");
            query_plan.addStep(std::move(prepared_count));
            from_stage = QueryProcessingStage::WithMergeableState;
            analysis_result.first_stage = false;
            return;
        }
    }

    /// Actions to calculate ALIAS if required.
    ActionsDAGPtr alias_actions;

    if (storage)
    {
        /// Detect, if ALIAS columns are required for query execution
        auto alias_columns_required = false;
        const ColumnsDescription & storage_columns = metadata_snapshot->getColumns();
        for (const auto & column_name : required_columns)
        {
            auto column_default = storage_columns.getDefault(column_name);
            if (column_default && column_default->kind == ColumnDefaultKind::Alias)
            {
                alias_columns_required = true;
                break;
            }
        }

        /// There are multiple sources of required columns:
        ///  - raw required columns,
        ///  - columns deduced from ALIAS columns,
        ///  - raw required columns from PREWHERE,
        ///  - columns deduced from ALIAS columns from PREWHERE.
        /// PREWHERE is a special case, since we need to resolve it and pass directly to `IStorage::read()`
        /// before any other executions.
        if (alias_columns_required)
        {
            NameSet required_columns_from_prewhere; /// Set of all (including ALIAS) required columns for PREWHERE
            NameSet required_aliases_from_prewhere; /// Set of ALIAS required columns for PREWHERE

            if (prewhere_info)
            {
                /// Get some columns directly from PREWHERE expression actions
                auto prewhere_required_columns = prewhere_info->prewhere_actions->getRequiredColumns().getNames();
                required_columns_from_prewhere.insert(prewhere_required_columns.begin(), prewhere_required_columns.end());

                if (prewhere_info->row_level_filter_actions)
                {
                    auto row_level_required_columns = prewhere_info->row_level_filter_actions->getRequiredColumns().getNames();
                    required_columns_from_prewhere.insert(row_level_required_columns.begin(), row_level_required_columns.end());
                }
            }

            /// Expression, that contains all raw required columns
            ASTPtr required_columns_all_expr = std::make_shared<ASTExpressionList>();

            /// Expression, that contains raw required columns for PREWHERE
            ASTPtr required_columns_from_prewhere_expr = std::make_shared<ASTExpressionList>();

            /// Sort out already known required columns between expressions,
            /// also populate `required_aliases_from_prewhere`.
            for (const auto & column : required_columns)
            {
                ASTPtr column_expr;
                const auto column_default = storage_columns.getDefault(column);
                bool is_alias = column_default && column_default->kind == ColumnDefaultKind::Alias;
                if (is_alias)
                {
                    auto column_decl = storage_columns.get(column);
                    column_expr = column_default->expression->clone();
                    // recursive visit for alias to alias
                    replaceAliasColumnsInQuery(column_expr, metadata_snapshot->getColumns(), syntax_analyzer_result->getArrayJoinSourceNameSet(), *context);

                    column_expr = addTypeConversionToAST(std::move(column_expr), column_decl.type->getName(), metadata_snapshot->getColumns().getAll(), *context);
                    column_expr = setAlias(column_expr, column);
                }
                else
                    column_expr = std::make_shared<ASTIdentifier>(column);

                if (required_columns_from_prewhere.count(column))
                {
                    required_columns_from_prewhere_expr->children.emplace_back(std::move(column_expr));

                    if (is_alias)
                        required_aliases_from_prewhere.insert(column);
                }
                else
                    required_columns_all_expr->children.emplace_back(std::move(column_expr));
            }

            /// Columns, which we will get after prewhere and filter executions.
            NamesAndTypesList required_columns_after_prewhere;
            NameSet required_columns_after_prewhere_set;

            /// Collect required columns from prewhere expression actions.
            if (prewhere_info)
            {
                NameSet columns_to_remove(columns_to_remove_after_prewhere.begin(), columns_to_remove_after_prewhere.end());
                Block prewhere_actions_result = prewhere_info->prewhere_actions->getResultColumns();

                /// Populate required columns with the columns, added by PREWHERE actions and not removed afterwards.
                /// XXX: looks hacky that we already know which columns after PREWHERE we won't need for sure.
                for (const auto & column : prewhere_actions_result)
                {
                    if (prewhere_info->remove_prewhere_column && column.name == prewhere_info->prewhere_column_name)
                        continue;

                    if (columns_to_remove.count(column.name))
                        continue;

                    required_columns_all_expr->children.emplace_back(std::make_shared<ASTIdentifier>(column.name));
                    required_columns_after_prewhere.emplace_back(column.name, column.type);
                }

                required_columns_after_prewhere_set
                    = ext::map<NameSet>(required_columns_after_prewhere, [](const auto & it) { return it.name; });
            }

            auto syntax_result = TreeRewriter(*context).analyze(required_columns_all_expr, required_columns_after_prewhere, storage, metadata_snapshot);
            alias_actions = ExpressionAnalyzer(required_columns_all_expr, syntax_result, *context).getActionsDAG(true);

            /// The set of required columns could be added as a result of adding an action to calculate ALIAS.
            required_columns = alias_actions->getRequiredColumns().getNames();

            /// Do not remove prewhere filter if it is a column which is used as alias.
            if (prewhere_info && prewhere_info->remove_prewhere_column)
                if (required_columns.end()
                    != std::find(required_columns.begin(), required_columns.end(), prewhere_info->prewhere_column_name))
                    prewhere_info->remove_prewhere_column = false;

            /// Remove columns which will be added by prewhere.
            required_columns.erase(std::remove_if(required_columns.begin(), required_columns.end(), [&](const String & name)
            {
                return required_columns_after_prewhere_set.count(name) != 0;
            }), required_columns.end());

            if (prewhere_info)
            {
                /// Don't remove columns which are needed to be aliased.
                for (const auto & name : required_columns)
                    prewhere_info->prewhere_actions->tryRestoreColumn(name);

                auto analyzed_result
                    = TreeRewriter(*context).analyze(required_columns_from_prewhere_expr, metadata_snapshot->getColumns().getAllPhysical());
                prewhere_info->alias_actions
                    = ExpressionAnalyzer(required_columns_from_prewhere_expr, analyzed_result, *context).getActionsDAG(true, false);

                /// Add (physical?) columns required by alias actions.
                auto required_columns_from_alias = prewhere_info->alias_actions->getRequiredColumns();
                Block prewhere_actions_result = prewhere_info->prewhere_actions->getResultColumns();
                for (auto & column : required_columns_from_alias)
                    if (!prewhere_actions_result.has(column.name))
                        if (required_columns.end() == std::find(required_columns.begin(), required_columns.end(), column.name))
                            required_columns.push_back(column.name);

                /// Add physical columns required by prewhere actions.
                for (const auto & column : required_columns_from_prewhere)
                    if (required_aliases_from_prewhere.count(column) == 0)
                        if (required_columns.end() == std::find(required_columns.begin(), required_columns.end(), column))
                            required_columns.push_back(column);
            }
        }
    }

    /// Limitation on the number of columns to read.
    /// It's not applied in 'only_analyze' mode, because the query could be analyzed without removal of unnecessary columns.
    if (!options.only_analyze && settings.max_columns_to_read && required_columns.size() > settings.max_columns_to_read)
        throw Exception("Limit for number of columns to read exceeded. "
            "Requested: " + toString(required_columns.size())
            + ", maximum: " + settings.max_columns_to_read.toString(),
            ErrorCodes::TOO_MANY_COLUMNS);

    /// General limit for the number of threads.
    size_t max_threads_execute_query = settings.max_threads;

    /** With distributed query processing, almost no computations are done in the threads,
     *  but wait and receive data from remote servers.
     *  If we have 20 remote servers, and max_threads = 8, then it would not be very good
     *  connect and ask only 8 servers at a time.
     *  To simultaneously query more remote servers,
     *  instead of max_threads, max_distributed_connections is used.
     */
    bool is_remote = false;
    if (storage && storage->isRemote())
    {
        is_remote = true;
        max_threads_execute_query = max_streams = settings.max_distributed_connections;
    }

    UInt64 max_block_size = settings.max_block_size;

    auto [limit_length, limit_offset] = getLimitLengthAndOffset(query, *context);

    /** Optimization - if not specified DISTINCT, WHERE, GROUP, HAVING, ORDER, LIMIT BY, WITH TIES but LIMIT is specified, and limit + offset < max_block_size,
     *  then as the block size we will use limit + offset (not to read more from the table than requested),
     *  and also set the number of threads to 1.
     */
    if (!query.distinct
        && !query.limit_with_ties
        && !query.prewhere()
        && !query.where()
        && !query.groupBy()
        && !query.having()
        && !query.orderBy()
        && !query.limitBy()
        && query.limitLength()
        && !query_analyzer->hasAggregation()
        && limit_length <= std::numeric_limits<UInt64>::max() - limit_offset
        && limit_length + limit_offset < max_block_size)
    {
        max_block_size = std::max(UInt64(1), limit_length + limit_offset);
        max_threads_execute_query = max_streams = 1;
    }

    if (!max_block_size)
        throw Exception("Setting 'max_block_size' cannot be zero", ErrorCodes::PARAMETER_OUT_OF_BOUND);

    /// Initialize the initial data streams to which the query transforms are superimposed. Table or subquery or prepared input?
    if (query_plan.isInitialized())
    {
        /// Prepared input.
    }
    else if (interpreter_subquery)
    {
        /// Subquery.
        /// If we need less number of columns that subquery have - update the interpreter.
        if (required_columns.size() < source_header.columns())
        {
            ASTPtr subquery = extractTableExpression(query, 0);
            if (!subquery)
                throw Exception("Subquery expected", ErrorCodes::LOGICAL_ERROR);

            interpreter_subquery = std::make_unique<InterpreterSelectWithUnionQuery>(
                subquery, getSubqueryContext(*context),
                options.copy().subquery().noModify(), required_columns);

            if (query_analyzer->hasAggregation())
                interpreter_subquery->ignoreWithTotals();
        }

        interpreter_subquery->buildQueryPlan(query_plan);
        query_plan.addInterpreterContext(context);
    }
    else if (storage)
    {
        /// Table.
        if (max_streams == 0)
            throw Exception("Logical error: zero number of streams requested", ErrorCodes::LOGICAL_ERROR);

        /// If necessary, we request more sources than the number of threads - to distribute the work evenly over the threads.
        if (max_streams > 1 && !is_remote)
            max_streams *= settings.max_streams_to_max_threads_ratio;

        query_info.syntax_analyzer_result = syntax_analyzer_result;
        query_info.sets = query_analyzer->getPreparedSets();
        auto actions_settings = ExpressionActionsSettings::fromContext(*context);

        if (prewhere_info)
        {
<<<<<<< HEAD
            query_info.prewhere_info = std::make_shared<PrewhereInfo>(
                    std::make_shared<ExpressionActions>(prewhere_info->prewhere_actions, actions_settings),
                    prewhere_info->prewhere_column_name);
=======
            query_info.prewhere_info = std::make_shared<PrewhereInfo>();

            query_info.prewhere_info->prewhere_actions = std::make_shared<ExpressionActions>(prewhere_info->prewhere_actions);
>>>>>>> 5597da96

            if (prewhere_info->row_level_filter_actions)
                query_info.prewhere_info->row_level_filter = std::make_shared<ExpressionActions>(prewhere_info->row_level_filter_actions);
            if (prewhere_info->alias_actions)
                query_info.prewhere_info->alias_actions = std::make_shared<ExpressionActions>(prewhere_info->alias_actions, actions_settings);
            if (prewhere_info->remove_columns_actions)
                query_info.prewhere_info->remove_columns_actions = std::make_shared<ExpressionActions>(prewhere_info->remove_columns_actions, actions_settings);

            query_info.prewhere_info->prewhere_column_name = prewhere_info->prewhere_column_name;
            query_info.prewhere_info->remove_prewhere_column = prewhere_info->remove_prewhere_column;
            query_info.prewhere_info->row_level_column_name = prewhere_info->row_level_column_name;
            query_info.prewhere_info->need_filter = prewhere_info->need_filter;
        }

        /// Create optimizer with prepared actions.
        /// Maybe we will need to calc input_order_info later, e.g. while reading from StorageMerge.
        if (analysis_result.optimize_read_in_order || analysis_result.optimize_aggregation_in_order)
        {
            if (analysis_result.optimize_read_in_order)
                query_info.order_optimizer = std::make_shared<ReadInOrderOptimizer>(
                    analysis_result.order_by_elements_actions,
                    getSortDescription(query, *context),
                    query_info.syntax_analyzer_result);
            else
                query_info.order_optimizer = std::make_shared<ReadInOrderOptimizer>(
                    analysis_result.group_by_elements_actions,
                    getSortDescriptionFromGroupBy(query),
                    query_info.syntax_analyzer_result);

            query_info.input_order_info = query_info.order_optimizer->getInputOrder(metadata_snapshot, *context);
        }

        StreamLocalLimits limits;
        SizeLimits leaf_limits;
        std::shared_ptr<const EnabledQuota> quota;


        /// Set the limits and quota for reading data, the speed and time of the query.
        if (!options.ignore_limits)
        {
            limits = getLimitsForStorage(settings, options);
            leaf_limits = SizeLimits(settings.max_rows_to_read_leaf, settings.max_bytes_to_read_leaf,
                                          settings.read_overflow_mode_leaf);
        }

        if (!options.ignore_quota && (options.to_stage == QueryProcessingStage::Complete))
            quota = context->getQuota();

        storage->read(query_plan, required_columns, metadata_snapshot,
                      query_info, *context, processing_stage, max_block_size, max_streams);

        if (context->hasQueryContext() && !options.is_internal)
        {
            auto local_storage_id = storage->getStorageID();
            context->getQueryContext().addQueryAccessInfo(
                backQuoteIfNeed(local_storage_id.getDatabaseName()), local_storage_id.getFullTableName(), required_columns);
        }

        /// Create step which reads from empty source if storage has no data.
        if (!query_plan.isInitialized())
        {
            auto header = metadata_snapshot->getSampleBlockForColumns(
                    required_columns, storage->getVirtuals(), storage->getStorageID());
            addEmptySourceToQueryPlan(query_plan, header, query_info);
        }

        /// Extend lifetime of context, table lock, storage. Set limits and quota.
        auto adding_limits_and_quota = std::make_unique<SettingQuotaAndLimitsStep>(
                query_plan.getCurrentDataStream(),
                storage,
                std::move(table_lock),
                limits,
                leaf_limits,
                std::move(quota),
                context);
        adding_limits_and_quota->setStepDescription("Set limits and quota after reading from storage");
        query_plan.addStep(std::move(adding_limits_and_quota));
    }
    else
        throw Exception("Logical error in InterpreterSelectQuery: nowhere to read", ErrorCodes::LOGICAL_ERROR);

    /// Specify the number of threads only if it wasn't specified in storage.
    ///
    /// But in case of remote query and prefer_localhost_replica=1 (default)
    /// The inner local query (that is done in the same process, without
    /// network interaction), it will setMaxThreads earlier and distributed
    /// query will not update it.
    if (!query_plan.getMaxThreads() || is_remote)
        query_plan.setMaxThreads(max_threads_execute_query);

    /// Aliases in table declaration.
    if (processing_stage == QueryProcessingStage::FetchColumns && alias_actions)
    {
        auto table_aliases = std::make_unique<ExpressionStep>(query_plan.getCurrentDataStream(), alias_actions);
        table_aliases->setStepDescription("Add table aliases");
        query_plan.addStep(std::move(table_aliases));
    }
}


void InterpreterSelectQuery::executeWhere(QueryPlan & query_plan, const ActionsDAGPtr & expression, bool remove_filter)
{
    auto where_step = std::make_unique<FilterStep>(
            query_plan.getCurrentDataStream(),
            expression,
            getSelectQuery().where()->getColumnName(),
            remove_filter);

    where_step->setStepDescription("WHERE");
    query_plan.addStep(std::move(where_step));
}


void InterpreterSelectQuery::executeAggregation(QueryPlan & query_plan, const ActionsDAGPtr & expression, bool overflow_row, bool final, InputOrderInfoPtr group_by_info)
{
    auto expression_before_aggregation = std::make_unique<ExpressionStep>(query_plan.getCurrentDataStream(), expression);
    expression_before_aggregation->setStepDescription("Before GROUP BY");
    query_plan.addStep(std::move(expression_before_aggregation));

    const auto & header_before_aggregation = query_plan.getCurrentDataStream().header;
    ColumnNumbers keys;
    for (const auto & key : query_analyzer->aggregationKeys())
        keys.push_back(header_before_aggregation.getPositionByName(key.name));

    AggregateDescriptions aggregates = query_analyzer->aggregates();
    for (auto & descr : aggregates)
        if (descr.arguments.empty())
            for (const auto & name : descr.argument_names)
                descr.arguments.push_back(header_before_aggregation.getPositionByName(name));

    const Settings & settings = context->getSettingsRef();

    Aggregator::Params params(header_before_aggregation, keys, aggregates,
                              overflow_row, settings.max_rows_to_group_by, settings.group_by_overflow_mode,
                              settings.group_by_two_level_threshold,
                              settings.group_by_two_level_threshold_bytes,
                              settings.max_bytes_before_external_group_by,
                              settings.empty_result_for_aggregation_by_empty_set,
                              context->getTemporaryVolume(),
                              settings.max_threads,
                              settings.min_free_disk_space_for_temporary_data);

    SortDescription group_by_sort_description;

    if (group_by_info && settings.optimize_aggregation_in_order)
        group_by_sort_description = getSortDescriptionFromGroupBy(getSelectQuery());
    else
        group_by_info = nullptr;

    auto merge_threads = max_streams;
    auto temporary_data_merge_threads = settings.aggregation_memory_efficient_merge_threads
                                        ? static_cast<size_t>(settings.aggregation_memory_efficient_merge_threads)
                                        : static_cast<size_t>(settings.max_threads);

    bool storage_has_evenly_distributed_read = storage && storage->hasEvenlyDistributedRead();

    auto aggregating_step = std::make_unique<AggregatingStep>(
            query_plan.getCurrentDataStream(),
            params, final,
            settings.max_block_size,
            merge_threads,
            temporary_data_merge_threads,
            storage_has_evenly_distributed_read,
            std::move(group_by_info),
            std::move(group_by_sort_description));

    query_plan.addStep(std::move(aggregating_step));
}


void InterpreterSelectQuery::executeMergeAggregated(QueryPlan & query_plan, bool overflow_row, bool final)
{
    const auto & header_before_merge = query_plan.getCurrentDataStream().header;

    ColumnNumbers keys;
    for (const auto & key : query_analyzer->aggregationKeys())
        keys.push_back(header_before_merge.getPositionByName(key.name));

    /** There are two modes of distributed aggregation.
      *
      * 1. In different threads read from the remote servers blocks.
      * Save all the blocks in the RAM. Merge blocks.
      * If the aggregation is two-level - parallelize to the number of buckets.
      *
      * 2. In one thread, read blocks from different servers in order.
      * RAM stores only one block from each server.
      * If the aggregation is a two-level aggregation, we consistently merge the blocks of each next level.
      *
      * The second option consumes less memory (up to 256 times less)
      *  in the case of two-level aggregation, which is used for large results after GROUP BY,
      *  but it can work more slowly.
      */

    const Settings & settings = context->getSettingsRef();

    Aggregator::Params params(header_before_merge, keys, query_analyzer->aggregates(), overflow_row, settings.max_threads);

    auto transform_params = std::make_shared<AggregatingTransformParams>(params, final);

    auto merging_aggregated = std::make_unique<MergingAggregatedStep>(
            query_plan.getCurrentDataStream(),
            std::move(transform_params),
            settings.distributed_aggregation_memory_efficient && storage && storage->isRemote(),
            settings.max_threads,
            settings.aggregation_memory_efficient_merge_threads);

    query_plan.addStep(std::move(merging_aggregated));
}


void InterpreterSelectQuery::executeHaving(QueryPlan & query_plan, const ActionsDAGPtr & expression)
{
    auto having_step = std::make_unique<FilterStep>(
            query_plan.getCurrentDataStream(),
            expression, getSelectQuery().having()->getColumnName(), false);

    having_step->setStepDescription("HAVING");
    query_plan.addStep(std::move(having_step));
}


void InterpreterSelectQuery::executeTotalsAndHaving(QueryPlan & query_plan, bool has_having, const ActionsDAGPtr & expression, bool overflow_row, bool final)
{
    const Settings & settings = context->getSettingsRef();

    auto totals_having_step = std::make_unique<TotalsHavingStep>(
            query_plan.getCurrentDataStream(),
            overflow_row, expression,
            has_having ? getSelectQuery().having()->getColumnName() : "",
            settings.totals_mode, settings.totals_auto_threshold, final);

    query_plan.addStep(std::move(totals_having_step));
}


void InterpreterSelectQuery::executeRollupOrCube(QueryPlan & query_plan, Modificator modificator)
{
    const auto & header_before_transform = query_plan.getCurrentDataStream().header;

    ColumnNumbers keys;

    for (const auto & key : query_analyzer->aggregationKeys())
        keys.push_back(header_before_transform.getPositionByName(key.name));

    const Settings & settings = context->getSettingsRef();

    Aggregator::Params params(header_before_transform, keys, query_analyzer->aggregates(),
                              false, settings.max_rows_to_group_by, settings.group_by_overflow_mode, 0, 0,
                              settings.max_bytes_before_external_group_by, settings.empty_result_for_aggregation_by_empty_set,
                              context->getTemporaryVolume(), settings.max_threads, settings.min_free_disk_space_for_temporary_data);

    auto transform_params = std::make_shared<AggregatingTransformParams>(params, true);

    QueryPlanStepPtr step;
    if (modificator == Modificator::ROLLUP)
        step = std::make_unique<RollupStep>(query_plan.getCurrentDataStream(), std::move(transform_params));
    else
        step = std::make_unique<CubeStep>(query_plan.getCurrentDataStream(), std::move(transform_params));

    query_plan.addStep(std::move(step));
}


void InterpreterSelectQuery::executeExpression(QueryPlan & query_plan, const ActionsDAGPtr & expression, const std::string & description)
{
    if (!expression)
    {
        return;
    }

    auto expression_step = std::make_unique<ExpressionStep>(query_plan.getCurrentDataStream(), expression);

    expression_step->setStepDescription(description);
    query_plan.addStep(std::move(expression_step));
}

static bool windowDescriptionComparator(const WindowDescription * _left,
    const WindowDescription * _right)
{
    const auto & left = _left->full_sort_description;
    const auto & right = _right->full_sort_description;

    for (size_t i = 0; i < std::min(left.size(), right.size()); ++i)
    {
        if (left[i].column_name < right[i].column_name)
        {
            return true;
        }
        else if (left[i].column_name > right[i].column_name)
        {
            return false;
        }
        else if (left[i].column_number < right[i].column_number)
        {
            return true;
        }
        else if (left[i].column_number > right[i].column_number)
        {
            return false;
        }
        else if (left[i].direction < right[i].direction)
        {
            return true;
        }
        else if (left[i].direction > right[i].direction)
        {
            return false;
        }
        else if (left[i].nulls_direction < right[i].nulls_direction)
        {
            return true;
        }
        else if (left[i].nulls_direction > right[i].nulls_direction)
        {
            return false;
        }

        assert(left[i] == right[i]);
    }

    // Note that we check the length last, because we want to put together the
    // sort orders that have common prefix but different length.
    return left.size() > right.size();
}

static bool sortIsPrefix(const WindowDescription & _prefix,
    const WindowDescription & _full)
{
    const auto & prefix = _prefix.full_sort_description;
    const auto & full = _full.full_sort_description;

    if (prefix.size() > full.size())
    {
        return false;
    }

    for (size_t i = 0; i < prefix.size(); ++i)
    {
        if (full[i] != prefix[i])
        {
            return false;
        }
    }

    return true;
}

void InterpreterSelectQuery::executeWindow(QueryPlan & query_plan)
{
    // Try to sort windows in such an order that the window with the longest
    // sort description goes first, and all window that use its prefixes follow.
    std::vector<const WindowDescription *> windows_sorted;
    for (const auto & [_, w] : query_analyzer->windowDescriptions())
    {
        windows_sorted.push_back(&w);
    }

    std::sort(windows_sorted.begin(), windows_sorted.end(),
        windowDescriptionComparator);

    const Settings & settings = context->getSettingsRef();
    for (size_t i = 0; i < windows_sorted.size(); ++i)
    {
        const auto & w = *windows_sorted[i];
        if (i == 0 || !sortIsPrefix(w, *windows_sorted[i - 1]))
        {
            auto partial_sorting = std::make_unique<PartialSortingStep>(
                query_plan.getCurrentDataStream(),
                w.full_sort_description,
                0 /* LIMIT */,
                SizeLimits(settings.max_rows_to_sort, settings.max_bytes_to_sort,
                    settings.sort_overflow_mode));
            partial_sorting->setStepDescription("Sort each block for window '"
                + w.window_name + "'");
            query_plan.addStep(std::move(partial_sorting));

            auto merge_sorting_step = std::make_unique<MergeSortingStep>(
                query_plan.getCurrentDataStream(),
                w.full_sort_description,
                settings.max_block_size,
                0 /* LIMIT */,
                settings.max_bytes_before_remerge_sort,
                settings.remerge_sort_lowered_memory_bytes_ratio,
                settings.max_bytes_before_external_sort,
                context->getTemporaryVolume(),
                settings.min_free_disk_space_for_temporary_data);
            merge_sorting_step->setStepDescription(
                "Merge sorted blocks for window '" + w.window_name + "'");
            query_plan.addStep(std::move(merge_sorting_step));

            // First MergeSorted, now MergingSorted.
            auto merging_sorted = std::make_unique<MergingSortedStep>(
                query_plan.getCurrentDataStream(),
                w.full_sort_description,
                settings.max_block_size,
                0 /* LIMIT */);
            merging_sorted->setStepDescription(
                "Merge sorted streams for window '" + w.window_name + "'");
            query_plan.addStep(std::move(merging_sorted));
        }

        auto window_step = std::make_unique<WindowStep>(
            query_plan.getCurrentDataStream(),
            w,
            w.window_functions);
        window_step->setStepDescription("Window step for window '"
            + w.window_name + "'");

        query_plan.addStep(std::move(window_step));
    }
}


void InterpreterSelectQuery::executeOrderOptimized(QueryPlan & query_plan, InputOrderInfoPtr input_sorting_info, UInt64 limit, SortDescription & output_order_descr)
{
    const Settings & settings = context->getSettingsRef();

    auto finish_sorting_step = std::make_unique<FinishSortingStep>(
            query_plan.getCurrentDataStream(),
            input_sorting_info->order_key_prefix_descr,
            output_order_descr,
            settings.max_block_size,
            limit);

    query_plan.addStep(std::move(finish_sorting_step));
}

void InterpreterSelectQuery::executeOrder(QueryPlan & query_plan, InputOrderInfoPtr input_sorting_info)
{
    auto & query = getSelectQuery();
    SortDescription output_order_descr = getSortDescription(query, *context);
    UInt64 limit = getLimitForSorting(query, *context);

    if (input_sorting_info)
    {
        /* Case of sorting with optimization using sorting key.
         * We have several threads, each of them reads batch of parts in direct
         *  or reverse order of sorting key using one input stream per part
         *  and then merge them into one sorted stream.
         * At this stage we merge per-thread streams into one.
         */
        executeOrderOptimized(query_plan, input_sorting_info, limit, output_order_descr);
        return;
    }

    const Settings & settings = context->getSettingsRef();

    auto partial_sorting = std::make_unique<PartialSortingStep>(
            query_plan.getCurrentDataStream(),
            output_order_descr,
            limit,
            SizeLimits(settings.max_rows_to_sort, settings.max_bytes_to_sort, settings.sort_overflow_mode));

    partial_sorting->setStepDescription("Sort each block for ORDER BY");
    query_plan.addStep(std::move(partial_sorting));

    /// Merge the sorted blocks.
    auto merge_sorting_step = std::make_unique<MergeSortingStep>(
            query_plan.getCurrentDataStream(),
            output_order_descr,
            settings.max_block_size,
            limit,
            settings.max_bytes_before_remerge_sort,
            settings.remerge_sort_lowered_memory_bytes_ratio,
            settings.max_bytes_before_external_sort,
            context->getTemporaryVolume(),
            settings.min_free_disk_space_for_temporary_data);

    merge_sorting_step->setStepDescription("Merge sorted blocks for ORDER BY");
    query_plan.addStep(std::move(merge_sorting_step));

    /// If there are several streams, we merge them into one
    executeMergeSorted(query_plan, output_order_descr, limit, "for ORDER BY");
}


void InterpreterSelectQuery::executeMergeSorted(QueryPlan & query_plan, const std::string & description)
{
    auto & query = getSelectQuery();
    SortDescription order_descr = getSortDescription(query, *context);
    UInt64 limit = getLimitForSorting(query, *context);

    executeMergeSorted(query_plan, order_descr, limit, description);
}

void InterpreterSelectQuery::executeMergeSorted(QueryPlan & query_plan, const SortDescription & sort_description, UInt64 limit, const std::string & description)
{
    const Settings & settings = context->getSettingsRef();

    auto merging_sorted = std::make_unique<MergingSortedStep>(
            query_plan.getCurrentDataStream(),
            sort_description,
            settings.max_block_size, limit);

    merging_sorted->setStepDescription("Merge sorted streams " + description);
    query_plan.addStep(std::move(merging_sorted));
}


void InterpreterSelectQuery::executeProjection(QueryPlan & query_plan, const ActionsDAGPtr & expression)
{
    auto projection_step = std::make_unique<ExpressionStep>(query_plan.getCurrentDataStream(), expression);
    projection_step->setStepDescription("Projection");
    query_plan.addStep(std::move(projection_step));
}


void InterpreterSelectQuery::executeDistinct(QueryPlan & query_plan, bool before_order, Names columns, bool pre_distinct)
{
    auto & query = getSelectQuery();
    if (query.distinct)
    {
        const Settings & settings = context->getSettingsRef();

        auto [limit_length, limit_offset] = getLimitLengthAndOffset(query, *context);
        UInt64 limit_for_distinct = 0;

        /// If after this stage of DISTINCT ORDER BY is not executed,
        /// then you can get no more than limit_length + limit_offset of different rows.
        if ((!query.orderBy() || !before_order) && limit_length <= std::numeric_limits<UInt64>::max() - limit_offset)
            limit_for_distinct = limit_length + limit_offset;

        SizeLimits limits(settings.max_rows_in_distinct, settings.max_bytes_in_distinct, settings.distinct_overflow_mode);

        auto distinct_step = std::make_unique<DistinctStep>(
                query_plan.getCurrentDataStream(),
                limits, limit_for_distinct, columns, pre_distinct);

        if (pre_distinct)
            distinct_step->setStepDescription("Preliminary DISTINCT");

        query_plan.addStep(std::move(distinct_step));
    }
}


/// Preliminary LIMIT - is used in every source, if there are several sources, before they are combined.
void InterpreterSelectQuery::executePreLimit(QueryPlan & query_plan, bool do_not_skip_offset)
{
    auto & query = getSelectQuery();
    /// If there is LIMIT
    if (query.limitLength())
    {
        auto [limit_length, limit_offset] = getLimitLengthAndOffset(query, *context);

        if (do_not_skip_offset)
        {
            if (limit_length > std::numeric_limits<UInt64>::max() - limit_offset)
                return;

            limit_length += limit_offset;
            limit_offset = 0;
        }

        auto limit = std::make_unique<LimitStep>(query_plan.getCurrentDataStream(), limit_length, limit_offset);
        limit->setStepDescription("preliminary LIMIT");
        query_plan.addStep(std::move(limit));
    }
}


void InterpreterSelectQuery::executeLimitBy(QueryPlan & query_plan)
{
    auto & query = getSelectQuery();
    if (!query.limitByLength() || !query.limitBy())
        return;

    Names columns;
    for (const auto & elem : query.limitBy()->children)
        columns.emplace_back(elem->getColumnName());

    UInt64 length = getLimitUIntValue(query.limitByLength(), *context, "LIMIT");
    UInt64 offset = (query.limitByOffset() ? getLimitUIntValue(query.limitByOffset(), *context, "OFFSET") : 0);

    auto limit_by = std::make_unique<LimitByStep>(query_plan.getCurrentDataStream(), length, offset, columns);
    query_plan.addStep(std::move(limit_by));
}

void InterpreterSelectQuery::executeWithFill(QueryPlan & query_plan)
{
    auto & query = getSelectQuery();
    if (query.orderBy())
    {
        SortDescription order_descr = getSortDescription(query, *context);
        SortDescription fill_descr;
        for (auto & desc : order_descr)
        {
            if (desc.with_fill)
                fill_descr.push_back(desc);
        }

        if (fill_descr.empty())
            return;

        auto filling_step = std::make_unique<FillingStep>(query_plan.getCurrentDataStream(), std::move(fill_descr));
        query_plan.addStep(std::move(filling_step));
    }
}


void InterpreterSelectQuery::executeLimit(QueryPlan & query_plan)
{
    auto & query = getSelectQuery();
    /// If there is LIMIT
    if (query.limitLength())
    {
        /** Rare case:
          *  if there is no WITH TOTALS and there is a subquery in FROM, and there is WITH TOTALS on one of the levels,
          *  then when using LIMIT, you should read the data to the end, rather than cancel the query earlier,
          *  because if you cancel the query, we will not get `totals` data from the remote server.
          *
          * Another case:
          *  if there is WITH TOTALS and there is no ORDER BY, then read the data to the end,
          *  otherwise TOTALS is counted according to incomplete data.
          */
        bool always_read_till_end = false;

        if (query.group_by_with_totals && !query.orderBy())
            always_read_till_end = true;

        if (!query.group_by_with_totals && hasWithTotalsInAnySubqueryInFromClause(query))
            always_read_till_end = true;

        UInt64 limit_length;
        UInt64 limit_offset;
        std::tie(limit_length, limit_offset) = getLimitLengthAndOffset(query, *context);

        SortDescription order_descr;
        if (query.limit_with_ties)
        {
            if (!query.orderBy())
                throw Exception("LIMIT WITH TIES without ORDER BY", ErrorCodes::LOGICAL_ERROR);
            order_descr = getSortDescription(query, *context);
        }

        auto limit = std::make_unique<LimitStep>(
                query_plan.getCurrentDataStream(),
                limit_length, limit_offset, always_read_till_end, query.limit_with_ties, order_descr);

        if (query.limit_with_ties)
            limit->setStepDescription("LIMIT WITH TIES");

        query_plan.addStep(std::move(limit));
    }
}


void InterpreterSelectQuery::executeOffset(QueryPlan & query_plan)
{
    auto & query = getSelectQuery();
    /// If there is not a LIMIT but an offset
    if (!query.limitLength() && query.limitOffset())
    {
        UInt64 limit_length;
        UInt64 limit_offset;
        std::tie(limit_length, limit_offset) = getLimitLengthAndOffset(query, *context);

        auto offsets_step = std::make_unique<OffsetStep>(query_plan.getCurrentDataStream(), limit_offset);
        query_plan.addStep(std::move(offsets_step));
    }
}

void InterpreterSelectQuery::executeExtremes(QueryPlan & query_plan)
{
    if (!context->getSettingsRef().extremes)
        return;

    auto extremes_step = std::make_unique<ExtremesStep>(query_plan.getCurrentDataStream());
    query_plan.addStep(std::move(extremes_step));
}

void InterpreterSelectQuery::executeSubqueriesInSetsAndJoins(QueryPlan & query_plan, SubqueriesForSets & subqueries_for_sets)
{
    if (query_info.input_order_info)
        executeMergeSorted(query_plan, query_info.input_order_info->order_key_prefix_descr, 0, "before creating sets for subqueries and joins");

    const Settings & settings = context->getSettingsRef();

    SizeLimits limits(settings.max_rows_to_transfer, settings.max_bytes_to_transfer, settings.transfer_overflow_mode);
    addCreatingSetsStep(query_plan, std::move(subqueries_for_sets), limits, *context);
}


void InterpreterSelectQuery::ignoreWithTotals()
{
    getSelectQuery().group_by_with_totals = false;
}


void InterpreterSelectQuery::initSettings()
{
    auto & query = getSelectQuery();
    if (query.settings())
        InterpreterSetQuery(query.settings(), *context).executeForCurrentContext();
}

}<|MERGE_RESOLUTION|>--- conflicted
+++ resolved
@@ -146,9 +146,8 @@
     actions->removeUnusedActions({column_name});
     actions->projectInput(false);
 
-    ActionsDAG::Index index;
     for (const auto * node : actions->getInputs())
-        actions->addNodeToIndex(node);
+        actions->getIndex().push_back(node);
 
     return column_name;
 }
@@ -1664,18 +1663,11 @@
 
         if (prewhere_info)
         {
-<<<<<<< HEAD
-            query_info.prewhere_info = std::make_shared<PrewhereInfo>(
-                    std::make_shared<ExpressionActions>(prewhere_info->prewhere_actions, actions_settings),
-                    prewhere_info->prewhere_column_name);
-=======
             query_info.prewhere_info = std::make_shared<PrewhereInfo>();
-
-            query_info.prewhere_info->prewhere_actions = std::make_shared<ExpressionActions>(prewhere_info->prewhere_actions);
->>>>>>> 5597da96
+            query_info.prewhere_info->prewhere_actions = std::make_shared<ExpressionActions>(prewhere_info->prewhere_actions, actions_settings);
 
             if (prewhere_info->row_level_filter_actions)
-                query_info.prewhere_info->row_level_filter = std::make_shared<ExpressionActions>(prewhere_info->row_level_filter_actions);
+                query_info.prewhere_info->row_level_filter = std::make_shared<ExpressionActions>(prewhere_info->row_level_filter_actions, actions_settings);
             if (prewhere_info->alias_actions)
                 query_info.prewhere_info->alias_actions = std::make_shared<ExpressionActions>(prewhere_info->alias_actions, actions_settings);
             if (prewhere_info->remove_columns_actions)
