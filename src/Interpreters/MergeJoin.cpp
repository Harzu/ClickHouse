#include <limits>

#include <Columns/ColumnNullable.h>
#include <Columns/ColumnLowCardinality.h>

#include <Common/logger_useful.h>
#include <Core/SortCursor.h>
#include <Formats/TemporaryFileStreamLegacy.h>
#include <DataTypes/DataTypeNullable.h>
#include <DataTypes/DataTypesNumber.h>
#include <Interpreters/MergeJoin.h>
#include <Interpreters/TableJoin.h>
#include <Interpreters/JoinUtils.h>
#include <Interpreters/TemporaryDataOnDisk.h>
#include <Interpreters/sortBlock.h>
#include <Processors/Sources/BlocksListSource.h>
#include <QueryPipeline/QueryPipelineBuilder.h>
#include <Processors/Transforms/MergeSortingTransform.h>
#include <Processors/Executors/PullingPipelineExecutor.h>


namespace DB
{

namespace ErrorCodes
{
    extern const int NOT_IMPLEMENTED;
    extern const int PARAMETER_OUT_OF_BOUND;
    extern const int ILLEGAL_COLUMN;
    extern const int LOGICAL_ERROR;
}

namespace
{

String deriveTempName(const String & name, JoinTableSide block_side)
{
    if (block_side == JoinTableSide::Left)
        return "--pmj_cond_left_" + name;
    else
        return "--pmj_cond_right_" + name;
}

/*
 * Convert column with conditions for left or right table to join to joining key.
 * Input column type is UInt8 output is Nullable(UInt8).
 * 0 converted to NULL and such rows won't be joined,
 * 1 converted to 0 (any constant non-NULL value to join)
 */
ColumnWithTypeAndName condtitionColumnToJoinable(const Block & block, const String & src_column_name, JoinTableSide block_side)
{
    size_t res_size = block.rows();
    auto data_col = ColumnUInt8::create(res_size, 0);
    auto null_map = ColumnUInt8::create(res_size, 0);

    if (!src_column_name.empty())
    {
        auto join_mask = JoinCommon::getColumnAsMask(block, src_column_name);
        if (join_mask.hasData())
        {
            for (size_t i = 0; i < res_size; ++i)
                null_map->getData()[i] = join_mask.isRowFiltered(i);
        }
    }

    ColumnPtr res_col = ColumnNullable::create(std::move(data_col), std::move(null_map));
    DataTypePtr res_col_type = std::make_shared<DataTypeNullable>(std::make_shared<DataTypeUInt8>());
    String res_name = deriveTempName(src_column_name, block_side);

    if (block.has(res_name))
        throw Exception(ErrorCodes::ILLEGAL_COLUMN, "Conflicting column name '{}' in block {}", res_name, block.dumpStructure());

    return {res_col, res_col_type, res_name};
}

template <bool has_left_nulls, bool has_right_nulls>
int nullableCompareAt(const IColumn & left_column, const IColumn & right_column, size_t lhs_pos, size_t rhs_pos)
{
    static constexpr int null_direction_hint = 1;

    if constexpr (has_left_nulls && has_right_nulls)
    {
        const auto * left_nullable = checkAndGetColumn<ColumnNullable>(left_column);
        const auto * right_nullable = checkAndGetColumn<ColumnNullable>(right_column);

        if (left_nullable && right_nullable)
        {
            int res = left_column.compareAt(lhs_pos, rhs_pos, right_column, null_direction_hint);
            if (res)
                return res;

            /// NULL != NULL case
            if (left_column.isNullAt(lhs_pos))
                return null_direction_hint;

            return 0;
        }
    }

    if constexpr (has_left_nulls)
    {
        if (const auto * left_nullable = checkAndGetColumn<ColumnNullable>(left_column))
        {
            if (left_column.isNullAt(lhs_pos))
                return null_direction_hint;
            return left_nullable->getNestedColumn().compareAt(lhs_pos, rhs_pos, right_column, null_direction_hint);
        }
    }

    if constexpr (has_right_nulls)
    {
        if (const auto * right_nullable = checkAndGetColumn<ColumnNullable>(right_column))
        {
            if (right_column.isNullAt(rhs_pos))
                return -null_direction_hint;
            return left_column.compareAt(lhs_pos, rhs_pos, right_nullable->getNestedColumn(), null_direction_hint);
        }
    }

    return left_column.compareAt(lhs_pos, rhs_pos, right_column, null_direction_hint);
}

/// Get first and last row from sorted block
Block extractMinMax(const Block & block, const Block & keys)
{
    if (block.rows() == 0)
        throw Exception(ErrorCodes::LOGICAL_ERROR, "Unexpected empty block");

    Block min_max = keys.cloneEmpty();
    MutableColumns columns = min_max.mutateColumns();

    for (size_t i = 0; i < columns.size(); ++i)
    {
        const auto & src_column = block.getByName(min_max.getByPosition(i).name);

        columns[i]->insertFrom(*src_column.column, 0);
        columns[i]->insertFrom(*src_column.column, block.rows() - 1);
    }

    min_max.setColumns(std::move(columns));

    for (auto & column : min_max)
        column.column = column.column->convertToFullColumnIfLowCardinality();
    return min_max;
}

}


class RowBitmaps
{
public:
    struct Bitmap
    {
        using Container = std::vector<bool>;

        std::mutex mutex;
        Container bitmap;

        size_t size() const { return bitmap.size(); }
        bool empty() const { return bitmap.empty(); }

        void applyOr(Container && addition) noexcept
        {
            std::lock_guard lock(mutex);

            if (bitmap.empty())
            {
                bitmap.swap(addition);
                return;
            }

            /// TODO: simd bit or (need padding and tail in container)
            for (size_t i = 0; i < bitmap.size(); ++i)
                if (addition[i])
                    bitmap[i] = true;
        }
    };

    using Container = Bitmap::Container;

    explicit RowBitmaps(size_t size)
    {
        maps.reserve(size);
        for (size_t i = 0; i < size; ++i)
            maps.emplace_back(std::make_unique<Bitmap>());
    }

    bool used(size_t bitmap_number) const
    {
        return !maps[bitmap_number]->empty();
    }

    void applyOr(size_t bitmap_number, Container && addition) noexcept
    {
        maps[bitmap_number]->applyOr(std::move(addition));
    }

    IColumn::Filter getNotUsed(size_t bitmap_number) const
    {
        const Container & bitmap = maps[bitmap_number]->bitmap;

        IColumn::Filter filter(bitmap.size());
        for (size_t i = 0; i < bitmap.size(); ++i)
            filter[i] = !bitmap[i];
        return filter;
    }

private:
    std::vector<std::unique_ptr<Bitmap>> maps;
};

struct MergeJoinEqualRange
{
    size_t left_start = 0;
    size_t right_start = 0;
    size_t left_length = 0;
    size_t right_length = 0;

    bool empty() const { return !left_length && !right_length; }
};


class MergeJoinCursor
{
public:
    MergeJoinCursor(const Block & block, const SortDescription & desc_)
        : impl(block, desc_)
    {
        for (auto *& column : impl.sort_columns)
        {
            const auto * lowcard_column = typeid_cast<const ColumnLowCardinality *>(column);
            if (lowcard_column)
            {
                auto & new_col = column_holder.emplace_back(lowcard_column->convertToFullColumn());
                column = new_col.get();
            }
        }

        /// SortCursorImpl can work with permutation, but MergeJoinCursor can't.
        if (impl.permutation)
            throw Exception(ErrorCodes::LOGICAL_ERROR, "Logical error: MergeJoinCursor doesn't support permutation");
    }

    size_t position() const { return impl.getRow(); }
    size_t end() const { return impl.rows; }
    bool atEnd() const { return impl.getRow() >= impl.rows; }
    void nextN(size_t num) { impl.getPosRef() += num; }

    void setCompareNullability(const MergeJoinCursor & rhs)
    {
        has_left_nullable = false;
        has_right_nullable = false;

        for (size_t i = 0; i < impl.sort_columns_size; ++i)
        {
            has_left_nullable = has_left_nullable || isColumnNullable(*impl.sort_columns[i]);
            has_right_nullable = has_right_nullable || isColumnNullable(*rhs.impl.sort_columns[i]);
        }
    }

    MergeJoinEqualRange getNextEqualRange(MergeJoinCursor & rhs)
    {
        if (has_left_nullable && has_right_nullable)
            return getNextEqualRangeImpl<true, true>(rhs);
        else if (has_left_nullable)
            return getNextEqualRangeImpl<true, false>(rhs);
        else if (has_right_nullable)
            return getNextEqualRangeImpl<false, true>(rhs);
        return getNextEqualRangeImpl<false, false>(rhs);
    }

    int intersect(const Block & min_max, const Names & key_names)
    {
        if (end() == 0 || min_max.rows() != 2)
            throw Exception(ErrorCodes::LOGICAL_ERROR, "Unexpected block size");

        size_t last_position = end() - 1;
        int first_vs_max = 0;
        int last_vs_min = 0;

        for (size_t i = 0; i < impl.sort_columns_size; ++i)
        {
            const auto & left_column = *impl.sort_columns[i];
            const auto & right_column = *min_max.getByName(key_names[i]).column; /// cannot get by position cause of possible duplicates

            if (!first_vs_max)
                first_vs_max = nullableCompareAt<true, true>(left_column, right_column, position(), 1);

            if (!last_vs_min)
                last_vs_min = nullableCompareAt<true, true>(left_column, right_column, last_position, 0);
        }

        if (first_vs_max > 0)
            return 1;
        if (last_vs_min < 0)
            return -1;
        return 0;
    }

private:
    SortCursorImpl impl;
    Columns column_holder;
    bool has_left_nullable = false;
    bool has_right_nullable = false;

    template <bool left_nulls, bool right_nulls>
    MergeJoinEqualRange getNextEqualRangeImpl(MergeJoinCursor & rhs)
    {
        while (!atEnd() && !rhs.atEnd())
        {
            int cmp = compareAtCursor<left_nulls, right_nulls>(rhs);
            if (cmp < 0)
                impl.next();
            else if (cmp > 0)
                rhs.impl.next();
            else if (!cmp)
                return MergeJoinEqualRange{impl.getRow(), rhs.impl.getRow(), getEqualLength(), rhs.getEqualLength()};
        }

        return MergeJoinEqualRange{impl.getRow(), rhs.impl.getRow(), 0, 0};
    }

    template <bool left_nulls, bool right_nulls>
    int ALWAYS_INLINE compareAtCursor(const MergeJoinCursor & rhs) const
    {
        for (size_t i = 0; i < impl.sort_columns_size; ++i)
        {
            const auto * left_column = impl.sort_columns[i];
            const auto * right_column = rhs.impl.sort_columns[i];

            int res = nullableCompareAt<left_nulls, right_nulls>(*left_column, *right_column, impl.getRow(), rhs.impl.getRow());
            if (res)
                return res;
        }
        return 0;
    }

    /// Expects !atEnd()
    size_t getEqualLength()
    {
        size_t pos = impl.getRow() + 1;
        for (; pos < impl.rows; ++pos)
            if (!samePrev(pos))
                break;
        return pos - impl.getRow();
    }

    /// Expects lhs_pos > 0
    bool ALWAYS_INLINE samePrev(size_t lhs_pos) const
    {
        for (size_t i = 0; i < impl.sort_columns_size; ++i)
            if (impl.sort_columns[i]->compareAt(lhs_pos - 1, lhs_pos, *(impl.sort_columns[i]), 1) != 0)
                return false;
        return true;
    }
};


namespace
{

MutableColumns makeMutableColumns(const Block & block, size_t rows_to_reserve = 0)
{
    MutableColumns columns;
    columns.reserve(block.columns());

    for (const auto & src_column : block)
    {
        columns.push_back(src_column.column->cloneEmpty());
        columns.back()->reserve(rows_to_reserve);
    }
    return columns;
}

void makeSortAndMerge(const Names & keys, SortDescription & sort, SortDescription & merge)
{
    NameSet unique_keys;
    for (const auto & sd: merge)
        unique_keys.insert(sd.column_name);

    for (const auto & key_name : keys)
    {
        merge.emplace_back(key_name);

        if (!unique_keys.contains(key_name))
        {
            unique_keys.insert(key_name);
            sort.emplace_back(key_name);
        }
    }
}

void copyLeftRange(const Block & block, MutableColumns & columns, size_t start, size_t rows_to_add)
{
    for (size_t i = 0; i < block.columns(); ++i)
    {
        const auto & src_column = block.getByPosition(i).column;
        columns[i]->insertRangeFrom(*src_column, start, rows_to_add);
    }
}

void copyRightRange(const Block & right_block, const Block & right_columns_to_add, MutableColumns & columns,
                    size_t row_position, size_t rows_to_add)
{
    for (size_t i = 0; i < right_columns_to_add.columns(); ++i)
    {
        const auto & src_column = right_block.getByName(right_columns_to_add.getByPosition(i).name).column;
        auto & dst_column = columns[i];
        auto * dst_nullable = typeid_cast<ColumnNullable *>(dst_column.get());

        if (dst_nullable && !isColumnNullable(*src_column))
            dst_nullable->insertManyFromNotNullable(*src_column, row_position, rows_to_add);
        else
            dst_column->insertManyFrom(*src_column, row_position, rows_to_add);
    }
}

void joinEqualsAnyLeft(const Block & right_block, const Block & right_columns_to_add, MutableColumns & right_columns, const MergeJoinEqualRange & range)
{
    copyRightRange(right_block, right_columns_to_add, right_columns, range.right_start, range.left_length);
}

template <bool is_all>
bool joinEquals(const Block & left_block, const Block & right_block, const Block & right_columns_to_add,
                MutableColumns & left_columns, MutableColumns & right_columns, MergeJoinEqualRange & range, size_t max_rows [[maybe_unused]])
{
    bool one_more = true;

    if constexpr (is_all)
    {
        size_t range_rows = range.left_length * range.right_length;
        if (range_rows > max_rows)
        {
            /// We need progress. So we join at least one right row.
            range.right_length = max_rows / range.left_length;
            if (!range.right_length)
                range.right_length = 1;
            one_more = false;
        }

        size_t left_rows_to_add = range.left_length;
        size_t row_position = range.right_start;
        for (size_t right_row = 0; right_row < range.right_length; ++right_row, ++row_position)
        {
            copyLeftRange(left_block, left_columns, range.left_start, left_rows_to_add);
            copyRightRange(right_block, right_columns_to_add, right_columns, row_position, left_rows_to_add);
        }
    }
    else
    {
        size_t left_rows_to_add = range.left_length;
        copyLeftRange(left_block, left_columns, range.left_start, left_rows_to_add);
        copyRightRange(right_block, right_columns_to_add, right_columns, range.right_start, left_rows_to_add);
    }

    return one_more;
}

template <bool copy_left>
void joinInequalsLeft(const Block & left_block, MutableColumns & left_columns,
                      const Block & right_block, MutableColumns & right_columns,
                      size_t start, size_t end)
{
    if (end <= start)
        return;

    size_t rows_to_add = end - start;
    if constexpr (copy_left)
        copyLeftRange(left_block, left_columns, start, rows_to_add);

    for (size_t i = 0; i < right_columns.size(); ++i)
    {
        JoinCommon::addDefaultValues(*right_columns[i], right_block.getByPosition(i).type, rows_to_add);
    }
}

}


MergeJoin::MergeJoin(std::shared_ptr<TableJoin> table_join_, const Block & right_sample_block_)
    : table_join(table_join_)
    , size_limits(table_join->sizeLimits())
    , right_sample_block(right_sample_block_)
    , is_any_join(table_join->strictness() == JoinStrictness::Any)
    , is_all_join(table_join->strictness() == JoinStrictness::All)
    , is_semi_join(table_join->strictness() == JoinStrictness::Semi)
    , is_inner(isInner(table_join->kind()))
    , is_left(isLeft(table_join->kind()))
    , is_right(isRight(table_join->kind()))
    , is_full(isFull(table_join->kind()))
    , max_joined_block_rows(table_join->maxJoinedBlockRows())
    , max_rows_in_right_block(table_join->maxRowsInRightBlock())
    , max_files_to_merge(table_join->maxFilesToMerge())
    , log(getLogger("MergeJoin"))
{
    switch (table_join->strictness())
    {
        case JoinStrictness::All:
            break;
        case JoinStrictness::Any:
        case JoinStrictness::Semi:
            if (!is_left && !is_inner)
                throw Exception(ErrorCodes::NOT_IMPLEMENTED, "Not supported. MergeJoin supports SEMI and ANY variants only for LEFT and INNER JOINs.");
            break;
        default:
            throw Exception(ErrorCodes::NOT_IMPLEMENTED, "Not supported. MergeJoin supports ALL, ANY and SEMI JOINs variants.");
    }

    if (!max_rows_in_right_block)
        throw Exception(ErrorCodes::PARAMETER_OUT_OF_BOUND, "partial_merge_join_rows_in_right_blocks cannot be zero");

    if (max_files_to_merge < 2)
        throw Exception(ErrorCodes::PARAMETER_OUT_OF_BOUND, "max_files_to_merge cannot be less than 2");

    if (!size_limits.hasLimits())
    {
        size_limits.max_bytes = table_join->defaultMaxBytes();
        if (!size_limits.max_bytes)
            throw Exception(ErrorCodes::PARAMETER_OUT_OF_BOUND,
                            "No limit for MergeJoin (max_rows_in_join, max_bytes_in_join "
                            "or default_max_bytes_in_join have to be set)");
    }

    if (!table_join->oneDisjunct())
        throw DB::Exception(ErrorCodes::NOT_IMPLEMENTED, "MergeJoin does not support OR in JOIN ON section");

    const auto & onexpr = table_join->getOnlyClause();
    std::tie(mask_column_name_left, mask_column_name_right) = onexpr.condColumnNames();

    /// Add auxiliary joining keys to join only rows where conditions from JOIN ON sections holds
    /// Input boolean column converted to nullable and only rows with non NULLS value will be joined
    if (!mask_column_name_left.empty() || !mask_column_name_right.empty())
    {
        JoinCommon::checkTypesOfMasks({}, "", right_sample_block, mask_column_name_right);

        key_names_left.push_back(deriveTempName(mask_column_name_left, JoinTableSide::Left));
        key_names_right.push_back(deriveTempName(mask_column_name_right, JoinTableSide::Right));
    }

    key_names_left.insert(key_names_left.end(), onexpr.key_names_left.begin(), onexpr.key_names_left.end());
    key_names_right.insert(key_names_right.end(), onexpr.key_names_right.begin(), onexpr.key_names_right.end());

    addConditionJoinColumn(right_sample_block, JoinTableSide::Right);
    JoinCommon::splitAdditionalColumns(key_names_right, right_sample_block, right_table_keys, right_columns_to_add);

    const NameSet required_right_keys = table_join->requiredRightKeys();
    for (const auto & right_key : key_names_right)
    {
<<<<<<< HEAD
        if (table_join->hasUsing() && !required_right_keys.contains(right_key))
        {
            /*
             * If the column from the 'USING' clause has low cardinality only on the right-hand side,
             * we would not need to keep its low cardinality.
             * Example:
             *   SELECT a FROM (SELECT 1 :: LowCardinality(UInt32) AS a) t1
             *   JOIN (SELECT 1 :: UInt32 AS a) t2 USING (a);
             * In that case result `a` will be supertype of `t1.a` and `t2.a`, just `UInt32`
             * If column in the left hand side is also lowcardinality, we will restore property in joinBlock.
             * Not aplicable to allow_experimental_analyzer since column are disambiguated.
             */
            continue;
        }

        if (right_sample_block.getByName(right_key).type->lowCardinality())
            lowcard_right_keys.push_back(right_key);
    }

    JoinCommon::convertToFullColumnsInplace(right_table_keys);
    JoinCommon::convertToFullColumnsInplace(right_sample_block, key_names_right);

=======
        if (required_right_keys.contains(right_key) && right_table_keys.getByName(right_key).type->lowCardinality())
            lowcard_right_keys.push_back(right_key);
    }

>>>>>>> 0f489de4
    for (const auto & column : right_table_keys)
        if (required_right_keys.contains(column.name))
            right_columns_to_add.insert(ColumnWithTypeAndName{nullptr, column.type, column.name});

    JoinCommon::createMissedColumns(right_columns_to_add);

    makeSortAndMerge(key_names_left, left_sort_description, left_merge_description);
    makeSortAndMerge(key_names_right, right_sort_description, right_merge_description);

    LOG_DEBUG(log, "Joining keys: left [{}], right [{}]", fmt::join(key_names_left, ", "), fmt::join(key_names_right, ", "));

    if (size_t max_bytes = table_join->maxBytesInLeftBuffer(); max_bytes > 0)
    {
        /// Disabled due to https://github.com/ClickHouse/ClickHouse/issues/31009
        // left_blocks_buffer = std::make_shared<SortedBlocksBuffer>(left_sort_description, max_bytes);
        LOG_WARNING(log, "`partial_merge_join_left_table_buffer_bytes` is disabled in current version of ClickHouse");
        UNUSED(left_blocks_buffer);
    }
}

/// Has to be called even if totals are empty
void MergeJoin::setTotals(const Block & totals_block)
{
    IJoin::setTotals(totals_block);
    mergeRightBlocks();

    if (is_right || is_full)
        used_rows_bitmap = std::make_shared<RowBitmaps>(getRightBlocksCount());
}

void MergeJoin::mergeRightBlocks()
{
    if (is_in_memory)
        mergeInMemoryRightBlocks();
    else
        mergeFlushedRightBlocks();
}

void MergeJoin::mergeInMemoryRightBlocks()
{
    std::lock_guard lock(rwlock);

    if (right_blocks.empty())
        return;

    Pipe source(std::make_shared<BlocksListSource>(std::move(right_blocks.blocks)));
    right_blocks.clear();

    QueryPipelineBuilder builder;
    builder.init(std::move(source));

    /// TODO: there should be no split keys by blocks for RIGHT|FULL JOIN
    builder.addTransform(std::make_shared<MergeSortingTransform>(
        builder.getHeader(), right_sort_description, max_rows_in_right_block, 0, false, 0, 0, 0, nullptr, 0));

    auto pipeline = QueryPipelineBuilder::getPipeline(std::move(builder));
    PullingPipelineExecutor executor(pipeline);

    Block block;
    while (executor.pull(block))
    {
        if (!block.rows())
            continue;

        if (skip_not_intersected)
            min_max_right_blocks.emplace_back(extractMinMax(block, right_table_keys));
        right_blocks.countBlockSize(block);
        loaded_right_blocks.emplace_back(std::make_shared<Block>(std::move(block)));
    }
}

void MergeJoin::mergeFlushedRightBlocks()
{
    std::lock_guard lock(rwlock);

    auto callback = [&](const Block & block)
    {
        if (skip_not_intersected)
            min_max_right_blocks.emplace_back(extractMinMax(block, right_table_keys));
        right_blocks.countBlockSize(block);
    };

    flushed_right_blocks = disk_writer->finishMerge(callback);
    disk_writer.reset();

    /// Get memory limit or approximate it from row limit and bytes per row factor
    UInt64 memory_limit = size_limits.max_bytes;
    UInt64 rows_limit = size_limits.max_rows;
    if (!memory_limit && rows_limit)
        memory_limit = right_blocks.bytes * rows_limit / right_blocks.row_count;

    cached_right_blocks = std::make_unique<Cache>(memory_limit);
}

bool MergeJoin::saveRightBlock(Block && block)
{
    if (is_in_memory)
    {
        std::lock_guard lock(rwlock);

        if (!is_in_memory)
        {
            disk_writer->insert(std::move(block));
            return true;
        }

        right_blocks.insert(std::move(block));

        bool has_memory = size_limits.softCheck(right_blocks.row_count, right_blocks.bytes);
        if (!has_memory)
        {
            initRightTableWriter();
            is_in_memory = false;
        }
    }
    else
        disk_writer->insert(std::move(block));
    return true;
}

Block MergeJoin::modifyRightBlock(const Block & src_block) const
{
    return materializeBlock(src_block);
}

bool MergeJoin::addBlockToJoin(const Block & src_block, bool)
{
    Block block = modifyRightBlock(src_block);

    addConditionJoinColumn(block, JoinTableSide::Right);
    sortBlock(block, right_sort_description);
    return saveRightBlock(std::move(block));
}

void MergeJoin::checkTypesOfKeys(const Block & block) const
{
    /// Do not check auxailary column for extra conditions, use original key names
    const auto & onexpr = table_join->getOnlyClause();
    JoinCommon::checkTypesOfKeys(block, onexpr.key_names_left, right_table_keys, onexpr.key_names_right);
}

void MergeJoin::joinBlock(Block & block, ExtraBlockPtr & not_processed)
{
    Names lowcard_keys = lowcard_right_keys;
    if (block)
    {
        /// We need to check type of masks before `addConditionJoinColumn`, because it assumes that types is correct
        JoinCommon::checkTypesOfMasks(block, mask_column_name_left, right_sample_block, mask_column_name_right);

        /// Add auxiliary column, will be removed after joining
        addConditionJoinColumn(block, JoinTableSide::Left);

        /// Types of keys can be checked only after `checkTypesOfKeys`
        JoinCommon::checkTypesOfKeys(block, key_names_left, right_table_keys, key_names_right);

        materializeBlockInplace(block);

        for (const auto & column_name : key_names_left)
        {
            if (block.getByName(column_name).type->lowCardinality())
                lowcard_keys.push_back(column_name);
        }

        sortBlock(block, left_sort_description);
    }

    if (!not_processed && left_blocks_buffer)
    {
        if (!block || block.rows())
            block = left_blocks_buffer->exchange(std::move(block));
        if (!block)
            return;
    }

    if (is_in_memory)
    {
        if (is_all_join)
            joinSortedBlock<true, true>(block, not_processed);
        else
            joinSortedBlock<true, false>(block, not_processed);
    }
    else
    {
        if (is_all_join)
            joinSortedBlock<false, true>(block, not_processed);
        else
            joinSortedBlock<false, false>(block, not_processed);
    }

    /// Back thread even with no data. We have some unfinished data in buffer.
    if (!not_processed && left_blocks_buffer)
        not_processed = std::make_shared<NotProcessed>(NotProcessed{{}, 0, 0, 0, 0});

    if (needConditionJoinColumn())
        block.erase(deriveTempName(mask_column_name_left, JoinTableSide::Left));
}

template <bool in_memory, bool is_all>
void MergeJoin::joinSortedBlock(Block & block, ExtraBlockPtr & not_processed)
{
    size_t rows_to_reserve = is_left ? block.rows() : 0;
    MutableColumns left_columns = makeMutableColumns(block, (is_all ? rows_to_reserve : 0));
    MutableColumns right_columns = makeMutableColumns(right_columns_to_add, rows_to_reserve);
    MergeJoinCursor left_cursor(block, left_merge_description);
    size_t left_key_tail = 0;
    size_t skip_right = 0;
    size_t right_blocks_count = rightBlocksCount<in_memory>();

    size_t starting_right_block = 0;
    if (not_processed)
    {
        auto & continuation = static_cast<NotProcessed &>(*not_processed);
        left_cursor.nextN(continuation.left_position);
        left_key_tail = continuation.left_key_tail;
        skip_right = continuation.right_position;
        starting_right_block = continuation.right_block;
        not_processed.reset();
    }

    bool with_left_inequals = (is_left && !is_semi_join) || is_full;
    if (with_left_inequals)
    {
        for (size_t i = starting_right_block; i < right_blocks_count; ++i)
        {
            if (left_cursor.atEnd())
                break;

            if (skip_not_intersected)
            {
                int intersection = left_cursor.intersect(min_max_right_blocks[i], key_names_right);
                if (intersection < 0)
                    break; /// (left) ... (right)
                if (intersection > 0)
                {
                    skip_right = 0;
                    continue; /// (right) ... (left)
                }
            }

            /// Use skip_right as ref. It would be updated in join.
            RightBlockInfo right_block(loadRightBlock<in_memory>(i), i, skip_right, used_rows_bitmap.get());

            if (!leftJoin<is_all>(left_cursor, block, right_block, left_columns, right_columns, left_key_tail))
            {
                not_processed = extraBlock<is_all>(block, std::move(left_columns), std::move(right_columns),
                                                   left_cursor.position(), left_key_tail, skip_right, i);
                return;
            }
        }

        left_cursor.nextN(left_key_tail);
        joinInequalsLeft<is_all>(block, left_columns, right_columns_to_add, right_columns, left_cursor.position(), left_cursor.end());

        changeLeftColumns(block, std::move(left_columns));
        addRightColumns(block, std::move(right_columns));
    }
    else /// no inequals
    {
        for (size_t i = starting_right_block; i < right_blocks_count; ++i)
        {
            if (left_cursor.atEnd())
                break;

            if (skip_not_intersected)
            {
                int intersection = left_cursor.intersect(min_max_right_blocks[i], key_names_right);
                if (intersection < 0)
                    break; /// (left) ... (right)
                if (intersection > 0)
                {
                    skip_right = 0;
                    continue; /// (right) ... (left)
                }
            }

            /// Use skip_right as ref. It would be updated in join.
            RightBlockInfo right_block(loadRightBlock<in_memory>(i), i, skip_right, used_rows_bitmap.get());

            if constexpr (is_all)
            {
                if (!allInnerJoin(left_cursor, block, right_block, left_columns, right_columns, left_key_tail))
                {
                    not_processed = extraBlock<is_all>(block, std::move(left_columns), std::move(right_columns),
                                                       left_cursor.position(), left_key_tail, skip_right, i);
                    return;
                }
            }
            else
                semiLeftJoin(left_cursor, block, right_block, left_columns, right_columns);
        }

        left_cursor.nextN(left_key_tail);
        changeLeftColumns(block, std::move(left_columns));
        addRightColumns(block, std::move(right_columns));
    }
}

static size_t maxRangeRows(size_t current_rows, size_t max_rows)
{
    if (!max_rows)
        return std::numeric_limits<size_t>::max();
    if (current_rows >= max_rows)
        return 0;
    return max_rows - current_rows;
}

template <bool is_all>
bool MergeJoin::leftJoin(MergeJoinCursor & left_cursor, const Block & left_block, RightBlockInfo & right_block_info,
                         MutableColumns & left_columns, MutableColumns & right_columns, size_t & left_key_tail)
{
    const Block & right_block = *right_block_info.block;
    MergeJoinCursor right_cursor(right_block, right_merge_description);
    left_cursor.setCompareNullability(right_cursor);

    /// Set right cursor position in first continuation right block
    if constexpr (is_all)
    {
        right_cursor.nextN(right_block_info.skip);
        right_block_info.skip = 0;
    }

    while (!left_cursor.atEnd() && !right_cursor.atEnd())
    {
        /// Not zero left_key_tail means there were equality for the last left key in previous leftJoin() call.
        /// Do not join it twice: join only if it's equal with a first right key of current leftJoin() call and skip otherwise.
        size_t left_unequal_position = left_cursor.position() + left_key_tail;
        left_key_tail = 0;

        MergeJoinEqualRange range = left_cursor.getNextEqualRange(right_cursor);

        joinInequalsLeft<is_all>(left_block, left_columns, right_columns_to_add, right_columns, left_unequal_position, range.left_start);

        if (range.empty())
            break;

        if constexpr (is_all)
        {
            right_block_info.setUsed(range.right_start, range.right_length);

            size_t max_rows = maxRangeRows(left_columns[0]->size(), max_joined_block_rows);

            if (!joinEquals<true>(left_block, right_block, right_columns_to_add, left_columns, right_columns, range, max_rows))
            {
                right_cursor.nextN(range.right_length);
                right_block_info.skip = right_cursor.position();
                left_key_tail = range.left_length;
                return false;
            }
        }
        else
            joinEqualsAnyLeft(right_block, right_columns_to_add, right_columns, range);

        right_cursor.nextN(range.right_length);

        /// Do not run over last left keys for ALL JOIN (cause of possible duplicates in next right block)
        if constexpr (is_all)
        {
            if (right_cursor.atEnd())
            {
                left_key_tail = range.left_length;
                break;
            }
        }
        left_cursor.nextN(range.left_length);
    }

    return true;
}

bool MergeJoin::allInnerJoin(MergeJoinCursor & left_cursor, const Block & left_block, RightBlockInfo & right_block_info,
                             MutableColumns & left_columns, MutableColumns & right_columns, size_t & left_key_tail)
{
    const Block & right_block = *right_block_info.block;
    MergeJoinCursor right_cursor(right_block, right_merge_description);
    left_cursor.setCompareNullability(right_cursor);

    /// Set right cursor position in first continuation right block
    right_cursor.nextN(right_block_info.skip);
    right_block_info.skip = 0;

    while (!left_cursor.atEnd() && !right_cursor.atEnd())
    {
        MergeJoinEqualRange range = left_cursor.getNextEqualRange(right_cursor);
        if (range.empty())
            break;

        right_block_info.setUsed(range.right_start, range.right_length);

        size_t max_rows = maxRangeRows(left_columns[0]->size(), max_joined_block_rows);

        if (!joinEquals<true>(left_block, right_block, right_columns_to_add, left_columns, right_columns, range, max_rows))
        {
            right_cursor.nextN(range.right_length);
            right_block_info.skip = right_cursor.position();
            return false;
        }

        right_cursor.nextN(range.right_length);

        /// Do not run over last left keys for ALL JOIN (cause of possible duplicates in next right block)
        if (right_cursor.atEnd())
        {
            left_key_tail = range.left_length;
            break;
        }
        left_cursor.nextN(range.left_length);
    }

    return true;
}

bool MergeJoin::semiLeftJoin(MergeJoinCursor & left_cursor, const Block & left_block, const RightBlockInfo & right_block_info,
                             MutableColumns & left_columns, MutableColumns & right_columns)
{
    const Block & right_block = *right_block_info.block;
    MergeJoinCursor right_cursor(right_block, right_merge_description);
    left_cursor.setCompareNullability(right_cursor);

    while (!left_cursor.atEnd() && !right_cursor.atEnd())
    {
        MergeJoinEqualRange range = left_cursor.getNextEqualRange(right_cursor);
        if (range.empty())
            break;

        joinEquals<false>(left_block, right_block, right_columns_to_add, left_columns, right_columns, range, 0);

        right_cursor.nextN(range.right_length);
        left_cursor.nextN(range.left_length);
    }

    return true;
}

void MergeJoin::changeLeftColumns(Block & block, MutableColumns && columns) const
{
    if (is_left && is_any_join)
        return;
    block.setColumns(std::move(columns));
}

void MergeJoin::addRightColumns(Block & block, MutableColumns && right_columns)
{
    for (size_t i = 0; i < right_columns_to_add.columns(); ++i)
    {
        const auto & column = right_columns_to_add.getByPosition(i);
        block.insert(ColumnWithTypeAndName{std::move(right_columns[i]), column.type, column.name});
    }
}

/// Split block into processed (result) and not processed. Not processed block would be joined next time.
template <bool is_all>
ExtraBlockPtr MergeJoin::extraBlock(Block & processed, MutableColumns && left_columns, MutableColumns && right_columns,
                                    size_t left_position [[maybe_unused]], size_t left_key_tail [[maybe_unused]],
                                    size_t right_position [[maybe_unused]], size_t right_block_number [[maybe_unused]])
{
    ExtraBlockPtr not_processed;

    if constexpr (is_all)
    {
        not_processed = std::make_shared<NotProcessed>(
            NotProcessed{{processed.cloneEmpty()}, left_position, left_key_tail, right_position, right_block_number});
        not_processed->block.swap(processed);

        changeLeftColumns(processed, std::move(left_columns));
        addRightColumns(processed, std::move(right_columns));
    }

    return not_processed;
}

template <bool in_memory>
size_t MergeJoin::rightBlocksCount() const
{
    if constexpr (!in_memory)
        return flushed_right_blocks.size();
    else
        return loaded_right_blocks.size();
}

template <bool in_memory>
std::shared_ptr<Block> MergeJoin::loadRightBlock(size_t pos) const
{
    if constexpr (!in_memory)
    {
        auto load_func = [&]() -> std::shared_ptr<Block>
        {
            TemporaryFileStreamLegacy input(flushed_right_blocks[pos]->getAbsolutePath(), materializeBlock(right_sample_block));
            return std::make_shared<Block>(input.block_in->read());
        };

        return cached_right_blocks->getOrSet(pos, load_func).first;
    }
    else
        return loaded_right_blocks[pos];
}

void MergeJoin::initRightTableWriter()
{
    disk_writer = std::make_unique<SortedBlocksWriter>(size_limits, table_join->getGlobalTemporaryVolume(),
                    right_sample_block, right_sort_description, max_rows_in_right_block, max_files_to_merge,
                    table_join->temporaryFilesCodec());
    disk_writer->addBlocks(right_blocks);
    right_blocks.clear();
}

/// Stream from not joined earlier rows of the right table.
class NotJoinedMerge final : public NotJoinedBlocks::RightColumnsFiller
{
public:
    NotJoinedMerge(const MergeJoin & parent_, UInt64 max_block_size_)
        : parent(parent_), max_block_size(max_block_size_)
    {}

    Block getEmptyBlock() override { return parent.modifyRightBlock(parent.right_sample_block).cloneEmpty(); }

    size_t fillColumns(MutableColumns & columns_right) override
    {
        const RowBitmaps & bitmaps = *parent.used_rows_bitmap;
        size_t rows_added = 0;

        size_t blocks_count = parent.getRightBlocksCount();
        for (; block_number < blocks_count; ++block_number)
        {
            auto right_block = parent.getRightBlock(block_number);

            if (bitmaps.used(block_number))
            {
                IColumn::Filter not_used = bitmaps.getNotUsed(block_number);

                for (const auto & row : not_used)
                    if (row)
                        ++rows_added;

                for (size_t col = 0; col < columns_right.size(); ++col)
                {
                    /// TODO: IColumn::filteredInsertRangeFrom() ?
                    ColumnPtr portion = right_block->getByPosition(col).column->filter(not_used, 1);
                    columns_right[col]->insertRangeFrom(*portion, 0, portion->size());
                }
            }
            else
            {
                rows_added += right_block->rows();
                for (size_t col = 0; col < columns_right.size(); ++col)
                {
                    const IColumn & column = *right_block->getByPosition(col).column;
                    columns_right[col]->insertRangeFrom(column, 0, column.size());
                }
            }

            if (rows_added >= max_block_size)
            {
                ++block_number;
                break;
            }
        }

        return rows_added;
    }

private:
    const MergeJoin & parent;
    size_t max_block_size;
    size_t block_number = 0;
};


IBlocksStreamPtr MergeJoin::getNonJoinedBlocks(
    const Block & left_sample_block, const Block & result_sample_block, UInt64 max_block_size) const
{
    if (table_join->strictness() == JoinStrictness::All && (is_right || is_full))
    {
        size_t left_columns_count = left_sample_block.columns();
        chassert(left_columns_count == result_sample_block.columns() - right_columns_to_add.columns());
        auto non_joined = std::make_unique<NotJoinedMerge>(*this, max_block_size);
        return std::make_unique<NotJoinedBlocks>(std::move(non_joined), result_sample_block, left_columns_count, *table_join);
    }
    return nullptr;
}

bool MergeJoin::needConditionJoinColumn() const
{
    return !mask_column_name_left.empty() || !mask_column_name_right.empty();
}

void MergeJoin::addConditionJoinColumn(Block & block, JoinTableSide block_side) const
{
    if (needConditionJoinColumn())
    {
        if (block_side == JoinTableSide::Left)
            block.insert(condtitionColumnToJoinable(block, mask_column_name_left, block_side));
        else
            block.insert(condtitionColumnToJoinable(block, mask_column_name_right, block_side));
    }
}

bool MergeJoin::isSupported(const std::shared_ptr<TableJoin> & table_join)
{
    auto kind = table_join->kind();
    auto strictness = table_join->strictness();

    bool is_any = (strictness == JoinStrictness::Any);
    bool is_all = (strictness == JoinStrictness::All);
    bool is_semi = (strictness == JoinStrictness::Semi);

    bool all_join = is_all && (isInner(kind) || isLeft(kind) || isRight(kind) || isFull(kind));
    bool special_left = isInnerOrLeft(kind) && (is_any || is_semi);

    return (all_join || special_left) && table_join->oneDisjunct();
}

MergeJoin::RightBlockInfo::RightBlockInfo(std::shared_ptr<Block> block_, size_t block_number_, size_t & skip_, RowBitmaps * bitmaps_)
    : block(block_)
    , block_number(block_number_)
    , skip(skip_)
    , bitmaps(bitmaps_)
{}

MergeJoin::RightBlockInfo::~RightBlockInfo()
{
    if (used_bitmap)
        bitmaps->applyOr(block_number, std::move(*used_bitmap));
}

void MergeJoin::RightBlockInfo::setUsed(size_t start, size_t length)
{
    if (bitmaps)
    {
        if (!used_bitmap)
            used_bitmap = std::make_unique<std::vector<bool>>(block->rows(), false);

        for (size_t i = 0; i < length; ++i)
            (*used_bitmap)[start + i] = true;
    }
}

}<|MERGE_RESOLUTION|>--- conflicted
+++ resolved
@@ -547,7 +547,6 @@
     const NameSet required_right_keys = table_join->requiredRightKeys();
     for (const auto & right_key : key_names_right)
     {
-<<<<<<< HEAD
         if (table_join->hasUsing() && !required_right_keys.contains(right_key))
         {
             /*
@@ -570,12 +569,6 @@
     JoinCommon::convertToFullColumnsInplace(right_table_keys);
     JoinCommon::convertToFullColumnsInplace(right_sample_block, key_names_right);
 
-=======
-        if (required_right_keys.contains(right_key) && right_table_keys.getByName(right_key).type->lowCardinality())
-            lowcard_right_keys.push_back(right_key);
-    }
-
->>>>>>> 0f489de4
     for (const auto & column : right_table_keys)
         if (required_right_keys.contains(column.name))
             right_columns_to_add.insert(ColumnWithTypeAndName{nullptr, column.type, column.name});
