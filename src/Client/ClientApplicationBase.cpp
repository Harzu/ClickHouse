#include <Client/ClientApplicationBase.h>

#include <base/argsToConfig.h>
#include <base/safeExit.h>
#include <Common/clearPasswordFromCommandLine.h>
#include <Common/TerminalSize.h>
#include <Common/Exception.h>
#include <Common/SignalHandlers.h>

#include <Common/config_version.h>
#include "Loggers/OwnPatternFormatter.h"
#include "config.h"

#include <unordered_set>
#include <string>
#include <boost/algorithm/string/case_conv.hpp>
#include <boost/algorithm/string/replace.hpp>
#include <boost/algorithm/string/split.hpp>
#include <quill/sinks/ConsoleSink.h>
#include <quill/sinks/FileSink.h>
#include <quill/sinks/StreamSink.h>

using namespace std::literals;

namespace CurrentMetrics
{
    extern const Metric MemoryTracking;
}

namespace DB
{

namespace ErrorCodes
{
    extern const int BAD_ARGUMENTS;
    extern const int CANNOT_SET_SIGNAL_HANDLER;
    extern const int SUPPORT_IS_DISABLED;
}

static ClientInfo::QueryKind parseQueryKind(const String & query_kind)
{
    if (query_kind == "initial_query")
        return ClientInfo::QueryKind::INITIAL_QUERY;
    if (query_kind == "secondary_query")
        return ClientInfo::QueryKind::SECONDARY_QUERY;
    if (query_kind == "no_query")
        return ClientInfo::QueryKind::NO_QUERY;
    throw Exception(ErrorCodes::BAD_ARGUMENTS, "Unknown query kind {}", query_kind);
}

/// This signal handler is set only for SIGINT and SIGQUIT.
void interruptSignalHandler(int signum)
{
    /// Signal handler might be called even before the setup is fully finished
    /// and client application started to process the query.
    /// Because of that we have to manually check it.
    if (auto * instance = ClientApplicationBase::instanceRawPtr(); instance)
        if (auto * base = dynamic_cast<ClientApplicationBase *>(instance); base)
            if (base->tryStopQuery())
                safeExit(128 + signum);
}

ClientApplicationBase::~ClientApplicationBase()
{
    try
    {
        writeSignalIDtoSignalPipe(SignalListener::StopThread);
        signal_listener_thread.join();
        HandledSignals::instance().reset();
    }
    catch (...)
    {
        tryLogCurrentException(__PRETTY_FUNCTION__);
    }
}

ClientApplicationBase::ClientApplicationBase() : ClientBase(STDIN_FILENO, STDOUT_FILENO, STDERR_FILENO, std::cin, std::cout, std::cerr) {}

ClientApplicationBase & ClientApplicationBase::getInstance()
{
    return dynamic_cast<ClientApplicationBase&>(Poco::Util::Application::instance());
}

bool ClientApplicationBase::isEmbeeddedClient() const
{
    return false;
}

void ClientApplicationBase::setupSignalHandler()
{
    ClientApplicationBase::getInstance().stopQuery();

    struct sigaction new_act;
    memset(&new_act, 0, sizeof(new_act));

    new_act.sa_handler = interruptSignalHandler;
    new_act.sa_flags = 0;

#if defined(OS_DARWIN)
    sigemptyset(&new_act.sa_mask);
#else
    if (sigemptyset(&new_act.sa_mask))
        throw ErrnoException(ErrorCodes::CANNOT_SET_SIGNAL_HANDLER, "Cannot set signal handler");
#endif

    if (sigaction(SIGINT, &new_act, nullptr))
        throw ErrnoException(ErrorCodes::CANNOT_SET_SIGNAL_HANDLER, "Cannot set signal handler");

    if (sigaction(SIGQUIT, &new_act, nullptr))
        throw ErrnoException(ErrorCodes::CANNOT_SET_SIGNAL_HANDLER, "Cannot set signal handler");
}

void ClientApplicationBase::addMultiquery(std::string_view query, Arguments & common_arguments) const
{
    common_arguments.emplace_back("--multiquery");
    common_arguments.emplace_back("-q");
    common_arguments.emplace_back(query);
}

Poco::Util::LayeredConfiguration & ClientApplicationBase::getClientConfiguration()
{
    return config();
}

void ClientApplicationBase::addOptionsToHints(const OptionsDescription & options_description)
{
    auto getter = [](const auto & op)
    {
        String op_long_name = op->long_name();
        return "--" + String(op_long_name);
    };

    if (options_description.main_description)
    {
        const auto & main_options = options_description.main_description->options();
        std::transform(main_options.begin(), main_options.end(), std::back_inserter(cmd_options), getter);
    }

    if (options_description.external_description)
    {
        const auto & external_options = options_description.external_description->options();
        std::transform(external_options.begin(), external_options.end(), std::back_inserter(cmd_options), getter);
    }

    if (options_description.hosts_and_ports_description)
    {
        const auto & hosts_and_ports_description = options_description.hosts_and_ports_description->options();
        std::transform(hosts_and_ports_description.begin(), hosts_and_ports_description.end(), std::back_inserter(cmd_options), getter);
    }
}

void ClientApplicationBase::init(int argc, char ** argv)
{
    namespace po = boost::program_options;

    /// Don't parse options with Poco library, we prefer neat boost::program_options.
    stopOptionsProcessing();

    std::vector<Arguments> external_tables_arguments;
    Arguments common_arguments = {""}; /// 0th argument is ignored.
    std::vector<Arguments> hosts_and_ports_arguments;

    if (argc)
        argv0 = argv[0];
    readArguments(argc, argv, common_arguments, external_tables_arguments, hosts_and_ports_arguments);

    /// Support for Unicode dashes
    /// Interpret Unicode dashes as default double-hyphen
    for (auto & arg : common_arguments)
    {
        // replace em-dash(U+2014)
        boost::replace_all(arg, "—", "--");
        // replace en-dash(U+2013)
        boost::replace_all(arg, "–", "--");
        // replace mathematical minus(U+2212)
        boost::replace_all(arg, "−", "--");
    }

    OptionsDescription options_description;
    addCommonOptions(options_description);
    addExtraOptions(options_description);
    /// Copy them to be able to print a simplified version of the help message.
    OptionsDescription options_description_non_verbose = options_description;
    addSettingsToProgramOptionsAndSubscribeToChanges(options_description);
    addOptionsToHints(options_description);

    po::variables_map options;
    parseAndCheckOptions(options_description, options, common_arguments);
    po::notify(options);

    if (options.count("version") || options.count("V"))
    {
        showClientVersion();
        exit(0); // NOLINT(concurrency-mt-unsafe)
    }

    if (options.count("version-clean"))
    {
        output_stream << VERSION_STRING;
        exit(0); // NOLINT(concurrency-mt-unsafe)
    }

    /// If user writes -help instead of --help.
    bool user_made_a_typo = options.count("host") && options["host"].as<std::string>() == "elp";
    if (options.count("help") || user_made_a_typo)
    {
        if (options.count("verbose"))
            printHelpMessage(options_description);
        else
            printHelpMessage(options_description_non_verbose);
        exit(0); // NOLINT(concurrency-mt-unsafe)
    }

    addOptionsToTheClientConfiguration(options);

    query_processing_stage = QueryProcessingStage::fromString(options["stage"].as<std::string>());
    query_kind = parseQueryKind(options["query_kind"].as<std::string>());
    profile_events.print = options.count("print-profile-events");
    profile_events.delay_ms = options["profile-events-delay-ms"].as<UInt64>();

    processOptions(options_description, options, external_tables_arguments, hosts_and_ports_arguments);

    {
        std::unordered_set<std::string> alias_names;
        alias_names.reserve(options_description.main_description->options().size());
        for (const auto& option : options_description.main_description->options())
            alias_names.insert(option->long_name());
        argsToConfig(common_arguments, getClientConfiguration(), 100, &alias_names);
    }

    clearPasswordFromCommandLine(argc, argv);

    /// Limit on total memory usage
    std::string max_client_memory_usage = getClientConfiguration().getString("max_memory_usage_in_client", "0" /*default value*/);
    if (max_client_memory_usage != "0")
    {
        UInt64 max_client_memory_usage_int = parseWithSizeSuffix<UInt64>(max_client_memory_usage.c_str(), max_client_memory_usage.length());

        total_memory_tracker.setHardLimit(max_client_memory_usage_int);
        total_memory_tracker.setDescription("Global");
        total_memory_tracker.setMetric(CurrentMetrics::MemoryTracking);
    }

    /// Print stacktrace in case of crash
    HandledSignals::instance().setupTerminateHandler();
    HandledSignals::instance().setupCommonDeadlySignalHandlers();
    /// We don't setup signal handlers for SIGINT, SIGQUIT, SIGTERM because we don't
    /// have an option for client to shutdown gracefully.

<<<<<<< HEAD
    std::vector<std::shared_ptr<quill::Sink>> client_sinks;
    quill::ConsoleSinkConfig console_config;
    console_config.set_colour_mode(quill::ConsoleSinkConfig::ColourMode::Never);
    client_sinks.push_back(
        quill::Frontend::create_or_get_sink<quill::ConsoleSink>("ClientFatalSink", console_config));
    if (options.count("client_logs_file"))
        client_sinks.push_back(quill::Frontend::create_or_get_sink<quill::FileSink>(options["client_logs_file"].as<std::string>()));

    fatal_log = createLogger("ClientBase", std::move(client_sinks));
    fatal_log->setLogLevel(quill::LogLevel::Critical);
    Logger::setFormatter(std::make_unique<OwnPatternFormatter>());

    DB::startQuillBackend();
=======
    fatal_channel_ptr = new Poco::SplitterChannel;
    fatal_console_channel_ptr = new Poco::ConsoleChannel;
    fatal_channel_ptr->addChannel(fatal_console_channel_ptr);

    if (options.count("client_logs_file"))
    {
        if (isEmbeeddedClient())
            throw Exception(ErrorCodes::SUPPORT_IS_DISABLED, "Writing logs to a file is disabled in an embedded mode.");

        fatal_file_channel_ptr = new Poco::SimpleFileChannel(options["client_logs_file"].as<std::string>());
        fatal_channel_ptr->addChannel(fatal_file_channel_ptr);
    }
>>>>>>> 596328da

    signal_listener = std::make_unique<SignalListener>(nullptr, fatal_log);
    signal_listener_thread.start(*signal_listener);

#if USE_GWP_ASAN
    GWPAsan::initFinished();
#endif

}


}<|MERGE_RESOLUTION|>--- conflicted
+++ resolved
@@ -247,34 +247,24 @@
     /// We don't setup signal handlers for SIGINT, SIGQUIT, SIGTERM because we don't
     /// have an option for client to shutdown gracefully.
 
-<<<<<<< HEAD
     std::vector<std::shared_ptr<quill::Sink>> client_sinks;
     quill::ConsoleSinkConfig console_config;
     console_config.set_colour_mode(quill::ConsoleSinkConfig::ColourMode::Never);
     client_sinks.push_back(
         quill::Frontend::create_or_get_sink<quill::ConsoleSink>("ClientFatalSink", console_config));
     if (options.count("client_logs_file"))
+    {
+        if (isEmbeeddedClient())
+            throw Exception(ErrorCodes::SUPPORT_IS_DISABLED, "Writing logs to a file is disabled in an embedded mode.");
+
         client_sinks.push_back(quill::Frontend::create_or_get_sink<quill::FileSink>(options["client_logs_file"].as<std::string>()));
+    }
 
     fatal_log = createLogger("ClientBase", std::move(client_sinks));
     fatal_log->setLogLevel(quill::LogLevel::Critical);
     Logger::setFormatter(std::make_unique<OwnPatternFormatter>());
 
     DB::startQuillBackend();
-=======
-    fatal_channel_ptr = new Poco::SplitterChannel;
-    fatal_console_channel_ptr = new Poco::ConsoleChannel;
-    fatal_channel_ptr->addChannel(fatal_console_channel_ptr);
-
-    if (options.count("client_logs_file"))
-    {
-        if (isEmbeeddedClient())
-            throw Exception(ErrorCodes::SUPPORT_IS_DISABLED, "Writing logs to a file is disabled in an embedded mode.");
-
-        fatal_file_channel_ptr = new Poco::SimpleFileChannel(options["client_logs_file"].as<std::string>());
-        fatal_channel_ptr->addChannel(fatal_file_channel_ptr);
-    }
->>>>>>> 596328da
 
     signal_listener = std::make_unique<SignalListener>(nullptr, fatal_log);
     signal_listener_thread.start(*signal_listener);
