--- conflicted
+++ resolved
@@ -234,15 +234,7 @@
             Result.create_from(name=step_name, status=res, stopwatch=stop_watch_)
         )
         if not results[-1].is_ok():
-<<<<<<< HEAD
-            attach_files.append(f"{temp_dir}/build/programs/clickhouse")
-            attach_files += [
-                f"{temp_dir}/var/log/clickhouse-server/clickhouse-server.err.log",
-                f"{temp_dir}/var/log/clickhouse-server/clickhouse-server.log",
-            ]
-=======
             attach_debug = True
->>>>>>> 6f5d0cec
 
     if res and JobStages.TEST in stages:
         stop_watch_ = Utils.Stopwatch()
@@ -262,13 +254,6 @@
                 )
             )
         if not results[-1].is_ok():
-<<<<<<< HEAD
-            attach_files.append(f"{temp_dir}/build/programs/clickhouse")
-            attach_files += [
-                f"{temp_dir}/var/log/clickhouse-server/clickhouse-server.err.log",
-                f"{temp_dir}/var/log/clickhouse-server/clickhouse-server.log",
-            ]
-=======
             attach_debug = True
 
     if attach_debug:
@@ -277,7 +262,6 @@
             f"{temp_dir}/var/log/clickhouse-server/clickhouse-server.err.log",
             f"{temp_dir}/var/log/clickhouse-server/clickhouse-server.log",
         ]
->>>>>>> 6f5d0cec
 
     CH.terminate()
 
