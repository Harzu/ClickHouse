#!/usr/bin/env bash

# For code formatting we have clang-format.
#
# But it's not sane to apply clang-format for whole code base,
#  because it sometimes makes worse for properly formatted files.
#
# It's only reasonable to blindly apply clang-format only in cases
#  when the code is likely to be out of style.
#
# For this purpose we have a script that will use very primitive heuristics
#  (simple regexps) to check if the code is likely to have basic style violations.
#  and then to run formatter only for the specified files.

LC_ALL="en_US.UTF-8"
ROOT_PATH="."
EXCLUDE='build/|integration/|widechar_width/|glibc-compatibility/|poco/|memcpy/|consistent-hashing|benchmark|tests/.*.cpp|programs/keeper-bench/example.yaml|base/base/openpty.h'
EXCLUDE_DOCS='Settings\.cpp|FormatFactorySettings\.h'

# From [1]:
#     But since array_to_string_internal() in array.c still loops over array
#     elements and concatenates them into a string, it's probably not more
#     efficient than the looping solutions proposed, but it's more readable.
#
#  [1]: https://stackoverflow.com/a/15394738/328260
function in_array()
{
    local IFS="|"
    local value=$1 && shift

    [[ "${IFS}${*}${IFS}" =~ "${IFS}${value}${IFS}" ]]
}

find $ROOT_PATH/{src,base,programs,utils} -name '*.h' -or -name '*.cpp' 2>/dev/null |
    grep -vP $EXCLUDE |
    grep -vP $EXCLUDE_DOCS |
    xargs grep $@ -P '((class|struct|namespace|enum|if|for|while|else|throw|switch).*|\)(\s*const)?(\s*override)?\s*)\{$|\s$|^ {1,3}[^\* ]\S|\t|^\s*(if|else if|if constexpr|else if constexpr|for|while|catch|switch)\(|\( [^\s\\]|\S \)' |
# a curly brace not in a new line, but not for the case of C++11 init or agg. initialization | trailing whitespace | number of ws not a multiple of 4, but not in the case of comment continuation | missing whitespace after for/if/while... before opening brace | whitespaces inside braces
    grep -v -P '(//|:\s+\*|\$\(\()| \)"'
# single-line comment | continuation of a multiline comment | a typical piece of embedded shell code | something like ending of raw string literal

# Tabs
find $ROOT_PATH/{src,base,programs,utils} -name '*.h' -or -name '*.cpp' 2>/dev/null |
    grep -vP $EXCLUDE |
    xargs grep $@ -F $'\t' && echo '^ tabs are not allowed'

# // namespace comments are unneeded
find $ROOT_PATH/{src,base,programs,utils} -name '*.h' -or -name '*.cpp' 2>/dev/null |
    grep -vP $EXCLUDE |
    xargs grep $@ -P '}\s*//+\s*namespace\s*'

# Broken symlinks
find -L $ROOT_PATH -type l 2>/dev/null | grep -v contrib && echo "^ Broken symlinks found"

# Duplicated or incorrect setting declarations
bash $ROOT_PATH/ci/jobs/scripts/check_style/check-settings-style

# Unused/Undefined/Duplicates ErrorCodes/ProfileEvents/CurrentMetrics
declare -A EXTERN_TYPES
EXTERN_TYPES[ErrorCodes]=int
EXTERN_TYPES[ProfileEvents]=Event
EXTERN_TYPES[CurrentMetrics]=Metric

EXTERN_TYPES_EXCLUDES=(
    ProfileEvents::global_counters
    ProfileEvents::Event
    ProfileEvents::Count
    ProfileEvents::Counters
    ProfileEvents::end
    ProfileEvents::increment
    ProfileEvents::incrementForLogMessage
    ProfileEvents::incrementLoggerElapsedNanoseconds
    ProfileEvents::getName
    ProfileEvents::Timer
    ProfileEvents::Type
    ProfileEvents::TypeEnum
    ProfileEvents::ValueType
    ProfileEvents::dumpToMapColumn
    ProfileEvents::getProfileEvents
    ProfileEvents::ThreadIdToCountersSnapshot
    ProfileEvents::LOCAL_NAME
    ProfileEvents::keeper_profile_events
    ProfileEvents::CountersIncrement
    ProfileEvents::size

    CurrentMetrics::add
    CurrentMetrics::sub
    CurrentMetrics::get
    CurrentMetrics::getDocumentation
    CurrentMetrics::getName
    CurrentMetrics::set
    CurrentMetrics::end
    CurrentMetrics::Increment
    CurrentMetrics::Metric
    CurrentMetrics::values
    CurrentMetrics::Value
    CurrentMetrics::keeper_metrics
    CurrentMetrics::size

    ErrorCodes::ErrorCode
    ErrorCodes::getName
    ErrorCodes::increment
    ErrorCodes::end
    ErrorCodes::extendedMessage
    ErrorCodes::values
    ErrorCodes::values[i]
    ErrorCodes::getErrorCodeByName
    ErrorCodes::Value
)
for extern_type in ${!EXTERN_TYPES[@]}; do
    type_of_extern=${EXTERN_TYPES[$extern_type]}
    allowed_chars='[_A-Za-z]+'

    # Unused
    # NOTE: to fix automatically, replace echo with:
    # sed -i "/extern const $type_of_extern $val/d" $file
    find $ROOT_PATH/{src,base,programs,utils} -name '*.h' -or -name '*.cpp' | {
        # NOTE: the check is pretty dumb and distinguish only by the type_of_extern,
        # and this matches with zkutil::CreateMode
        grep -v -e 'src/Common/ZooKeeper/Types.h' -e 'src/Coordination/KeeperConstants.cpp'
    } | {
        grep -vP $EXCLUDE | xargs grep -l -P "extern const $type_of_extern $allowed_chars"
    } | while read file; do
        grep -P "extern const $type_of_extern $allowed_chars;" $file | sed -r -e "s/^.*?extern const $type_of_extern ($allowed_chars);.*?$/\1/" | while read val; do
            if ! grep -q "$extern_type::$val" $file; then
                # Excludes for SOFTWARE_EVENT/HARDWARE_EVENT/CACHE_EVENT in ThreadProfileEvents.cpp
                if [[ ! $extern_type::$val =~ ProfileEvents::Perf.* ]]; then
                    echo "$extern_type::$val is defined but not used in file $file"
                fi
            fi
        done
    done

    # Undefined
    # NOTE: to fix automatically, replace echo with:
    # ( grep -q -F 'namespace $extern_type' $file && \
    #   sed -i -r "0,/(\s*)extern const $type_of_extern [$allowed_chars]+/s//\1extern const $type_of_extern $val;\n&/" $file || \
    #     awk '{ print; if (ns == 1) { ns = 2 }; if (ns == 2) { ns = 0; print "namespace $extern_type\n{\n    extern const $type_of_extern '$val';\n}" } }; /namespace DB/ { ns = 1; };' < $file > ${file}.tmp && mv ${file}.tmp $file )
    find $ROOT_PATH/{src,base,programs,utils} -name '*.h' -or -name '*.cpp' | {
        grep -vP $EXCLUDE | xargs grep -l -P "$extern_type::$allowed_chars"
    } | while read file; do
        grep -P "$extern_type::$allowed_chars" $file | grep -P -v '^\s*//' | sed -r -e "s/^.*?$extern_type::($allowed_chars).*?$/\1/" | while read val; do
            if ! grep -q "extern const $type_of_extern $val" $file; then
                if ! in_array "$extern_type::$val" "${EXTERN_TYPES_EXCLUDES[@]}"; then
                    echo "$extern_type::$val is used in file $file but not defined"
                fi
            fi
        done
    done

    # Duplicates
    find $ROOT_PATH/{src,base,programs,utils} -name '*.h' -or -name '*.cpp' | {
        grep -vP $EXCLUDE | xargs grep -l -P "$extern_type::$allowed_chars"
    } | while read file; do
        grep -P "extern const $type_of_extern $allowed_chars;" $file | sort | uniq -c | grep -v -P ' +1 ' && echo "Duplicate $extern_type in file $file"
    done
done

# Three or more consecutive empty lines
find $ROOT_PATH/{src,base,programs,utils} -name '*.h' -or -name '*.cpp' |
    grep -vP $EXCLUDE |
    while read file; do awk '/^$/ { ++i; if (i > 2) { print "More than two consecutive empty lines in file '$file'" } } /./ { i = 0 }' $file; done

# Check that every header file has #pragma once in first line
find $ROOT_PATH/{src,programs,utils} -name '*.h' |
    grep -vP $EXCLUDE |
    while read file; do [[ $(head -n1 $file) != '#pragma once' ]] && echo "File $file must have '#pragma once' in first line"; done

# Too many exclamation marks
find $ROOT_PATH/{src,base,programs,utils} -name '*.h' -or -name '*.cpp' |
    grep -vP $EXCLUDE |
    xargs grep -F '!!!' | grep -P '.' && echo "Too many exclamation marks (looks dirty, unconfident)."

# Exclamation mark in a message
find $ROOT_PATH/{src,base,programs,utils} -name '*.h' -or -name '*.cpp' |
    grep -vP $EXCLUDE |
    xargs grep -F '!",' | grep -P '.' && echo "No need for an exclamation mark (looks dirty, unconfident)."

# Trailing whitespaces
find $ROOT_PATH/{src,base,programs,utils} -name '*.h' -or -name '*.cpp' |
    grep -vP $EXCLUDE |
    xargs grep -n -P ' $' | grep -n -P '.' && echo "^ Trailing whitespaces."

# Forbid stringstream because it's easy to use them incorrectly and hard to debug possible issues
find $ROOT_PATH/{src,programs,utils} -name '*.h' -or -name '*.cpp' |
    grep -vP $EXCLUDE |
    xargs grep -P 'std::[io]?stringstream' | grep -v "STYLE_CHECK_ALLOW_STD_STRING_STREAM" && echo "Use WriteBufferFromOwnString or ReadBufferFromString instead of std::stringstream"

# Forbid std::cerr/std::cout in src (fine in programs/utils)
std_cerr_cout_excludes=(
    /examples/
    /tests/
    _fuzzer
    # OK
    base/base/ask.cpp
    src/Common/ProgressIndication.cpp
    src/Common/ProgressTable.cpp
    # only under #ifdef DBMS_HASH_MAP_DEBUG_RESIZES, that is used only in tests
    src/Common/HashTable/HashTable.h
    # SensitiveDataMasker::printStats()
    src/Common/SensitiveDataMasker.cpp
    # StreamStatistics::print()
    src/Compression/LZ4_decompress_faster.cpp
    # ContextSharedPart with subsequent std::terminate()
    src/Interpreters/Context.cpp
    # IProcessor::dump()
    src/Processors/IProcessor.cpp
    src/Client/ClientApplicationBase.cpp
    src/Client/ClientBase.cpp
    src/Common/ProgressIndication.h
    src/Client/LineReader.h
    src/Client/LineReader.cpp
    src/Client/ReplxxLineReader.h
    src/Client/QueryFuzzer.cpp
    src/Client/Suggest.cpp
    src/Client/ClientBase.h
    src/Client/LineReader.h
    src/Client/ReplxxLineReader.h
    src/Bridge/IBridge.cpp
    src/Daemon/BaseDaemon.cpp
    src/Loggers/Loggers.cpp
    src/Common/GWPAsan.cpp
    src/Common/ProgressIndication.h
<<<<<<< HEAD
    src/Common/QuillLogger.cpp
=======
    src/IO/Ask.cpp
>>>>>>> 596328da
)
sources_with_std_cerr_cout=( $(
    find $ROOT_PATH/{src,base} -name '*.h' -or -name '*.cpp' | \
        grep -vP $EXCLUDE | \
        grep -F -v $(printf -- "-e %s " "${std_cerr_cout_excludes[@]}") | \
        xargs grep -F --with-filename -e std::cerr -e std::cout | cut -d: -f1 | sort -u
) )
# Exclude comments
for src in "${sources_with_std_cerr_cout[@]}"; do
    # suppress stderr, since it may contain warning for #pragma once in headers
    if gcc -fpreprocessed -dD -E "$src" 2>/dev/null | grep -F -q -e std::cerr -e std::cout; then
        echo "$src: uses std::cerr/std::cout"
    fi
done

expect_tests=( $(find $ROOT_PATH/tests/queries -name '*.expect') )
for test_case in "${expect_tests[@]}"; do
    pattern="^exp_internal -f \$CLICKHOUSE_TMP/\$basename.debuglog 0$"
    grep -q "$pattern" "$test_case" || echo "Missing '$pattern' in '$test_case'"

    if grep -q "^spawn.*CLICKHOUSE_CLIENT_BINARY$" "$test_case"; then
        pattern="^spawn.*CLICKHOUSE_CLIENT_BINARY.*--history_file$"
        grep -q "$pattern" "$test_case" || echo "Missing '$pattern' in '$test_case'"
    fi

    # Otherwise expect_after/expect_before will not bail without stdin attached
    # (and actually this is a hack anyway, correct way is to use $any_spawn_id)
    pattern="-i \$any_spawn_id timeout"
    grep -q -- "$pattern" "$test_case" || echo "Missing '$pattern' in '$test_case'"
    pattern="-i \$any_spawn_id eof"
    grep -q -- "$pattern" "$test_case" || echo "Missing '$pattern' in '$test_case'"
done

# Forbid non-unique error codes
if [[ "$(grep -Po "M\([0-9]*," $ROOT_PATH/src/Common/ErrorCodes.cpp | wc -l)" != "$(grep -Po "M\([0-9]*," $ROOT_PATH/src/Common/ErrorCodes.cpp | sort | uniq | wc -l)" ]]
then
    echo "ErrorCodes.cpp contains non-unique error codes"
fi

# Check that there is no system-wide libraries/headers in use.
#
# NOTE: it is better to override find_path/find_library in cmake, but right now
# it is not possible, see [1] for the reference.
#
#   [1]: git grep --recurse-submodules -e find_library -e find_path contrib
if git grep -e find_path -e find_library -- :**CMakeLists.txt; then
    echo "There is find_path/find_library usage. ClickHouse should use everything bundled. Consider adding one more contrib module."
fi

# Forbid std::filesystem::is_symlink and std::filesystem::read_symlink, because it's easy to use them incorrectly
find $ROOT_PATH/{src,programs,utils} -name '*.h' -or -name '*.cpp' |
    grep -vP $EXCLUDE |
    xargs grep -P '::(is|read)_symlink' | grep -v "STYLE_CHECK_ALLOW_STD_FS_SYMLINK" && echo "Use DB::FS::isSymlink and DB::FS::readSymlink instead"

# Forbid __builtin_unreachable(), because it's hard to debug when it becomes reachable
find $ROOT_PATH/{src,programs,utils} -name '*.h' -or -name '*.cpp' |
    grep -vP $EXCLUDE |
    xargs grep -P '__builtin_unreachable' && echo "Use UNREACHABLE() from defines.h instead"

# Forbid mt19937() and random_device() which are outdated and slow
find $ROOT_PATH/{src,programs,utils} -name '*.h' -or -name '*.cpp' |
    grep -vP $EXCLUDE |
    xargs grep -P '(std::mt19937|std::mersenne_twister_engine|std::random_device)' && echo "Use pcg64_fast (from pcg_random.h) and randomSeed (from Common/randomSeed.h) instead"

# Require checking return value of close(),
# since it can hide fd misuse and break other places.
find $ROOT_PATH/{src,programs,utils} -name '*.h' -or -name '*.cpp' |
    grep -vP $EXCLUDE |
    xargs grep -e ' close(.*fd' -e ' ::close(' | grep -v = && echo "Return value of close() should be checked"

# A small typo can lead to debug code in release builds, see https://github.com/ClickHouse/ClickHouse/pull/47647
find $ROOT_PATH/{src,programs,utils} -name '*.h' -or -name '*.cpp' | xargs grep -l -F '#ifdef NDEBUG' | xargs -I@FILE awk '/#ifdef NDEBUG/ { inside = 1; dirty = 1 } /#endif/ { if (inside && dirty) { print "File @FILE has suspicious #ifdef NDEBUG, possibly confused with #ifndef NDEBUG" }; inside = 0 } /#else/ { dirty = 0 }' @FILE

# If a user is doing dynamic or typeid cast with a pointer, and immediately dereferencing it, it is unsafe.
find $ROOT_PATH/{src,programs,utils} -name '*.h' -or -name '*.cpp' | xargs grep --line-number -P '(dynamic|typeid)_cast<[^>]+\*>\([^\(\)]+\)->' | grep -P '.' && echo "It's suspicious when you are doing a dynamic_cast or typeid_cast with a pointer and immediately dereferencing it. Use references instead of pointers or check a pointer to nullptr."

# Check for bad punctuation: whitespace before comma.
find $ROOT_PATH/{src,programs,utils} -name '*.h' -or -name '*.cpp' | xargs grep -P --line-number '\w ,' | grep -v 'bad punctuation is ok here' && echo "^ There is bad punctuation: whitespace before comma. You should write it like this: 'Hello, world!'"

# Check usage of std::regex which is too bloated and slow.
find $ROOT_PATH/{src,programs,utils} -name '*.h' -or -name '*.cpp' | xargs grep -P --line-number 'std::regex' | grep -P '.' && echo "^ Please use re2 instead of std::regex"

# Cyrillic characters hiding inside Latin.
find $ROOT_PATH/{src,programs,utils} -name '*.h' -or -name '*.cpp' | grep -v StorageSystemContributors.generated.cpp | xargs grep -P --line-number '[a-zA-Z][а-яА-ЯёЁ]|[а-яА-ЯёЁ][a-zA-Z]' && echo "^ Cyrillic characters found in unexpected place."

# Orphaned header files.
join -v1 <(find $ROOT_PATH/{src,programs,utils} -name '*.h' -printf '%f\n' | sort | uniq) <(find $ROOT_PATH/{src,programs,utils} -name '*.cpp' -or -name '*.c' -or -name '*.h' -or -name '*.S' | xargs grep --no-filename -o -P '[\w-]+\.h' | sort | uniq) |
    grep . && echo '^ Found orphan header files.'

# Don't allow dynamic compiler check with CMake, because we are using hermetic, reproducible, cross-compiled, static (TLDR, good) builds.
ls -1d $ROOT_PATH/contrib/*-cmake | xargs -I@ find @ -name 'CMakeLists.txt' -or -name '*.cmake' | xargs grep --with-filename -i -P 'check_c_compiler_flag|check_cxx_compiler_flag|check_c_source_compiles|check_cxx_source_compiles|check_include_file|check_symbol_exists|cmake_push_check_state|cmake_pop_check_state|find_package|CMAKE_REQUIRED_FLAGS|CheckIncludeFile|CheckCCompilerFlag|CheckCXXCompilerFlag|CheckCSourceCompiles|CheckCXXSourceCompiles|CheckCSymbolExists|CheckCXXSymbolExists' | grep -v Rust && echo "^ It's not allowed to have dynamic compiler checks with CMake."

# Wrong spelling of abbreviations, e.g. SQL is right, Sql is wrong. XMLHttpRequest is very wrong.
find $ROOT_PATH/{src,base,programs,utils} -name '*.h' -or -name '*.cpp' |
    grep -vP $EXCLUDE |
    xargs grep -P 'Sql|Html|Xml|Cpu|Tcp|Udp|Http|Db|Json|Yaml' | grep -v -P 'RabbitMQ|Azure|Aws|aws|Avro|IO/S3' &&
    echo "Abbreviations such as SQL, XML, HTTP, should be in all caps. For example, SQL is right, Sql is wrong. XMLHttpRequest is very wrong."

find $ROOT_PATH/{src,base,programs,utils} -name '*.h' -or -name '*.cpp' |
    grep -vP $EXCLUDE |
    xargs grep -F -i 'ErrorCodes::LOGICAL_ERROR, "Logical error:' &&
    echo "If an exception has LOGICAL_ERROR code, there is no need to include the text 'Logical error' in the exception message, because then the phrase 'Logical error' will be printed twice."

PATTERN="allow_";
DIFF=$(comm -3 <(grep -o "\b$PATTERN\w*\b" $ROOT_PATH/src/Core/Settings.cpp | sort -u) <(grep -o -h "\b$PATTERN\w*\b" $ROOT_PATH/src/Databases/enableAllExperimentalSettings.cpp $ROOT_PATH/utils/check-style/experimental_settings_ignore.txt | sort -u));
[ -n "$DIFF" ] && echo "$DIFF" && echo "^^ Detected 'allow_*' settings that might need to be included in src/Databases/enableAllExperimentalSettings.cpp" && echo "Alternatively, consider adding an exception to utils/check-style/experimental_settings_ignore.txt"

# Don't allow the direct inclusion of magic_enum.hpp and instead point to base/EnumReflection.h
find $ROOT_PATH/{src,base,programs,utils} -name '*.cpp' -or -name '*.h' | xargs grep -l "magic_enum.hpp" | grep -v EnumReflection.h | while read -r line;
do
    echo "Found the inclusion of magic_enum.hpp in '${line}'. Please use <base/EnumReflection.h> instead"
done

# Currently fmt::format is faster both at compile and runtime
find $ROOT_PATH/{src,base,programs,utils} -name '*.h' -or -name '*.cpp' | grep -vP $EXCLUDE | xargs grep -l "std::format" | while read -r file;
do
    echo "Found the usage of std::format in '${file}'. Please use fmt::format instead"
done<|MERGE_RESOLUTION|>--- conflicted
+++ resolved
@@ -221,11 +221,8 @@
     src/Loggers/Loggers.cpp
     src/Common/GWPAsan.cpp
     src/Common/ProgressIndication.h
-<<<<<<< HEAD
     src/Common/QuillLogger.cpp
-=======
     src/IO/Ask.cpp
->>>>>>> 596328da
 )
 sources_with_std_cerr_cout=( $(
     find $ROOT_PATH/{src,base} -name '*.h' -or -name '*.cpp' | \
