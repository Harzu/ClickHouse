--- conflicted
+++ resolved
@@ -310,11 +310,7 @@
     try_run_with_retry 10 clickhouse-client -q "insert into system.zookeeper (name, path, value) values ('auxiliary_zookeeper2', '/test/chroot/', '')"
 
     set +e
-<<<<<<< HEAD
-    timeout -k 60m -s TERM --preserve-status 120m clickhouse-test --testname --shard --zookeeper --check-zookeeper-session --hung-check --print-time \
-=======
-    clickhouse-test --testname --shard --zookeeper --check-zookeeper-session --hung-check --print-time \
->>>>>>> be80f4e5
+    timeout -k 60m -s TERM --preserve-status 140m  clickhouse-test --testname --shard --zookeeper --check-zookeeper-session --hung-check --print-time \
          --no-drop-if-fail --test-runs "$NUM_TRIES" "${ADDITIONAL_OPTIONS[@]}" 2>&1 \
     | ts '%Y-%m-%d %H:%M:%S' \
     | tee -a test_output/test_result.txt
