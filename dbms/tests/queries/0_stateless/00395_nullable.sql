SELECT '----- NULL value -----';

SELECT NULL;
SELECT 1 + NULL;
SELECT abs(NULL);
SELECT NULL + NULL;

SELECT '----- MergeTree engine -----';

DROP TABLE IF EXISTS test1_00395;
CREATE TABLE test1_00395(
col1 UInt64, col2 Nullable(UInt64),
col3 String, col4 Nullable(String),
col5 Array(UInt64), col6 Array(Nullable(UInt64)),
col7 Array(String), col8 Array(Nullable(String)),
d Date) Engine = MergeTree(d, (col1, d), 8192);

INSERT INTO test1_00395 VALUES (1, 1, 'a', 'a', [1], [1], ['a'], ['a'], '2000-01-01');
INSERT INTO test1_00395 VALUES (1, NULL, 'a', 'a', [1], [1], ['a'], ['a'], '2000-01-01');
INSERT INTO test1_00395 VALUES (1, 1, 'a', NULL, [1], [1], ['a'], ['a'], '2000-01-01');
INSERT INTO test1_00395 VALUES (1, 1, 'a', 'a', [1], [NULL], ['a'], ['a'], '2000-01-01');
INSERT INTO test1_00395 VALUES (1, 1, 'a', 'a', [1], [1], ['a'], [NULL], '2000-01-01');
SELECT * FROM test1_00395 ORDER BY col1,col2,col3,col4,col5,col6,col7,col8 ASC;


SELECT '----- Memory engine -----';

DROP TABLE IF EXISTS test1_00395;
CREATE TABLE test1_00395(
col1 UInt64, col2 Nullable(UInt64),
col3 String, col4 Nullable(String),
col5 Array(UInt64), col6 Array(Nullable(UInt64)),
col7 Array(String), col8 Array(Nullable(String)),
d Date) Engine = Memory;

INSERT INTO test1_00395 VALUES (1, 1, 'a', 'a', [1], [1], ['a'], ['a'], '2000-01-01');
INSERT INTO test1_00395 VALUES (1, NULL, 'a', 'a', [1], [1], ['a'], ['a'], '2000-01-01');
INSERT INTO test1_00395 VALUES (1, 1, 'a', NULL, [1], [1], ['a'], ['a'], '2000-01-01');
INSERT INTO test1_00395 VALUES (1, 1, 'a', 'a', [1], [NULL], ['a'], ['a'], '2000-01-01');
INSERT INTO test1_00395 VALUES (1, 1, 'a', 'a', [1], [1], ['a'], [NULL], '2000-01-01');
SELECT * FROM test1_00395 ORDER BY col1,col2,col3,col4,col5,col6,col7,col8 ASC;

SELECT '----- TinyLog engine -----';

DROP TABLE IF EXISTS test1_00395;
CREATE TABLE test1_00395(
col1 UInt64, col2 Nullable(UInt64),
col3 String, col4 Nullable(String),
col5 Array(UInt64), col6 Array(Nullable(UInt64)),
col7 Array(String), col8 Array(Nullable(String)),
d Date) Engine = TinyLog;

INSERT INTO test1_00395 VALUES (1, 1, 'a', 'a', [1], [1], ['a'], ['a'], '2000-01-01');
INSERT INTO test1_00395 VALUES (1, NULL, 'a', 'a', [1], [1], ['a'], ['a'], '2000-01-01');
INSERT INTO test1_00395 VALUES (1, 1, 'a', NULL, [1], [1], ['a'], ['a'], '2000-01-01');
INSERT INTO test1_00395 VALUES (1, 1, 'a', 'a', [1], [NULL], ['a'], ['a'], '2000-01-01');
INSERT INTO test1_00395 VALUES (1, 1, 'a', 'a', [1], [1], ['a'], [NULL], '2000-01-01');
SELECT * FROM test1_00395 ORDER BY col1,col2,col3,col4,col5,col6,col7,col8 ASC;

SELECT '----- Log engine -----';

DROP TABLE IF EXISTS test1_00395;
CREATE TABLE test1_00395(
col1 UInt64, col2 Nullable(UInt64),
col3 String, col4 Nullable(String),
col5 Array(UInt64), col6 Array(Nullable(UInt64)),
col7 Array(String), col8 Array(Nullable(String)),
d Date) Engine = Log;

INSERT INTO test1_00395 VALUES (1, 1, 'a', 'a', [1], [1], ['a'], ['a'], '2000-01-01');
INSERT INTO test1_00395 VALUES (1, NULL, 'a', 'a', [1], [1], ['a'], ['a'], '2000-01-01');
INSERT INTO test1_00395 VALUES (1, 1, 'a', NULL, [1], [1], ['a'], ['a'], '2000-01-01');
INSERT INTO test1_00395 VALUES (1, 1, 'a', 'a', [1], [NULL], ['a'], ['a'], '2000-01-01');
INSERT INTO test1_00395 VALUES (1, 1, 'a', 'a', [1], [1], ['a'], [NULL], '2000-01-01');
SELECT * FROM test1_00395 ORDER BY col1,col2,col3,col4,col5,col6,col7,col8 ASC;

SELECT '----- StripeLog engine -----';

DROP TABLE IF EXISTS test1_00395;
CREATE TABLE test1_00395(
col1 UInt64, col2 Nullable(UInt64),
col3 String, col4 Nullable(String),
col5 Array(UInt64), col6 Array(Nullable(UInt64)),
col7 Array(String), col8 Array(Nullable(String)),
d Date) Engine = StripeLog;

INSERT INTO test1_00395 VALUES (1, 1, 'a', 'a', [1], [1], ['a'], ['a'], '2000-01-01');
INSERT INTO test1_00395 VALUES (1, NULL, 'a', 'a', [1], [1], ['a'], ['a'], '2000-01-01');
INSERT INTO test1_00395 VALUES (1, 1, 'a', NULL, [1], [1], ['a'], ['a'], '2000-01-01');
INSERT INTO test1_00395 VALUES (1, 1, 'a', 'a', [1], [NULL], ['a'], ['a'], '2000-01-01');
INSERT INTO test1_00395 VALUES (1, 1, 'a', 'a', [1], [1], ['a'], [NULL], '2000-01-01');
SELECT * FROM test1_00395 ORDER BY col1,col2,col3,col4,col5,col6,col7,col8 ASC;


SELECT '----- Insert with expression -----';

DROP TABLE IF EXISTS test1_00395;
CREATE TABLE test1_00395(col1 Array(Nullable(UInt64))) Engine=Memory;
INSERT INTO test1_00395(col1) VALUES ([1+1]);
SELECT col1 FROM test1_00395 ORDER BY col1 ASC;

SELECT '----- Insert. Source and target columns have same types up to nullability. -----';
DROP TABLE IF EXISTS test1_00395;
CREATE TABLE test1_00395(col1 Nullable(UInt64), col2 UInt64) Engine=Memory;
DROP TABLE IF EXISTS test2;
CREATE TABLE test2(col1 UInt64, col2 Nullable(UInt64)) Engine=Memory;
INSERT INTO test1_00395(col1,col2) VALUES (2,7)(6,9)(5,1)(4,3)(8,2);
INSERT INTO test2(col1,col2) SELECT col1,col2 FROM test1_00395;
SELECT col1,col2 FROM test2 ORDER BY col1,col2 ASC;

SELECT '----- Apply functions and aggregate functions on columns that may contain null values -----';

DROP TABLE IF EXISTS test1_00395;
CREATE TABLE test1_00395(col1 Nullable(UInt64), col2 Nullable(UInt64)) Engine=Memory;
INSERT INTO test1_00395(col1,col2) VALUES (2,7)(NULL,6)(9,NULL)(NULL,NULL)(5,1)(42,42);
SELECT col1, col2, col1 + col2, col1 * 7 FROM test1_00395 ORDER BY col1,col2 ASC;
SELECT sum(col1) FROM test1_00395;
SELECT sum(col1 * 7) FROM test1_00395;

SELECT '----- isNull, isNotNull -----';

SELECT col1, col2, isNull(col1), isNotNull(col2) FROM test1_00395 ORDER BY col1,col2 ASC;

SELECT '----- ifNull, nullIf -----';

SELECT col1, col2, ifNull(col1,col2) FROM test1_00395 ORDER BY col1,col2 ASC;
SELECT col1, col2, nullIf(col1,col2) FROM test1_00395 ORDER BY col1,col2 ASC;

SELECT '----- coalesce -----';

SELECT coalesce(NULL);
SELECT coalesce(NULL, 1);
SELECT coalesce(NULL, NULL, 1);
SELECT coalesce(NULL, 42, NULL, 1);
SELECT coalesce(NULL, NULL, NULL);
SELECT col1, col2, coalesce(col1, col2) FROM test1_00395 ORDER BY col1, col2 ASC;
SELECT col1, col2, coalesce(col1, col2, 99) FROM test1_00395 ORDER BY col1, col2 ASC;

SELECT '----- assumeNotNull -----';

SELECT res FROM (SELECT col1, assumeNotNull(col1) AS res FROM test1_00395) WHERE col1 IS NOT NULL ORDER BY res ASC;

SELECT '----- IS NULL, IS NOT NULL -----';

SELECT col1 FROM test1_00395 WHERE col1 IS NOT NULL ORDER BY col1 ASC;
SELECT col1 FROM test1_00395 WHERE col1 IS NULL;

SELECT '----- if -----';

<<<<<<< HEAD
DROP TABLE IF EXISTS test1;
CREATE TABLE test1 (col1 Nullable(String)) ENGINE=TinyLog;
INSERT INTO test1 VALUES ('a'), ('b'), ('c'), (NULL);

SELECT col1, if(col1 IN ('a' ,'b'), 1, 0) AS t, toTypeName(t) FROM test1;
SELECT col1, if(col1 IN ('a' ,'b'), NULL, 0) AS t, toTypeName(t) FROM test1;

SELECT '----- case when -----';

SELECT col1, CASE WHEN col1 IN ('a' ,'b') THEN 1 ELSE 0 END AS t, toTypeName(t) FROM test1;
SELECT col1, CASE WHEN col1 IN ('a' ,'b') THEN NULL ELSE 0 END AS t, toTypeName(t) FROM test1;
SELECT col1, CASE WHEN col1 IN ('a' ,'b') THEN 1 END AS t, toTypeName(t) FROM test1;
=======
DROP TABLE IF EXISTS test.test1_00395;
CREATE TABLE test.test1_00395 (col1 Nullable(String)) ENGINE=TinyLog;
INSERT INTO test.test1_00395 VALUES ('a'), ('b'), ('c'), (NULL);

SELECT col1, if(col1 IN ('a' ,'b'), 1, 0) AS t, toTypeName(t) FROM test.test1_00395;
SELECT col1, if(col1 IN ('a' ,'b'), NULL, 0) AS t, toTypeName(t) FROM test.test1_00395;

SELECT '----- case when -----';

SELECT col1, CASE WHEN col1 IN ('a' ,'b') THEN 1 ELSE 0 END AS t, toTypeName(t) FROM test.test1_00395;
SELECT col1, CASE WHEN col1 IN ('a' ,'b') THEN NULL ELSE 0 END AS t, toTypeName(t) FROM test.test1_00395;
SELECT col1, CASE WHEN col1 IN ('a' ,'b') THEN 1 END AS t, toTypeName(t) FROM test.test1_00395;
>>>>>>> 00a1ac64

SELECT '----- multiIf -----';

SELECT multiIf(1, NULL, 1, 3, 4);
SELECT multiIf(1, 2, 1, NULL, 4);
SELECT multiIf(NULL, NULL, NULL);

SELECT multiIf(1, 'A', 1, NULL, 'DEF');
SELECT multiIf(1, toFixedString('A', 16), 1, NULL, toFixedString('DEF', 16));

SELECT multiIf(NULL, 2, 1, 3, 4);
SELECT multiIf(1, 2, NULL, 3, 4);

DROP TABLE IF EXISTS test1_00395;
CREATE TABLE test1_00395(col1 Nullable(Int8), col2 Nullable(UInt16), col3 Nullable(Float32)) Engine=TinyLog;
INSERT INTO test1_00395(col1,col2,col3) VALUES (toInt8(1),toUInt16(2),toFloat32(3))(NULL,toUInt16(1),toFloat32(2))(toInt8(1),NULL,toFloat32(2))(toInt8(1),toUInt16(2),NULL);
SELECT multiIf(col1 == 1, col2, col2 == 2, col3, col3 == 3, col1, 42) FROM test1_00395;

DROP TABLE IF EXISTS test1_00395;
CREATE TABLE test1_00395(cond1 Nullable(UInt8), then1 Int8, cond2 UInt8, then2 Nullable(UInt16), then3 Nullable(Float32)) Engine=TinyLog;
INSERT INTO test1_00395(cond1,then1,cond2,then2,then3) VALUES(1,1,1,42,99)(0,7,1,99,42)(NULL,6,2,99,NULL);
SELECT multiIf(cond1,then1,cond2,then2,then3) FROM test1_00395;

SELECT '----- Array functions -----';

SELECT [NULL];
SELECT [NULL,NULL,NULL];
SELECT [NULL,2,3];
SELECT [1,NULL,3];
SELECT [1,2,NULL];

SELECT [NULL,'b','c'];
SELECT ['a',NULL,'c'];
SELECT ['a','b',NULL];

SELECT '----- arrayElement -----';

SELECT '----- constant arrays -----';

SELECT arrayElement([1,NULL,2,3], 1);
SELECT arrayElement([1,NULL,2,3], 2);
SELECT arrayElement([1,NULL,2,3], 3);
SELECT arrayElement([1,NULL,2,3], 4);

SELECT arrayElement(['a',NULL,'c','d'], 1);
SELECT arrayElement(['a',NULL,'c','d'], 2);
SELECT arrayElement(['a',NULL,'c','d'], 3);
SELECT arrayElement(['a',NULL,'c','d'], 4);

DROP TABLE IF EXISTS test1_00395;
CREATE TABLE test1_00395(col1 UInt64) Engine=TinyLog;
INSERT INTO test1_00395(col1) VALUES(1),(2),(3),(4);

SELECT arrayElement([1,NULL,2,3], col1) FROM test1_00395;

SELECT '----- variable arrays -----';

DROP TABLE IF EXISTS test1_00395;
CREATE TABLE test1_00395(col1 Array(Nullable(UInt64))) Engine=TinyLog;
INSERT INTO test1_00395(col1) VALUES([2,3,7,NULL]);
INSERT INTO test1_00395(col1) VALUES([NULL,3,7,4]);
INSERT INTO test1_00395(col1) VALUES([2,NULL,7,NULL]);
INSERT INTO test1_00395(col1) VALUES([2,3,NULL,4]);
INSERT INTO test1_00395(col1) VALUES([NULL,NULL,NULL,NULL]);

SELECT arrayElement(col1, 1) FROM test1_00395;
SELECT arrayElement(col1, 2) FROM test1_00395;
SELECT arrayElement(col1, 3) FROM test1_00395;
SELECT arrayElement(col1, 4) FROM test1_00395;

DROP TABLE IF EXISTS test1_00395;
CREATE TABLE test1_00395(col1 Array(Nullable(String))) Engine=TinyLog;
INSERT INTO test1_00395(col1) VALUES(['a','bc','def',NULL]);
INSERT INTO test1_00395(col1) VALUES([NULL,'bc','def','ghij']);
INSERT INTO test1_00395(col1) VALUES(['a',NULL,'def',NULL]);
INSERT INTO test1_00395(col1) VALUES(['a','bc',NULL,'ghij']);
INSERT INTO test1_00395(col1) VALUES([NULL,NULL,NULL,NULL]);

SELECT arrayElement(col1, 1) FROM test1_00395;
SELECT arrayElement(col1, 2) FROM test1_00395;
SELECT arrayElement(col1, 3) FROM test1_00395;
SELECT arrayElement(col1, 4) FROM test1_00395;

DROP TABLE IF EXISTS test1_00395;
CREATE TABLE test1_00395(col1 Array(Nullable(UInt64)), col2 UInt64) Engine=TinyLog;
INSERT INTO test1_00395(col1,col2) VALUES([2,3,7,NULL], 1);
INSERT INTO test1_00395(col1,col2) VALUES([NULL,3,7,4], 2);
INSERT INTO test1_00395(col1,col2) VALUES([2,NULL,7,NULL], 3);
INSERT INTO test1_00395(col1,col2) VALUES([2,3,NULL,4],4);
INSERT INTO test1_00395(col1,col2) VALUES([NULL,NULL,NULL,NULL],3);

SELECT arrayElement(col1,col2) FROM test1_00395;

DROP TABLE IF EXISTS test1_00395;
CREATE TABLE test1_00395(col1 Array(Nullable(String)), col2 UInt64) Engine=TinyLog;
INSERT INTO test1_00395(col1,col2) VALUES(['a','bc','def',NULL], 1);
INSERT INTO test1_00395(col1,col2) VALUES([NULL,'bc','def','ghij'], 2);
INSERT INTO test1_00395(col1,col2) VALUES(['a',NULL,'def','ghij'], 3);
INSERT INTO test1_00395(col1,col2) VALUES(['a','bc',NULL,'ghij'],4);
INSERT INTO test1_00395(col1,col2) VALUES([NULL,NULL,NULL,NULL],3);

SELECT arrayElement(col1,col2) FROM test1_00395;

SELECT '----- has -----';

SELECT '----- constant arrays -----';

SELECT has([1,NULL,2,3], 1);
SELECT has([1,NULL,2,3], NULL);
SELECT has([1,NULL,2,3], 2);
SELECT has([1,NULL,2,3], 3);
SELECT has([1,NULL,2,3], 4);

SELECT has(['a',NULL,'def','ghij'], 'a');
SELECT has(['a',NULL,'def','ghij'], NULL);
SELECT has(['a',NULL,'def','ghij'], 'def');
SELECT has(['a',NULL,'def','ghij'], 'ghij');

DROP TABLE IF EXISTS test1_00395;
CREATE TABLE test1_00395(col1 UInt64) Engine=TinyLog;
INSERT INTO test1_00395(col1) VALUES(1),(2),(3),(4);

SELECT has([1,NULL,2,3], col1) FROM test1_00395;

DROP TABLE IF EXISTS test1_00395;
CREATE TABLE test1_00395(col1 Nullable(UInt64)) Engine=TinyLog;
INSERT INTO test1_00395(col1) VALUES(1),(2),(3),(4),(NULL);

SELECT has([1,NULL,2,3], col1) FROM test1_00395;

DROP TABLE IF EXISTS test1_00395;
CREATE TABLE test1_00395(col1 String) Engine=TinyLog;
INSERT INTO test1_00395(col1) VALUES('a'),('bc'),('def'),('ghij');

SELECT has(['a',NULL,'def','ghij'], col1) FROM test1_00395;

DROP TABLE IF EXISTS test1_00395;
CREATE TABLE test1_00395(col1 Nullable(String)) Engine=TinyLog;
INSERT INTO test1_00395(col1) VALUES('a'),('bc'),('def'),('ghij'),(NULL);

SELECT has(['a',NULL,'def','ghij'], col1) FROM test1_00395;

SELECT '----- variable arrays -----';

DROP TABLE IF EXISTS test1_00395;
CREATE TABLE test1_00395(col1 Array(Nullable(UInt64))) Engine=TinyLog;
INSERT INTO test1_00395(col1) VALUES([2,3,7,NULL]);
INSERT INTO test1_00395(col1) VALUES([NULL,3,7,4]);
INSERT INTO test1_00395(col1) VALUES([2,NULL,7,NULL]);
INSERT INTO test1_00395(col1) VALUES([2,3,NULL,4]);
INSERT INTO test1_00395(col1) VALUES([NULL,NULL,NULL,NULL]);

SELECT has(col1, 2) FROM test1_00395;
SELECT has(col1, 3) FROM test1_00395;
SELECT has(col1, 4) FROM test1_00395;
SELECT has(col1, 5) FROM test1_00395;
SELECT has(col1, 7) FROM test1_00395;
SELECT has(col1, NULL) FROM test1_00395;

DROP TABLE IF EXISTS test1_00395;
CREATE TABLE test1_00395(col1 Array(Nullable(String))) Engine=TinyLog;
INSERT INTO test1_00395(col1) VALUES(['a','bc','def',NULL]);
INSERT INTO test1_00395(col1) VALUES([NULL,'bc','def','ghij']);
INSERT INTO test1_00395(col1) VALUES(['a',NULL,'def',NULL]);
INSERT INTO test1_00395(col1) VALUES(['a','bc',NULL,'ghij']);
INSERT INTO test1_00395(col1) VALUES([NULL,NULL,NULL,NULL]);

SELECT has(col1, 'a') FROM test1_00395;
SELECT has(col1, 'bc') FROM test1_00395;
SELECT has(col1, 'def') FROM test1_00395;
SELECT has(col1, 'ghij') FROM test1_00395;
SELECT has(col1,  NULL) FROM test1_00395;

DROP TABLE IF EXISTS test1_00395;
CREATE TABLE test1_00395(col1 Array(Nullable(UInt64)), col2 UInt64) Engine=TinyLog;
INSERT INTO test1_00395(col1,col2) VALUES([2,3,7,NULL], 2);
INSERT INTO test1_00395(col1,col2) VALUES([NULL,3,7,4], 3);
INSERT INTO test1_00395(col1,col2) VALUES([2,NULL,7,NULL], 7);
INSERT INTO test1_00395(col1,col2) VALUES([2,3,NULL,4],5);

SELECT has(col1,col2) FROM test1_00395;

DROP TABLE IF EXISTS test1_00395;
CREATE TABLE test1_00395(col1 Array(Nullable(UInt64)), col2 Nullable(UInt64)) Engine=TinyLog;
INSERT INTO test1_00395(col1,col2) VALUES([2,3,7,NULL], 2);
INSERT INTO test1_00395(col1,col2) VALUES([NULL,3,7,4], 3);
INSERT INTO test1_00395(col1,col2) VALUES([2,NULL,7,NULL], 7);
INSERT INTO test1_00395(col1,col2) VALUES([2,3,NULL,4],5);
INSERT INTO test1_00395(col1,col2) VALUES([NULL,NULL,NULL,NULL],NULL);

SELECT has(col1,col2) FROM test1_00395;

DROP TABLE IF EXISTS test1_00395;
CREATE TABLE test1_00395(col1 Array(Nullable(String)), col2 String) Engine=TinyLog;
INSERT INTO test1_00395(col1,col2) VALUES(['a','bc','def',NULL], 'a');
INSERT INTO test1_00395(col1,col2) VALUES([NULL,'bc','def','ghij'], 'bc');
INSERT INTO test1_00395(col1,col2) VALUES(['a',NULL,'def','ghij'], 'def');
INSERT INTO test1_00395(col1,col2) VALUES(['a','bc',NULL,'ghij'], 'ghij');

SELECT has(col1,col2) FROM test1_00395;

DROP TABLE IF EXISTS test1_00395;
CREATE TABLE test1_00395(col1 Array(Nullable(String)), col2 Nullable(String)) Engine=TinyLog;
INSERT INTO test1_00395(col1,col2) VALUES(['a','bc','def',NULL], 'a');
INSERT INTO test1_00395(col1,col2) VALUES([NULL,'bc','def','ghij'], 'bc');
INSERT INTO test1_00395(col1,col2) VALUES(['a',NULL,'def','ghij'], 'def');
INSERT INTO test1_00395(col1,col2) VALUES(['a','bc',NULL,'ghij'], 'ghij');
INSERT INTO test1_00395(col1,col2) VALUES([NULL,NULL,NULL,NULL], NULL);

SELECT has(col1,col2) FROM test1_00395;

SELECT '----- Aggregation -----';

<<<<<<< HEAD
DROP TABLE IF EXISTS test1;
CREATE TABLE test1(col1 Nullable(String), col2 Nullable(UInt8), col3 String) ENGINE=TinyLog;
INSERT INTO test1(col1,col2,col3) VALUES('A', 0, 'ABCDEFGH');
INSERT INTO test1(col1,col2,col3) VALUES('A', 0, 'BACDEFGH');
INSERT INTO test1(col1,col2,col3) VALUES('A', 1, 'BCADEFGH');
INSERT INTO test1(col1,col2,col3) VALUES('A', 1, 'BCDAEFGH');
INSERT INTO test1(col1,col2,col3) VALUES('B', 1, 'BCDEAFGH');
INSERT INTO test1(col1,col2,col3) VALUES('B', 1, 'BCDEFAGH');
INSERT INTO test1(col1,col2,col3) VALUES('B', 1, 'BCDEFGAH');
INSERT INTO test1(col1,col2,col3) VALUES('B', 1, 'BCDEFGHA');
INSERT INTO test1(col1,col2,col3) VALUES('C', 1, 'ACBDEFGH');
INSERT INTO test1(col1,col2,col3) VALUES('C', NULL, 'ACDBEFGH');
INSERT INTO test1(col1,col2,col3) VALUES('C', NULL, 'ACDEBFGH');
INSERT INTO test1(col1,col2,col3) VALUES('C', NULL, 'ACDEFBGH');
INSERT INTO test1(col1,col2,col3) VALUES(NULL, 1, 'ACDEFGBH');
INSERT INTO test1(col1,col2,col3) VALUES(NULL, NULL, 'ACDEFGHB');

SELECT col1, col2, count() FROM test1 GROUP BY col1, col2 ORDER BY col1, col2;

DROP TABLE IF EXISTS test1;
CREATE TABLE test1(col1 String, col2 Nullable(UInt8), col3 String) ENGINE=TinyLog;
INSERT INTO test1(col1,col2,col3) VALUES('A', 0, 'ABCDEFGH');
INSERT INTO test1(col1,col2,col3) VALUES('A', 0, 'BACDEFGH');
INSERT INTO test1(col1,col2,col3) VALUES('A', 1, 'BCADEFGH');
INSERT INTO test1(col1,col2,col3) VALUES('A', 1, 'BCDAEFGH');
INSERT INTO test1(col1,col2,col3) VALUES('B', 1, 'BCDEAFGH');
INSERT INTO test1(col1,col2,col3) VALUES('B', 1, 'BCDEFAGH');
INSERT INTO test1(col1,col2,col3) VALUES('B', 1, 'BCDEFGAH');
INSERT INTO test1(col1,col2,col3) VALUES('B', 1, 'BCDEFGHA');
INSERT INTO test1(col1,col2,col3) VALUES('C', 1, 'ACBDEFGH');
INSERT INTO test1(col1,col2,col3) VALUES('C', NULL, 'ACDBEFGH');
INSERT INTO test1(col1,col2,col3) VALUES('C', NULL, 'ACDEBFGH');
INSERT INTO test1(col1,col2,col3) VALUES('C', NULL, 'ACDEFBGH');

SELECT col1, col2, count() FROM test1 GROUP BY col1, col2 ORDER BY col1, col2;

DROP TABLE IF EXISTS test1;
CREATE TABLE test1(col1 Nullable(String), col2 String) ENGINE=TinyLog;
INSERT INTO test1(col1,col2) VALUES('A', 'ABCDEFGH');
INSERT INTO test1(col1,col2) VALUES('A', 'BACDEFGH');
INSERT INTO test1(col1,col2) VALUES('A', 'BCADEFGH');
INSERT INTO test1(col1,col2) VALUES('A', 'BCDAEFGH');
INSERT INTO test1(col1,col2) VALUES('B', 'BCDEAFGH');
INSERT INTO test1(col1,col2) VALUES('B', 'BCDEFAGH');
INSERT INTO test1(col1,col2) VALUES('B', 'BCDEFGAH');
INSERT INTO test1(col1,col2) VALUES('B', 'BCDEFGHA');
INSERT INTO test1(col1,col2) VALUES('C', 'ACBDEFGH');
INSERT INTO test1(col1,col2) VALUES('C', 'ACDBEFGH');
INSERT INTO test1(col1,col2) VALUES('C', 'ACDEBFGH');
INSERT INTO test1(col1,col2) VALUES('C', 'ACDEFBGH');
INSERT INTO test1(col1,col2) VALUES(NULL, 'ACDEFGBH');
INSERT INTO test1(col1,col2) VALUES(NULL, 'ACDEFGHB');

SELECT col1, count() FROM test1 GROUP BY col1 ORDER BY col1;

DROP TABLE IF EXISTS test1;
CREATE TABLE test1(col1 Nullable(UInt8), col2 String) ENGINE=TinyLog;
INSERT INTO test1(col1,col2) VALUES(0, 'ABCDEFGH');
INSERT INTO test1(col1,col2) VALUES(0, 'BACDEFGH');
INSERT INTO test1(col1,col2) VALUES(1, 'BCADEFGH');
INSERT INTO test1(col1,col2) VALUES(1, 'BCDAEFGH');
INSERT INTO test1(col1,col2) VALUES(1, 'BCDEAFGH');
INSERT INTO test1(col1,col2) VALUES(1, 'BCDEFAGH');
INSERT INTO test1(col1,col2) VALUES(1, 'BCDEFGAH');
INSERT INTO test1(col1,col2) VALUES(1, 'BCDEFGHA');
INSERT INTO test1(col1,col2) VALUES(1, 'ACBDEFGH');
INSERT INTO test1(col1,col2) VALUES(NULL, 'ACDBEFGH');
INSERT INTO test1(col1,col2) VALUES(NULL, 'ACDEBFGH');
INSERT INTO test1(col1,col2) VALUES(NULL, 'ACDEFBGH');

SELECT col1, count() FROM test1 GROUP BY col1 ORDER BY col1;

DROP TABLE IF EXISTS test1;
CREATE TABLE test1(col1 Nullable(UInt64), col2 UInt64, col3 String) ENGINE=TinyLog;
INSERT INTO test1(col1,col2,col3) VALUES(0, 2, 'ABCDEFGH');
INSERT INTO test1(col1,col2,col3) VALUES(0, 3, 'BACDEFGH');
INSERT INTO test1(col1,col2,col3) VALUES(1, 5, 'BCADEFGH');
INSERT INTO test1(col1,col2,col3) VALUES(1, 2, 'BCDAEFGH');
INSERT INTO test1(col1,col2,col3) VALUES(1, 3, 'BCDEAFGH');
INSERT INTO test1(col1,col2,col3) VALUES(1, 5, 'BCDEFAGH');
INSERT INTO test1(col1,col2,col3) VALUES(1, 2, 'BCDEFGAH');
INSERT INTO test1(col1,col2,col3) VALUES(1, 3, 'BCDEFGHA');
INSERT INTO test1(col1,col2,col3) VALUES(1, 5, 'ACBDEFGH');
INSERT INTO test1(col1,col2,col3) VALUES(NULL, 2, 'ACDBEFGH');
INSERT INTO test1(col1,col2,col3) VALUES(NULL, 3, 'ACDEBFGH');
INSERT INTO test1(col1,col2,col3) VALUES(NULL, 3, 'ACDEFBGH');

SELECT col1, col2, count() FROM test1 GROUP BY col1, col2 ORDER BY col1, col2;

DROP TABLE IF EXISTS test1;
CREATE TABLE test1(col1 Nullable(UInt64), col2 UInt64, col3 Nullable(UInt64), col4 String) ENGINE=TinyLog;
INSERT INTO test1(col1,col2,col3,col4) VALUES(0, 2, 1, 'ABCDEFGH');
INSERT INTO test1(col1,col2,col3,col4) VALUES(0, 3, NULL, 'BACDEFGH');
INSERT INTO test1(col1,col2,col3,col4) VALUES(1, 5, 1, 'BCADEFGH');
INSERT INTO test1(col1,col2,col3,col4) VALUES(1, 2, NULL, 'BCDAEFGH');
INSERT INTO test1(col1,col2,col3,col4) VALUES(1, 3, 1, 'BCDEAFGH');
INSERT INTO test1(col1,col2,col3,col4) VALUES(1, 5, NULL, 'BCDEFAGH');
INSERT INTO test1(col1,col2,col3,col4) VALUES(1, 2, 1, 'BCDEFGAH');
INSERT INTO test1(col1,col2,col3,col4) VALUES(1, 3, NULL, 'BCDEFGHA');
INSERT INTO test1(col1,col2,col3,col4) VALUES(1, 5, 1, 'ACBDEFGH');
INSERT INTO test1(col1,col2,col3,col4) VALUES(NULL, 2, NULL, 'ACDBEFGH');
INSERT INTO test1(col1,col2,col3,col4) VALUES(NULL, 3, 1, 'ACDEBFGH');
INSERT INTO test1(col1,col2,col3,col4) VALUES(NULL, 3, NULL, 'ACDEFBGH');

SELECT col1, col2, col3, count() FROM test1 GROUP BY col1, col2, col3 ORDER BY col1, col2, col3;

DROP TABLE IF EXISTS test1;
CREATE TABLE test1(col1 Array(Nullable(UInt8)), col2 String) ENGINE=TinyLog;
INSERT INTO test1(col1,col2) VALUES([0], 'ABCDEFGH');
INSERT INTO test1(col1,col2) VALUES([0], 'BACDEFGH');
INSERT INTO test1(col1,col2) VALUES([1], 'BCADEFGH');
INSERT INTO test1(col1,col2) VALUES([1], 'BCDAEFGH');
INSERT INTO test1(col1,col2) VALUES([1], 'BCDEAFGH');
INSERT INTO test1(col1,col2) VALUES([1], 'BCDEFAGH');
INSERT INTO test1(col1,col2) VALUES([1], 'BCDEFGAH');
INSERT INTO test1(col1,col2) VALUES([1], 'BCDEFGHA');
INSERT INTO test1(col1,col2) VALUES([1], 'ACBDEFGH');
INSERT INTO test1(col1,col2) VALUES([NULL], 'ACDBEFGH');
INSERT INTO test1(col1,col2) VALUES([NULL], 'ACDEBFGH');
INSERT INTO test1(col1,col2) VALUES([NULL], 'ACDEFBGH');

SELECT col1, count() FROM test1 GROUP BY col1 ORDER BY col1;

DROP TABLE test1;
DROP TABLE test2;
=======
DROP TABLE IF EXISTS test1_00395;
CREATE TABLE test1_00395(col1 Nullable(String), col2 Nullable(UInt8), col3 String) ENGINE=TinyLog;
INSERT INTO test1_00395(col1,col2,col3) VALUES('A', 0, 'ABCDEFGH');
INSERT INTO test1_00395(col1,col2,col3) VALUES('A', 0, 'BACDEFGH');
INSERT INTO test1_00395(col1,col2,col3) VALUES('A', 1, 'BCADEFGH');
INSERT INTO test1_00395(col1,col2,col3) VALUES('A', 1, 'BCDAEFGH');
INSERT INTO test1_00395(col1,col2,col3) VALUES('B', 1, 'BCDEAFGH');
INSERT INTO test1_00395(col1,col2,col3) VALUES('B', 1, 'BCDEFAGH');
INSERT INTO test1_00395(col1,col2,col3) VALUES('B', 1, 'BCDEFGAH');
INSERT INTO test1_00395(col1,col2,col3) VALUES('B', 1, 'BCDEFGHA');
INSERT INTO test1_00395(col1,col2,col3) VALUES('C', 1, 'ACBDEFGH');
INSERT INTO test1_00395(col1,col2,col3) VALUES('C', NULL, 'ACDBEFGH');
INSERT INTO test1_00395(col1,col2,col3) VALUES('C', NULL, 'ACDEBFGH');
INSERT INTO test1_00395(col1,col2,col3) VALUES('C', NULL, 'ACDEFBGH');
INSERT INTO test1_00395(col1,col2,col3) VALUES(NULL, 1, 'ACDEFGBH');
INSERT INTO test1_00395(col1,col2,col3) VALUES(NULL, NULL, 'ACDEFGHB');

SELECT col1, col2, count() FROM test1_00395 GROUP BY col1, col2 ORDER BY col1, col2;

DROP TABLE IF EXISTS test1_00395;
CREATE TABLE test1_00395(col1 String, col2 Nullable(UInt8), col3 String) ENGINE=TinyLog;
INSERT INTO test1_00395(col1,col2,col3) VALUES('A', 0, 'ABCDEFGH');
INSERT INTO test1_00395(col1,col2,col3) VALUES('A', 0, 'BACDEFGH');
INSERT INTO test1_00395(col1,col2,col3) VALUES('A', 1, 'BCADEFGH');
INSERT INTO test1_00395(col1,col2,col3) VALUES('A', 1, 'BCDAEFGH');
INSERT INTO test1_00395(col1,col2,col3) VALUES('B', 1, 'BCDEAFGH');
INSERT INTO test1_00395(col1,col2,col3) VALUES('B', 1, 'BCDEFAGH');
INSERT INTO test1_00395(col1,col2,col3) VALUES('B', 1, 'BCDEFGAH');
INSERT INTO test1_00395(col1,col2,col3) VALUES('B', 1, 'BCDEFGHA');
INSERT INTO test1_00395(col1,col2,col3) VALUES('C', 1, 'ACBDEFGH');
INSERT INTO test1_00395(col1,col2,col3) VALUES('C', NULL, 'ACDBEFGH');
INSERT INTO test1_00395(col1,col2,col3) VALUES('C', NULL, 'ACDEBFGH');
INSERT INTO test1_00395(col1,col2,col3) VALUES('C', NULL, 'ACDEFBGH');

SELECT col1, col2, count() FROM test1_00395 GROUP BY col1, col2 ORDER BY col1, col2;

DROP TABLE IF EXISTS test1_00395;
CREATE TABLE test1_00395(col1 Nullable(String), col2 String) ENGINE=TinyLog;
INSERT INTO test1_00395(col1,col2) VALUES('A', 'ABCDEFGH');
INSERT INTO test1_00395(col1,col2) VALUES('A', 'BACDEFGH');
INSERT INTO test1_00395(col1,col2) VALUES('A', 'BCADEFGH');
INSERT INTO test1_00395(col1,col2) VALUES('A', 'BCDAEFGH');
INSERT INTO test1_00395(col1,col2) VALUES('B', 'BCDEAFGH');
INSERT INTO test1_00395(col1,col2) VALUES('B', 'BCDEFAGH');
INSERT INTO test1_00395(col1,col2) VALUES('B', 'BCDEFGAH');
INSERT INTO test1_00395(col1,col2) VALUES('B', 'BCDEFGHA');
INSERT INTO test1_00395(col1,col2) VALUES('C', 'ACBDEFGH');
INSERT INTO test1_00395(col1,col2) VALUES('C', 'ACDBEFGH');
INSERT INTO test1_00395(col1,col2) VALUES('C', 'ACDEBFGH');
INSERT INTO test1_00395(col1,col2) VALUES('C', 'ACDEFBGH');
INSERT INTO test1_00395(col1,col2) VALUES(NULL, 'ACDEFGBH');
INSERT INTO test1_00395(col1,col2) VALUES(NULL, 'ACDEFGHB');

SELECT col1, count() FROM test1_00395 GROUP BY col1 ORDER BY col1;

DROP TABLE IF EXISTS test1_00395;
CREATE TABLE test1_00395(col1 Nullable(UInt8), col2 String) ENGINE=TinyLog;
INSERT INTO test1_00395(col1,col2) VALUES(0, 'ABCDEFGH');
INSERT INTO test1_00395(col1,col2) VALUES(0, 'BACDEFGH');
INSERT INTO test1_00395(col1,col2) VALUES(1, 'BCADEFGH');
INSERT INTO test1_00395(col1,col2) VALUES(1, 'BCDAEFGH');
INSERT INTO test1_00395(col1,col2) VALUES(1, 'BCDEAFGH');
INSERT INTO test1_00395(col1,col2) VALUES(1, 'BCDEFAGH');
INSERT INTO test1_00395(col1,col2) VALUES(1, 'BCDEFGAH');
INSERT INTO test1_00395(col1,col2) VALUES(1, 'BCDEFGHA');
INSERT INTO test1_00395(col1,col2) VALUES(1, 'ACBDEFGH');
INSERT INTO test1_00395(col1,col2) VALUES(NULL, 'ACDBEFGH');
INSERT INTO test1_00395(col1,col2) VALUES(NULL, 'ACDEBFGH');
INSERT INTO test1_00395(col1,col2) VALUES(NULL, 'ACDEFBGH');

SELECT col1, count() FROM test1_00395 GROUP BY col1 ORDER BY col1;

DROP TABLE IF EXISTS test1_00395;
CREATE TABLE test1_00395(col1 Nullable(UInt64), col2 UInt64, col3 String) ENGINE=TinyLog;
INSERT INTO test1_00395(col1,col2,col3) VALUES(0, 2, 'ABCDEFGH');
INSERT INTO test1_00395(col1,col2,col3) VALUES(0, 3, 'BACDEFGH');
INSERT INTO test1_00395(col1,col2,col3) VALUES(1, 5, 'BCADEFGH');
INSERT INTO test1_00395(col1,col2,col3) VALUES(1, 2, 'BCDAEFGH');
INSERT INTO test1_00395(col1,col2,col3) VALUES(1, 3, 'BCDEAFGH');
INSERT INTO test1_00395(col1,col2,col3) VALUES(1, 5, 'BCDEFAGH');
INSERT INTO test1_00395(col1,col2,col3) VALUES(1, 2, 'BCDEFGAH');
INSERT INTO test1_00395(col1,col2,col3) VALUES(1, 3, 'BCDEFGHA');
INSERT INTO test1_00395(col1,col2,col3) VALUES(1, 5, 'ACBDEFGH');
INSERT INTO test1_00395(col1,col2,col3) VALUES(NULL, 2, 'ACDBEFGH');
INSERT INTO test1_00395(col1,col2,col3) VALUES(NULL, 3, 'ACDEBFGH');
INSERT INTO test1_00395(col1,col2,col3) VALUES(NULL, 3, 'ACDEFBGH');

SELECT col1, col2, count() FROM test1_00395 GROUP BY col1, col2 ORDER BY col1, col2;

DROP TABLE IF EXISTS test1_00395;
CREATE TABLE test1_00395(col1 Nullable(UInt64), col2 UInt64, col3 Nullable(UInt64), col4 String) ENGINE=TinyLog;
INSERT INTO test1_00395(col1,col2,col3,col4) VALUES(0, 2, 1, 'ABCDEFGH');
INSERT INTO test1_00395(col1,col2,col3,col4) VALUES(0, 3, NULL, 'BACDEFGH');
INSERT INTO test1_00395(col1,col2,col3,col4) VALUES(1, 5, 1, 'BCADEFGH');
INSERT INTO test1_00395(col1,col2,col3,col4) VALUES(1, 2, NULL, 'BCDAEFGH');
INSERT INTO test1_00395(col1,col2,col3,col4) VALUES(1, 3, 1, 'BCDEAFGH');
INSERT INTO test1_00395(col1,col2,col3,col4) VALUES(1, 5, NULL, 'BCDEFAGH');
INSERT INTO test1_00395(col1,col2,col3,col4) VALUES(1, 2, 1, 'BCDEFGAH');
INSERT INTO test1_00395(col1,col2,col3,col4) VALUES(1, 3, NULL, 'BCDEFGHA');
INSERT INTO test1_00395(col1,col2,col3,col4) VALUES(1, 5, 1, 'ACBDEFGH');
INSERT INTO test1_00395(col1,col2,col3,col4) VALUES(NULL, 2, NULL, 'ACDBEFGH');
INSERT INTO test1_00395(col1,col2,col3,col4) VALUES(NULL, 3, 1, 'ACDEBFGH');
INSERT INTO test1_00395(col1,col2,col3,col4) VALUES(NULL, 3, NULL, 'ACDEFBGH');

SELECT col1, col2, col3, count() FROM test1_00395 GROUP BY col1, col2, col3 ORDER BY col1, col2, col3;

DROP TABLE IF EXISTS test1_00395;
CREATE TABLE test1_00395(col1 Array(Nullable(UInt8)), col2 String) ENGINE=TinyLog;
INSERT INTO test1_00395(col1,col2) VALUES([0], 'ABCDEFGH');
INSERT INTO test1_00395(col1,col2) VALUES([0], 'BACDEFGH');
INSERT INTO test1_00395(col1,col2) VALUES([1], 'BCADEFGH');
INSERT INTO test1_00395(col1,col2) VALUES([1], 'BCDAEFGH');
INSERT INTO test1_00395(col1,col2) VALUES([1], 'BCDEAFGH');
INSERT INTO test1_00395(col1,col2) VALUES([1], 'BCDEFAGH');
INSERT INTO test1_00395(col1,col2) VALUES([1], 'BCDEFGAH');
INSERT INTO test1_00395(col1,col2) VALUES([1], 'BCDEFGHA');
INSERT INTO test1_00395(col1,col2) VALUES([1], 'ACBDEFGH');
INSERT INTO test1_00395(col1,col2) VALUES([NULL], 'ACDBEFGH');
INSERT INTO test1_00395(col1,col2) VALUES([NULL], 'ACDEBFGH');
INSERT INTO test1_00395(col1,col2) VALUES([NULL], 'ACDEFBGH');

SELECT col1, count() FROM test1_00395 GROUP BY col1 ORDER BY col1;

DROP TABLE IF EXISTS test1_00395;
>>>>>>> 00a1ac64
<|MERGE_RESOLUTION|>--- conflicted
+++ resolved
@@ -1,3 +1,4 @@
+
 SELECT '----- NULL value -----';
 
 SELECT NULL;
@@ -147,20 +148,6 @@
 
 SELECT '----- if -----';
 
-<<<<<<< HEAD
-DROP TABLE IF EXISTS test1;
-CREATE TABLE test1 (col1 Nullable(String)) ENGINE=TinyLog;
-INSERT INTO test1 VALUES ('a'), ('b'), ('c'), (NULL);
-
-SELECT col1, if(col1 IN ('a' ,'b'), 1, 0) AS t, toTypeName(t) FROM test1;
-SELECT col1, if(col1 IN ('a' ,'b'), NULL, 0) AS t, toTypeName(t) FROM test1;
-
-SELECT '----- case when -----';
-
-SELECT col1, CASE WHEN col1 IN ('a' ,'b') THEN 1 ELSE 0 END AS t, toTypeName(t) FROM test1;
-SELECT col1, CASE WHEN col1 IN ('a' ,'b') THEN NULL ELSE 0 END AS t, toTypeName(t) FROM test1;
-SELECT col1, CASE WHEN col1 IN ('a' ,'b') THEN 1 END AS t, toTypeName(t) FROM test1;
-=======
 DROP TABLE IF EXISTS test.test1_00395;
 CREATE TABLE test.test1_00395 (col1 Nullable(String)) ENGINE=TinyLog;
 INSERT INTO test.test1_00395 VALUES ('a'), ('b'), ('c'), (NULL);
@@ -173,7 +160,6 @@
 SELECT col1, CASE WHEN col1 IN ('a' ,'b') THEN 1 ELSE 0 END AS t, toTypeName(t) FROM test.test1_00395;
 SELECT col1, CASE WHEN col1 IN ('a' ,'b') THEN NULL ELSE 0 END AS t, toTypeName(t) FROM test.test1_00395;
 SELECT col1, CASE WHEN col1 IN ('a' ,'b') THEN 1 END AS t, toTypeName(t) FROM test.test1_00395;
->>>>>>> 00a1ac64
 
 SELECT '----- multiIf -----';
 
@@ -387,133 +373,6 @@
 
 SELECT '----- Aggregation -----';
 
-<<<<<<< HEAD
-DROP TABLE IF EXISTS test1;
-CREATE TABLE test1(col1 Nullable(String), col2 Nullable(UInt8), col3 String) ENGINE=TinyLog;
-INSERT INTO test1(col1,col2,col3) VALUES('A', 0, 'ABCDEFGH');
-INSERT INTO test1(col1,col2,col3) VALUES('A', 0, 'BACDEFGH');
-INSERT INTO test1(col1,col2,col3) VALUES('A', 1, 'BCADEFGH');
-INSERT INTO test1(col1,col2,col3) VALUES('A', 1, 'BCDAEFGH');
-INSERT INTO test1(col1,col2,col3) VALUES('B', 1, 'BCDEAFGH');
-INSERT INTO test1(col1,col2,col3) VALUES('B', 1, 'BCDEFAGH');
-INSERT INTO test1(col1,col2,col3) VALUES('B', 1, 'BCDEFGAH');
-INSERT INTO test1(col1,col2,col3) VALUES('B', 1, 'BCDEFGHA');
-INSERT INTO test1(col1,col2,col3) VALUES('C', 1, 'ACBDEFGH');
-INSERT INTO test1(col1,col2,col3) VALUES('C', NULL, 'ACDBEFGH');
-INSERT INTO test1(col1,col2,col3) VALUES('C', NULL, 'ACDEBFGH');
-INSERT INTO test1(col1,col2,col3) VALUES('C', NULL, 'ACDEFBGH');
-INSERT INTO test1(col1,col2,col3) VALUES(NULL, 1, 'ACDEFGBH');
-INSERT INTO test1(col1,col2,col3) VALUES(NULL, NULL, 'ACDEFGHB');
-
-SELECT col1, col2, count() FROM test1 GROUP BY col1, col2 ORDER BY col1, col2;
-
-DROP TABLE IF EXISTS test1;
-CREATE TABLE test1(col1 String, col2 Nullable(UInt8), col3 String) ENGINE=TinyLog;
-INSERT INTO test1(col1,col2,col3) VALUES('A', 0, 'ABCDEFGH');
-INSERT INTO test1(col1,col2,col3) VALUES('A', 0, 'BACDEFGH');
-INSERT INTO test1(col1,col2,col3) VALUES('A', 1, 'BCADEFGH');
-INSERT INTO test1(col1,col2,col3) VALUES('A', 1, 'BCDAEFGH');
-INSERT INTO test1(col1,col2,col3) VALUES('B', 1, 'BCDEAFGH');
-INSERT INTO test1(col1,col2,col3) VALUES('B', 1, 'BCDEFAGH');
-INSERT INTO test1(col1,col2,col3) VALUES('B', 1, 'BCDEFGAH');
-INSERT INTO test1(col1,col2,col3) VALUES('B', 1, 'BCDEFGHA');
-INSERT INTO test1(col1,col2,col3) VALUES('C', 1, 'ACBDEFGH');
-INSERT INTO test1(col1,col2,col3) VALUES('C', NULL, 'ACDBEFGH');
-INSERT INTO test1(col1,col2,col3) VALUES('C', NULL, 'ACDEBFGH');
-INSERT INTO test1(col1,col2,col3) VALUES('C', NULL, 'ACDEFBGH');
-
-SELECT col1, col2, count() FROM test1 GROUP BY col1, col2 ORDER BY col1, col2;
-
-DROP TABLE IF EXISTS test1;
-CREATE TABLE test1(col1 Nullable(String), col2 String) ENGINE=TinyLog;
-INSERT INTO test1(col1,col2) VALUES('A', 'ABCDEFGH');
-INSERT INTO test1(col1,col2) VALUES('A', 'BACDEFGH');
-INSERT INTO test1(col1,col2) VALUES('A', 'BCADEFGH');
-INSERT INTO test1(col1,col2) VALUES('A', 'BCDAEFGH');
-INSERT INTO test1(col1,col2) VALUES('B', 'BCDEAFGH');
-INSERT INTO test1(col1,col2) VALUES('B', 'BCDEFAGH');
-INSERT INTO test1(col1,col2) VALUES('B', 'BCDEFGAH');
-INSERT INTO test1(col1,col2) VALUES('B', 'BCDEFGHA');
-INSERT INTO test1(col1,col2) VALUES('C', 'ACBDEFGH');
-INSERT INTO test1(col1,col2) VALUES('C', 'ACDBEFGH');
-INSERT INTO test1(col1,col2) VALUES('C', 'ACDEBFGH');
-INSERT INTO test1(col1,col2) VALUES('C', 'ACDEFBGH');
-INSERT INTO test1(col1,col2) VALUES(NULL, 'ACDEFGBH');
-INSERT INTO test1(col1,col2) VALUES(NULL, 'ACDEFGHB');
-
-SELECT col1, count() FROM test1 GROUP BY col1 ORDER BY col1;
-
-DROP TABLE IF EXISTS test1;
-CREATE TABLE test1(col1 Nullable(UInt8), col2 String) ENGINE=TinyLog;
-INSERT INTO test1(col1,col2) VALUES(0, 'ABCDEFGH');
-INSERT INTO test1(col1,col2) VALUES(0, 'BACDEFGH');
-INSERT INTO test1(col1,col2) VALUES(1, 'BCADEFGH');
-INSERT INTO test1(col1,col2) VALUES(1, 'BCDAEFGH');
-INSERT INTO test1(col1,col2) VALUES(1, 'BCDEAFGH');
-INSERT INTO test1(col1,col2) VALUES(1, 'BCDEFAGH');
-INSERT INTO test1(col1,col2) VALUES(1, 'BCDEFGAH');
-INSERT INTO test1(col1,col2) VALUES(1, 'BCDEFGHA');
-INSERT INTO test1(col1,col2) VALUES(1, 'ACBDEFGH');
-INSERT INTO test1(col1,col2) VALUES(NULL, 'ACDBEFGH');
-INSERT INTO test1(col1,col2) VALUES(NULL, 'ACDEBFGH');
-INSERT INTO test1(col1,col2) VALUES(NULL, 'ACDEFBGH');
-
-SELECT col1, count() FROM test1 GROUP BY col1 ORDER BY col1;
-
-DROP TABLE IF EXISTS test1;
-CREATE TABLE test1(col1 Nullable(UInt64), col2 UInt64, col3 String) ENGINE=TinyLog;
-INSERT INTO test1(col1,col2,col3) VALUES(0, 2, 'ABCDEFGH');
-INSERT INTO test1(col1,col2,col3) VALUES(0, 3, 'BACDEFGH');
-INSERT INTO test1(col1,col2,col3) VALUES(1, 5, 'BCADEFGH');
-INSERT INTO test1(col1,col2,col3) VALUES(1, 2, 'BCDAEFGH');
-INSERT INTO test1(col1,col2,col3) VALUES(1, 3, 'BCDEAFGH');
-INSERT INTO test1(col1,col2,col3) VALUES(1, 5, 'BCDEFAGH');
-INSERT INTO test1(col1,col2,col3) VALUES(1, 2, 'BCDEFGAH');
-INSERT INTO test1(col1,col2,col3) VALUES(1, 3, 'BCDEFGHA');
-INSERT INTO test1(col1,col2,col3) VALUES(1, 5, 'ACBDEFGH');
-INSERT INTO test1(col1,col2,col3) VALUES(NULL, 2, 'ACDBEFGH');
-INSERT INTO test1(col1,col2,col3) VALUES(NULL, 3, 'ACDEBFGH');
-INSERT INTO test1(col1,col2,col3) VALUES(NULL, 3, 'ACDEFBGH');
-
-SELECT col1, col2, count() FROM test1 GROUP BY col1, col2 ORDER BY col1, col2;
-
-DROP TABLE IF EXISTS test1;
-CREATE TABLE test1(col1 Nullable(UInt64), col2 UInt64, col3 Nullable(UInt64), col4 String) ENGINE=TinyLog;
-INSERT INTO test1(col1,col2,col3,col4) VALUES(0, 2, 1, 'ABCDEFGH');
-INSERT INTO test1(col1,col2,col3,col4) VALUES(0, 3, NULL, 'BACDEFGH');
-INSERT INTO test1(col1,col2,col3,col4) VALUES(1, 5, 1, 'BCADEFGH');
-INSERT INTO test1(col1,col2,col3,col4) VALUES(1, 2, NULL, 'BCDAEFGH');
-INSERT INTO test1(col1,col2,col3,col4) VALUES(1, 3, 1, 'BCDEAFGH');
-INSERT INTO test1(col1,col2,col3,col4) VALUES(1, 5, NULL, 'BCDEFAGH');
-INSERT INTO test1(col1,col2,col3,col4) VALUES(1, 2, 1, 'BCDEFGAH');
-INSERT INTO test1(col1,col2,col3,col4) VALUES(1, 3, NULL, 'BCDEFGHA');
-INSERT INTO test1(col1,col2,col3,col4) VALUES(1, 5, 1, 'ACBDEFGH');
-INSERT INTO test1(col1,col2,col3,col4) VALUES(NULL, 2, NULL, 'ACDBEFGH');
-INSERT INTO test1(col1,col2,col3,col4) VALUES(NULL, 3, 1, 'ACDEBFGH');
-INSERT INTO test1(col1,col2,col3,col4) VALUES(NULL, 3, NULL, 'ACDEFBGH');
-
-SELECT col1, col2, col3, count() FROM test1 GROUP BY col1, col2, col3 ORDER BY col1, col2, col3;
-
-DROP TABLE IF EXISTS test1;
-CREATE TABLE test1(col1 Array(Nullable(UInt8)), col2 String) ENGINE=TinyLog;
-INSERT INTO test1(col1,col2) VALUES([0], 'ABCDEFGH');
-INSERT INTO test1(col1,col2) VALUES([0], 'BACDEFGH');
-INSERT INTO test1(col1,col2) VALUES([1], 'BCADEFGH');
-INSERT INTO test1(col1,col2) VALUES([1], 'BCDAEFGH');
-INSERT INTO test1(col1,col2) VALUES([1], 'BCDEAFGH');
-INSERT INTO test1(col1,col2) VALUES([1], 'BCDEFAGH');
-INSERT INTO test1(col1,col2) VALUES([1], 'BCDEFGAH');
-INSERT INTO test1(col1,col2) VALUES([1], 'BCDEFGHA');
-INSERT INTO test1(col1,col2) VALUES([1], 'ACBDEFGH');
-INSERT INTO test1(col1,col2) VALUES([NULL], 'ACDBEFGH');
-INSERT INTO test1(col1,col2) VALUES([NULL], 'ACDEBFGH');
-INSERT INTO test1(col1,col2) VALUES([NULL], 'ACDEFBGH');
-
-SELECT col1, count() FROM test1 GROUP BY col1 ORDER BY col1;
-
-DROP TABLE test1;
-DROP TABLE test2;
-=======
 DROP TABLE IF EXISTS test1_00395;
 CREATE TABLE test1_00395(col1 Nullable(String), col2 Nullable(UInt8), col3 String) ENGINE=TinyLog;
 INSERT INTO test1_00395(col1,col2,col3) VALUES('A', 0, 'ABCDEFGH');
@@ -637,5 +496,4 @@
 
 SELECT col1, count() FROM test1_00395 GROUP BY col1 ORDER BY col1;
 
-DROP TABLE IF EXISTS test1_00395;
->>>>>>> 00a1ac64
+DROP TABLE IF EXISTS test1_00395;