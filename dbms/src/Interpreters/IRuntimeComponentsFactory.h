--- conflicted
+++ resolved
@@ -1,10 +1,7 @@
 #pragma once
 
-<<<<<<< HEAD
 #include <Dictionaries/Embedded/IGeoDictionariesLoader.h>
-=======
 #include <Interpreters/IExternalLoaderConfigRepository.h>
->>>>>>> 96695b54
 #include <Interpreters/ISecurityManager.h>
 
 #include <memory>
@@ -21,14 +18,12 @@
 public:
     virtual std::unique_ptr<ISecurityManager> createSecurityManager() = 0;
 
-<<<<<<< HEAD
     virtual std::unique_ptr<IGeoDictionariesLoader> createGeoDictionariesLoader() = 0;
-=======
+
     // Repositories with configurations of user-defined objects (dictionaries, models)
     virtual std::unique_ptr<IExternalLoaderConfigRepository> createExternalDictionariesConfigRepository() = 0;
 
     virtual std::unique_ptr<IExternalLoaderConfigRepository> createExternalModelsConfigRepository() = 0;
->>>>>>> 96695b54
 
     virtual ~IRuntimeComponentsFactory() {}
 };
