namespace DB
{

namespace ErrorCodes
{
    /** Previously, these constants were located in one enum.
      * But in this case there is a problem: when you add a new constant, you need to recompile
      *  all translation units that use at least one constant (almost the whole project).
      * Therefore it is made so that definitions of constants are located here, in one file,
      *  and their declaration are in different files, at the place of use.
      */

    extern const int UNSUPPORTED_METHOD = 1;
    extern const int UNSUPPORTED_PARAMETER = 2;
    extern const int UNEXPECTED_END_OF_FILE = 3;
    extern const int EXPECTED_END_OF_FILE = 4;
    extern const int CANNOT_PARSE_TEXT = 6;
    extern const int INCORRECT_NUMBER_OF_COLUMNS = 7;
    extern const int THERE_IS_NO_COLUMN = 8;
    extern const int SIZES_OF_COLUMNS_DOESNT_MATCH = 9;
    extern const int NOT_FOUND_COLUMN_IN_BLOCK = 10;
    extern const int POSITION_OUT_OF_BOUND = 11;
    extern const int PARAMETER_OUT_OF_BOUND = 12;
    extern const int SIZES_OF_COLUMNS_IN_TUPLE_DOESNT_MATCH = 13;
    extern const int DUPLICATE_COLUMN = 15;
    extern const int NO_SUCH_COLUMN_IN_TABLE = 16;
    extern const int DELIMITER_IN_STRING_LITERAL_DOESNT_MATCH = 17;
    extern const int CANNOT_INSERT_ELEMENT_INTO_CONSTANT_COLUMN = 18;
    extern const int SIZE_OF_FIXED_STRING_DOESNT_MATCH = 19;
    extern const int NUMBER_OF_COLUMNS_DOESNT_MATCH = 20;
    extern const int CANNOT_READ_ALL_DATA_FROM_TAB_SEPARATED_INPUT = 21;
    extern const int CANNOT_PARSE_ALL_VALUE_FROM_TAB_SEPARATED_INPUT = 22;
    extern const int CANNOT_READ_FROM_ISTREAM = 23;
    extern const int CANNOT_WRITE_TO_OSTREAM = 24;
    extern const int CANNOT_PARSE_ESCAPE_SEQUENCE = 25;
    extern const int CANNOT_PARSE_QUOTED_STRING = 26;
    extern const int CANNOT_PARSE_INPUT_ASSERTION_FAILED = 27;
    extern const int CANNOT_PRINT_FLOAT_OR_DOUBLE_NUMBER = 28;
    extern const int CANNOT_PRINT_INTEGER = 29;
    extern const int CANNOT_READ_SIZE_OF_COMPRESSED_CHUNK = 30;
    extern const int CANNOT_READ_COMPRESSED_CHUNK = 31;
    extern const int ATTEMPT_TO_READ_AFTER_EOF = 32;
    extern const int CANNOT_READ_ALL_DATA = 33;
    extern const int TOO_MANY_ARGUMENTS_FOR_FUNCTION = 34;
    extern const int TOO_FEW_ARGUMENTS_FOR_FUNCTION = 35;
    extern const int BAD_ARGUMENTS = 36;
    extern const int UNKNOWN_ELEMENT_IN_AST = 37;
    extern const int CANNOT_PARSE_DATE = 38;
    extern const int TOO_LARGE_SIZE_COMPRESSED = 39;
    extern const int CHECKSUM_DOESNT_MATCH = 40;
    extern const int CANNOT_PARSE_DATETIME = 41;
    extern const int NUMBER_OF_ARGUMENTS_DOESNT_MATCH = 42;
    extern const int ILLEGAL_TYPE_OF_ARGUMENT = 43;
    extern const int ILLEGAL_COLUMN = 44;
    extern const int ILLEGAL_NUMBER_OF_RESULT_COLUMNS = 45;
    extern const int UNKNOWN_FUNCTION = 46;
    extern const int UNKNOWN_IDENTIFIER = 47;
    extern const int NOT_IMPLEMENTED = 48;
    extern const int LOGICAL_ERROR = 49;
    extern const int UNKNOWN_TYPE = 50;
    extern const int EMPTY_LIST_OF_COLUMNS_QUERIED = 51;
    extern const int COLUMN_QUERIED_MORE_THAN_ONCE = 52;
    extern const int TYPE_MISMATCH = 53;
    extern const int STORAGE_DOESNT_ALLOW_PARAMETERS = 54;
    extern const int STORAGE_REQUIRES_PARAMETER = 55;
    extern const int UNKNOWN_STORAGE = 56;
    extern const int TABLE_ALREADY_EXISTS = 57;
    extern const int TABLE_METADATA_ALREADY_EXISTS = 58;
    extern const int ILLEGAL_TYPE_OF_COLUMN_FOR_FILTER = 59;
    extern const int UNKNOWN_TABLE = 60;
    extern const int ONLY_FILTER_COLUMN_IN_BLOCK = 61;
    extern const int SYNTAX_ERROR = 62;
    extern const int UNKNOWN_AGGREGATE_FUNCTION = 63;
    extern const int CANNOT_READ_AGGREGATE_FUNCTION_FROM_TEXT = 64;
    extern const int CANNOT_WRITE_AGGREGATE_FUNCTION_AS_TEXT = 65;
    extern const int NOT_A_COLUMN = 66;
    extern const int ILLEGAL_KEY_OF_AGGREGATION = 67;
    extern const int CANNOT_GET_SIZE_OF_FIELD = 68;
    extern const int ARGUMENT_OUT_OF_BOUND = 69;
    extern const int CANNOT_CONVERT_TYPE = 70;
    extern const int CANNOT_WRITE_AFTER_END_OF_BUFFER = 71;
    extern const int CANNOT_PARSE_NUMBER = 72;
    extern const int UNKNOWN_FORMAT = 73;
    extern const int CANNOT_READ_FROM_FILE_DESCRIPTOR = 74;
    extern const int CANNOT_WRITE_TO_FILE_DESCRIPTOR = 75;
    extern const int CANNOT_OPEN_FILE = 76;
    extern const int CANNOT_CLOSE_FILE = 77;
    extern const int UNKNOWN_TYPE_OF_QUERY = 78;
    extern const int INCORRECT_FILE_NAME = 79;
    extern const int INCORRECT_QUERY = 80;
    extern const int UNKNOWN_DATABASE = 81;
    extern const int DATABASE_ALREADY_EXISTS = 82;
    extern const int DIRECTORY_DOESNT_EXIST = 83;
    extern const int DIRECTORY_ALREADY_EXISTS = 84;
    extern const int FORMAT_IS_NOT_SUITABLE_FOR_INPUT = 85;
    extern const int RECEIVED_ERROR_FROM_REMOTE_IO_SERVER = 86;
    extern const int CANNOT_SEEK_THROUGH_FILE = 87;
    extern const int CANNOT_TRUNCATE_FILE = 88;
    extern const int UNKNOWN_COMPRESSION_METHOD = 89;
    extern const int EMPTY_LIST_OF_COLUMNS_PASSED = 90;
    extern const int SIZES_OF_MARKS_FILES_ARE_INCONSISTENT = 91;
    extern const int EMPTY_DATA_PASSED = 92;
    extern const int UNKNOWN_AGGREGATED_DATA_VARIANT = 93;
    extern const int CANNOT_MERGE_DIFFERENT_AGGREGATED_DATA_VARIANTS = 94;
    extern const int CANNOT_READ_FROM_SOCKET = 95;
    extern const int CANNOT_WRITE_TO_SOCKET = 96;
    extern const int CANNOT_READ_ALL_DATA_FROM_CHUNKED_INPUT = 97;
    extern const int CANNOT_WRITE_TO_EMPTY_BLOCK_OUTPUT_STREAM = 98;
    extern const int UNKNOWN_PACKET_FROM_CLIENT = 99;
    extern const int UNKNOWN_PACKET_FROM_SERVER = 100;
    extern const int UNEXPECTED_PACKET_FROM_CLIENT = 101;
    extern const int UNEXPECTED_PACKET_FROM_SERVER = 102;
    extern const int RECEIVED_DATA_FOR_WRONG_QUERY_ID = 103;
    extern const int TOO_SMALL_BUFFER_SIZE = 104;
    extern const int CANNOT_READ_HISTORY = 105;
    extern const int CANNOT_APPEND_HISTORY = 106;
    extern const int FILE_DOESNT_EXIST = 107;
    extern const int NO_DATA_TO_INSERT = 108;
    extern const int CANNOT_BLOCK_SIGNAL = 109;
    extern const int CANNOT_UNBLOCK_SIGNAL = 110;
    extern const int CANNOT_MANIPULATE_SIGSET = 111;
    extern const int CANNOT_WAIT_FOR_SIGNAL = 112;
    extern const int THERE_IS_NO_SESSION = 113;
    extern const int CANNOT_CLOCK_GETTIME = 114;
    extern const int UNKNOWN_SETTING = 115;
    extern const int THERE_IS_NO_DEFAULT_VALUE = 116;
    extern const int INCORRECT_DATA = 117;
    extern const int ENGINE_REQUIRED = 119;
    extern const int CANNOT_INSERT_VALUE_OF_DIFFERENT_SIZE_INTO_TUPLE = 120;
    extern const int UNSUPPORTED_JOIN_KEYS = 121;
    extern const int INCOMPATIBLE_COLUMNS = 122;
    extern const int UNKNOWN_TYPE_OF_AST_NODE = 123;
    extern const int INCORRECT_ELEMENT_OF_SET = 124;
    extern const int INCORRECT_RESULT_OF_SCALAR_SUBQUERY = 125;
    extern const int CANNOT_GET_RETURN_TYPE = 126;
    extern const int ILLEGAL_INDEX = 127;
    extern const int TOO_LARGE_ARRAY_SIZE = 128;
    extern const int FUNCTION_IS_SPECIAL = 129;
    extern const int CANNOT_READ_ARRAY_FROM_TEXT = 130;
    extern const int TOO_LARGE_STRING_SIZE = 131;
    extern const int CANNOT_CREATE_TABLE_FROM_METADATA = 132;
    extern const int AGGREGATE_FUNCTION_DOESNT_ALLOW_PARAMETERS = 133;
    extern const int PARAMETERS_TO_AGGREGATE_FUNCTIONS_MUST_BE_LITERALS = 134;
    extern const int ZERO_ARRAY_OR_TUPLE_INDEX = 135;
    extern const int UNKNOWN_ELEMENT_IN_CONFIG = 137;
    extern const int EXCESSIVE_ELEMENT_IN_CONFIG = 138;
    extern const int NO_ELEMENTS_IN_CONFIG = 139;
    extern const int ALL_REQUESTED_COLUMNS_ARE_MISSING = 140;
    extern const int SAMPLING_NOT_SUPPORTED = 141;
    extern const int NOT_FOUND_NODE = 142;
    extern const int FOUND_MORE_THAN_ONE_NODE = 143;
    extern const int FIRST_DATE_IS_BIGGER_THAN_LAST_DATE = 144;
    extern const int UNKNOWN_OVERFLOW_MODE = 145;
    extern const int QUERY_SECTION_DOESNT_MAKE_SENSE = 146;
    extern const int NOT_FOUND_FUNCTION_ELEMENT_FOR_AGGREGATE = 147;
    extern const int NOT_FOUND_RELATION_ELEMENT_FOR_CONDITION = 148;
    extern const int NOT_FOUND_RHS_ELEMENT_FOR_CONDITION = 149;
    extern const int EMPTY_LIST_OF_ATTRIBUTES_PASSED = 150;
    extern const int INDEX_OF_COLUMN_IN_SORT_CLAUSE_IS_OUT_OF_RANGE = 151;
    extern const int UNKNOWN_DIRECTION_OF_SORTING = 152;
    extern const int ILLEGAL_DIVISION = 153;
    extern const int AGGREGATE_FUNCTION_NOT_APPLICABLE = 154;
    extern const int UNKNOWN_RELATION = 155;
    extern const int DICTIONARIES_WAS_NOT_LOADED = 156;
    extern const int ILLEGAL_OVERFLOW_MODE = 157;
    extern const int TOO_MANY_ROWS = 158;
    extern const int TIMEOUT_EXCEEDED = 159;
    extern const int TOO_SLOW = 160;
    extern const int TOO_MANY_COLUMNS = 161;
    extern const int TOO_DEEP_SUBQUERIES = 162;
    extern const int TOO_DEEP_PIPELINE = 163;
    extern const int READONLY = 164;
    extern const int TOO_MANY_TEMPORARY_COLUMNS = 165;
    extern const int TOO_MANY_TEMPORARY_NON_CONST_COLUMNS = 166;
    extern const int TOO_DEEP_AST = 167;
    extern const int TOO_BIG_AST = 168;
    extern const int BAD_TYPE_OF_FIELD = 169;
    extern const int BAD_GET = 170;
    extern const int BLOCKS_HAVE_DIFFERENT_STRUCTURE = 171;
    extern const int CANNOT_CREATE_DIRECTORY = 172;
    extern const int CANNOT_ALLOCATE_MEMORY = 173;
    extern const int CYCLIC_ALIASES = 174;
    extern const int CHUNK_NOT_FOUND = 176;
    extern const int DUPLICATE_CHUNK_NAME = 177;
    extern const int MULTIPLE_ALIASES_FOR_EXPRESSION = 178;
    extern const int MULTIPLE_EXPRESSIONS_FOR_ALIAS = 179;
    extern const int THERE_IS_NO_PROFILE = 180;
    extern const int ILLEGAL_FINAL = 181;
    extern const int ILLEGAL_PREWHERE = 182;
    extern const int UNEXPECTED_EXPRESSION = 183;
    extern const int ILLEGAL_AGGREGATION = 184;
    extern const int UNSUPPORTED_MYISAM_BLOCK_TYPE = 185;
    extern const int UNSUPPORTED_COLLATION_LOCALE = 186;
    extern const int COLLATION_COMPARISON_FAILED = 187;
    extern const int UNKNOWN_ACTION = 188;
    extern const int TABLE_MUST_NOT_BE_CREATED_MANUALLY = 189;
    extern const int SIZES_OF_ARRAYS_DOESNT_MATCH = 190;
    extern const int SET_SIZE_LIMIT_EXCEEDED = 191;
    extern const int UNKNOWN_USER = 192;
    extern const int WRONG_PASSWORD = 193;
    extern const int REQUIRED_PASSWORD = 194;
    extern const int IP_ADDRESS_NOT_ALLOWED = 195;
    extern const int UNKNOWN_ADDRESS_PATTERN_TYPE = 196;
    extern const int SERVER_REVISION_IS_TOO_OLD = 197;
    extern const int DNS_ERROR = 198;
    extern const int UNKNOWN_QUOTA = 199;
    extern const int QUOTA_DOESNT_ALLOW_KEYS = 200;
    extern const int QUOTA_EXPIRED = 201;
    extern const int TOO_MANY_SIMULTANEOUS_QUERIES = 202;
    extern const int NO_FREE_CONNECTION = 203;
    extern const int CANNOT_FSYNC = 204;
    extern const int NESTED_TYPE_TOO_DEEP = 205;
    extern const int ALIAS_REQUIRED = 206;
    extern const int AMBIGUOUS_IDENTIFIER = 207;
    extern const int EMPTY_NESTED_TABLE = 208;
    extern const int SOCKET_TIMEOUT = 209;
    extern const int NETWORK_ERROR = 210;
    extern const int EMPTY_QUERY = 211;
    extern const int UNKNOWN_LOAD_BALANCING = 212;
    extern const int UNKNOWN_TOTALS_MODE = 213;
    extern const int CANNOT_STATVFS = 214;
    extern const int NOT_AN_AGGREGATE = 215;
    extern const int QUERY_WITH_SAME_ID_IS_ALREADY_RUNNING = 216;
    extern const int CLIENT_HAS_CONNECTED_TO_WRONG_PORT = 217;
    extern const int TABLE_IS_DROPPED = 218;
    extern const int DATABASE_NOT_EMPTY = 219;
    extern const int DUPLICATE_INTERSERVER_IO_ENDPOINT = 220;
    extern const int NO_SUCH_INTERSERVER_IO_ENDPOINT = 221;
    extern const int ADDING_REPLICA_TO_NON_EMPTY_TABLE = 222;
    extern const int UNEXPECTED_AST_STRUCTURE = 223;
    extern const int REPLICA_IS_ALREADY_ACTIVE = 224;
    extern const int NO_ZOOKEEPER = 225;
    extern const int NO_FILE_IN_DATA_PART = 226;
    extern const int UNEXPECTED_FILE_IN_DATA_PART = 227;
    extern const int BAD_SIZE_OF_FILE_IN_DATA_PART = 228;
    extern const int QUERY_IS_TOO_LARGE = 229;
    extern const int NOT_FOUND_EXPECTED_DATA_PART = 230;
    extern const int TOO_MANY_UNEXPECTED_DATA_PARTS = 231;
    extern const int NO_SUCH_DATA_PART = 232;
    extern const int BAD_DATA_PART_NAME = 233;
    extern const int NO_REPLICA_HAS_PART = 234;
    extern const int DUPLICATE_DATA_PART = 235;
    extern const int ABORTED = 236;
    extern const int NO_REPLICA_NAME_GIVEN = 237;
    extern const int FORMAT_VERSION_TOO_OLD = 238;
    extern const int CANNOT_MUNMAP = 239;
    extern const int CANNOT_MREMAP = 240;
    extern const int MEMORY_LIMIT_EXCEEDED = 241;
    extern const int TABLE_IS_READ_ONLY = 242;
    extern const int NOT_ENOUGH_SPACE = 243;
    extern const int UNEXPECTED_ZOOKEEPER_ERROR = 244;
    extern const int CORRUPTED_DATA = 246;
    extern const int INCORRECT_MARK = 247;
    extern const int INVALID_PARTITION_VALUE = 248;
    extern const int NOT_ENOUGH_BLOCK_NUMBERS = 250;
    extern const int NO_SUCH_REPLICA = 251;
    extern const int TOO_MANY_PARTS = 252;
    extern const int REPLICA_IS_ALREADY_EXIST = 253;
    extern const int NO_ACTIVE_REPLICAS = 254;
    extern const int TOO_MANY_RETRIES_TO_FETCH_PARTS = 255;
    extern const int PARTITION_ALREADY_EXISTS = 256;
    extern const int PARTITION_DOESNT_EXIST = 257;
    extern const int UNION_ALL_RESULT_STRUCTURES_MISMATCH = 258;
    extern const int CLIENT_OUTPUT_FORMAT_SPECIFIED = 260;
    extern const int UNKNOWN_BLOCK_INFO_FIELD = 261;
    extern const int BAD_COLLATION = 262;
    extern const int CANNOT_COMPILE_CODE = 263;
    extern const int INCOMPATIBLE_TYPE_OF_JOIN = 264;
    extern const int NO_AVAILABLE_REPLICA = 265;
    extern const int MISMATCH_REPLICAS_DATA_SOURCES = 266;
    extern const int STORAGE_DOESNT_SUPPORT_PARALLEL_REPLICAS = 267;
    extern const int CPUID_ERROR = 268;
    extern const int INFINITE_LOOP = 269;
    extern const int CANNOT_COMPRESS = 270;
    extern const int CANNOT_DECOMPRESS = 271;
    extern const int CANNOT_IO_SUBMIT = 272;
    extern const int CANNOT_IO_GETEVENTS = 273;
    extern const int AIO_READ_ERROR = 274;
    extern const int AIO_WRITE_ERROR = 275;
    extern const int INDEX_NOT_USED = 277;
    extern const int LEADERSHIP_LOST = 278;
    extern const int ALL_CONNECTION_TRIES_FAILED = 279;
    extern const int NO_AVAILABLE_DATA = 280;
    extern const int DICTIONARY_IS_EMPTY = 281;
    extern const int INCORRECT_INDEX = 282;
    extern const int UNKNOWN_DISTRIBUTED_PRODUCT_MODE = 283;
    extern const int UNKNOWN_GLOBAL_SUBQUERIES_METHOD = 284;
    extern const int TOO_FEW_LIVE_REPLICAS = 285;
    extern const int UNSATISFIED_QUORUM_FOR_PREVIOUS_WRITE = 286;
    extern const int UNKNOWN_FORMAT_VERSION = 287;
    extern const int DISTRIBUTED_IN_JOIN_SUBQUERY_DENIED = 288;
    extern const int REPLICA_IS_NOT_IN_QUORUM = 289;
    extern const int LIMIT_EXCEEDED = 290;
    extern const int DATABASE_ACCESS_DENIED = 291;
    extern const int LEADERSHIP_CHANGED = 292;
    extern const int MONGODB_CANNOT_AUTHENTICATE = 293;
    extern const int INVALID_BLOCK_EXTRA_INFO = 294;
    extern const int RECEIVED_EMPTY_DATA = 295;
    extern const int NO_REMOTE_SHARD_FOUND = 296;
    extern const int SHARD_HAS_NO_CONNECTIONS = 297;
    extern const int CANNOT_PIPE = 298;
    extern const int CANNOT_FORK = 299;
    extern const int CANNOT_DLSYM = 300;
    extern const int CANNOT_CREATE_CHILD_PROCESS = 301;
    extern const int CHILD_WAS_NOT_EXITED_NORMALLY = 302;
    extern const int CANNOT_SELECT = 303;
    extern const int CANNOT_WAITPID = 304;
    extern const int TABLE_WAS_NOT_DROPPED = 305;
    extern const int TOO_DEEP_RECURSION = 306;
    extern const int TOO_MANY_BYTES = 307;
    extern const int UNEXPECTED_NODE_IN_ZOOKEEPER = 308;
    extern const int FUNCTION_CANNOT_HAVE_PARAMETERS = 309;
    extern const int INVALID_SHARD_WEIGHT = 317;
    extern const int INVALID_CONFIG_PARAMETER = 318;
    extern const int UNKNOWN_STATUS_OF_INSERT = 319;
    extern const int VALUE_IS_OUT_OF_RANGE_OF_DATA_TYPE = 321;
    extern const int BARRIER_TIMEOUT = 335;
    extern const int UNKNOWN_DATABASE_ENGINE = 336;
    extern const int DDL_GUARD_IS_ACTIVE = 337;
    extern const int UNFINISHED = 341;
    extern const int METADATA_MISMATCH = 342;
    extern const int SUPPORT_IS_DISABLED = 344;
    extern const int TABLE_DIFFERS_TOO_MUCH = 345;
    extern const int CANNOT_CONVERT_CHARSET = 346;
    extern const int CANNOT_LOAD_CONFIG = 347;
    extern const int CANNOT_INSERT_NULL_IN_ORDINARY_COLUMN = 349;
    extern const int INCOMPATIBLE_SOURCE_TABLES = 350;
    extern const int AMBIGUOUS_TABLE_NAME = 351;
    extern const int AMBIGUOUS_COLUMN_NAME = 352;
    extern const int INDEX_OF_POSITIONAL_ARGUMENT_IS_OUT_OF_RANGE = 353;
    extern const int ZLIB_INFLATE_FAILED = 354;
    extern const int ZLIB_DEFLATE_FAILED = 355;
    extern const int BAD_LAMBDA = 356;
    extern const int RESERVED_IDENTIFIER_NAME = 357;
    extern const int INTO_OUTFILE_NOT_ALLOWED = 358;
    extern const int TABLE_SIZE_EXCEEDS_MAX_DROP_SIZE_LIMIT = 359;
    extern const int CANNOT_CREATE_CHARSET_CONVERTER = 360;
    extern const int SEEK_POSITION_OUT_OF_BOUND = 361;
    extern const int CURRENT_WRITE_BUFFER_IS_EXHAUSTED = 362;
    extern const int CANNOT_CREATE_IO_BUFFER = 363;
    extern const int RECEIVED_ERROR_TOO_MANY_REQUESTS = 364;
    extern const int OUTPUT_IS_NOT_SORTED = 365;
    extern const int SIZES_OF_NESTED_COLUMNS_ARE_INCONSISTENT = 366;
    extern const int TOO_MANY_FETCHES = 367;
    extern const int BAD_CAST = 368;
    extern const int ALL_REPLICAS_ARE_STALE = 369;
    extern const int DATA_TYPE_CANNOT_BE_USED_IN_TABLES = 370;
    extern const int INCONSISTENT_CLUSTER_DEFINITION = 371;
    extern const int SESSION_NOT_FOUND = 372;
    extern const int SESSION_IS_LOCKED = 373;
    extern const int INVALID_SESSION_TIMEOUT = 374;
    extern const int CANNOT_DLOPEN = 375;
    extern const int CANNOT_PARSE_UUID = 376;
    extern const int ILLEGAL_SYNTAX_FOR_DATA_TYPE = 377;
    extern const int DATA_TYPE_CANNOT_HAVE_ARGUMENTS = 378;
    extern const int UNKNOWN_STATUS_OF_DISTRIBUTED_DDL_TASK = 379;
    extern const int CANNOT_KILL = 380;
    extern const int HTTP_LENGTH_REQUIRED = 381;
    extern const int CANNOT_LOAD_CATBOOST_MODEL = 382;
    extern const int CANNOT_APPLY_CATBOOST_MODEL = 383;
    extern const int PART_IS_TEMPORARILY_LOCKED = 384;
    extern const int MULTIPLE_STREAMS_REQUIRED = 385;
    extern const int NO_COMMON_TYPE = 386;
    extern const int DICTIONARY_ALREADY_EXISTS = 387;
    extern const int CANNOT_ASSIGN_OPTIMIZE = 388;
    extern const int INSERT_WAS_DEDUPLICATED = 389;
    extern const int CANNOT_GET_CREATE_TABLE_QUERY = 390;
    extern const int EXTERNAL_LIBRARY_ERROR = 391;
    extern const int QUERY_IS_PROHIBITED = 392;
    extern const int THERE_IS_NO_QUERY = 393;
    extern const int QUERY_WAS_CANCELLED = 394;
    extern const int FUNCTION_THROW_IF_VALUE_IS_NON_ZERO = 395;
    extern const int TOO_MANY_ROWS_OR_BYTES = 396;
    extern const int QUERY_IS_NOT_SUPPORTED_IN_MATERIALIZED_VIEW = 397;
    extern const int UNKNOWN_MUTATION_COMMAND = 398;
    extern const int FORMAT_IS_NOT_SUITABLE_FOR_OUTPUT = 399;
    extern const int CANNOT_STAT = 400;
    extern const int FEATURE_IS_NOT_ENABLED_AT_BUILD_TIME = 401;
    extern const int CANNOT_IOSETUP = 402;
    extern const int INVALID_JOIN_ON_EXPRESSION = 403;
    extern const int BAD_ODBC_CONNECTION_STRING = 404;
    extern const int PARTITION_SIZE_EXCEEDS_MAX_DROP_SIZE_LIMIT = 405;
    extern const int TOP_AND_LIMIT_TOGETHER = 406;
    extern const int DECIMAL_OVERFLOW = 407;
    extern const int BAD_REQUEST_PARAMETER = 408;
    extern const int EXTERNAL_EXECUTABLE_NOT_FOUND = 409;
    extern const int EXTERNAL_SERVER_IS_NOT_RESPONDING = 410;
    extern const int PTHREAD_ERROR = 411;
    extern const int NETLINK_ERROR = 412;
    extern const int CANNOT_SET_SIGNAL_HANDLER = 413;
    extern const int CANNOT_READLINE = 414;
    extern const int ALL_REPLICAS_LOST = 415;
    extern const int REPLICA_STATUS_CHANGED = 416;
    extern const int EXPECTED_ALL_OR_ANY = 417;
    extern const int UNKNOWN_JOIN_STRICTNESS = 418;
    extern const int MULTIPLE_ASSIGNMENTS_TO_COLUMN = 419;
    extern const int CANNOT_UPDATE_COLUMN = 420;
    extern const int CANNOT_ADD_DIFFERENT_AGGREGATE_STATES = 421;
    extern const int UNSUPPORTED_URI_SCHEME = 422;
    extern const int CANNOT_GETTIMEOFDAY = 423;
    extern const int CANNOT_LINK = 424;
    extern const int SYSTEM_ERROR = 425;
    extern const int NULL_POINTER_DEREFERENCE = 426;
    extern const int CANNOT_COMPILE_REGEXP = 427;
    extern const int UNKNOWN_LOG_LEVEL = 428;
    extern const int FAILED_TO_GETPWUID = 429;
    extern const int MISMATCHING_USERS_FOR_PROCESS_AND_DATA = 430;
    extern const int ILLEGAL_SYNTAX_FOR_CODEC_TYPE = 431;
    extern const int UNKNOWN_CODEC = 432;
    extern const int ILLEGAL_CODEC_PARAMETER = 433;
    extern const int CANNOT_PARSE_PROTOBUF_SCHEMA = 434;
    extern const int NO_DATA_FOR_REQUIRED_PROTOBUF_FIELD = 435;
    extern const int PROTOBUF_BAD_CAST = 436;
    extern const int PROTOBUF_FIELD_NOT_REPEATED = 437;
    extern const int DATA_TYPE_CANNOT_BE_PROMOTED = 438;
    extern const int CANNOT_SCHEDULE_TASK = 439;
    extern const int INVALID_LIMIT_EXPRESSION = 440;
    extern const int CANNOT_PARSE_DOMAIN_VALUE_FROM_STRING = 441;
    extern const int BAD_DATABASE_FOR_TEMPORARY_TABLE = 442;
    extern const int NO_COMMON_COLUMNS_WITH_PROTOBUF_SCHEMA = 443;
    extern const int UNKNOWN_PROTOBUF_FORMAT = 444;
    extern const int CANNOT_MPROTECT = 445;
    extern const int FUNCTION_NOT_ALLOWED = 446;
    extern const int HYPERSCAN_CANNOT_SCAN_TEXT = 447;
    extern const int BROTLI_READ_FAILED = 448;
    extern const int BROTLI_WRITE_FAILED = 449;
    extern const int BAD_TTL_EXPRESSION = 450;
    extern const int BAD_TTL_FILE = 451;
    extern const int SETTING_CONSTRAINT_VIOLATION = 452;
    extern const int MYSQL_CLIENT_INSUFFICIENT_CAPABILITIES = 453;
    extern const int OPENSSL_ERROR = 454;
    extern const int SUSPICIOUS_TYPE_FOR_LOW_CARDINALITY = 455;
    extern const int UNKNOWN_QUERY_PARAMETER = 456;
    extern const int BAD_QUERY_PARAMETER = 457;
    extern const int CANNOT_UNLINK = 458;
    extern const int CANNOT_SET_THREAD_PRIORITY = 459;
    extern const int CANNOT_CREATE_TIMER = 460;
    extern const int CANNOT_SET_TIMER_PERIOD = 461;
    extern const int CANNOT_DELETE_TIMER = 462;
    extern const int CANNOT_FCNTL = 463;
    extern const int CANNOT_PARSE_ELF = 464;
    extern const int CANNOT_PARSE_DWARF = 465;
    extern const int INSECURE_PATH = 466;
    extern const int CANNOT_PARSE_BOOL = 467;
    extern const int CANNOT_PTHREAD_ATTR = 468;
    extern const int VIOLATED_CONSTRAINT = 469;
    extern const int QUERY_IS_NOT_SUPPORTED_IN_LIVE_VIEW = 470;
    extern const int SETTINGS_ARE_NOT_SUPPORTED = 471;
    extern const int READONLY_SETTING = 472;
    extern const int DEADLOCK_AVOIDED = 473;
    extern const int INVALID_TEMPLATE_FORMAT = 474;
    extern const int INVALID_WITH_FILL_EXPRESSION = 475;
    extern const int WITH_TIES_WITHOUT_ORDER_BY = 476;
    extern const int INVALID_USAGE_OF_INPUT = 477;
    extern const int UNKNOWN_POLICY = 478;
    extern const int UNKNOWN_DISK = 479;
    extern const int UNKNOWN_PROTOCOL = 480;
    extern const int PATH_ACCESS_DENIED = 481;
    extern const int DICTIONARY_ACCESS_DENIED = 482;
    extern const int TOO_MANY_REDIRECTS = 483;
    extern const int INTERNAL_REDIS_ERROR = 484;
    extern const int SCALAR_ALREADY_EXISTS = 485;
    extern const int UNKNOWN_SCALAR = 486;
    extern const int CANNOT_GET_CREATE_DICTIONARY_QUERY = 487;
    extern const int UNKNOWN_DICTIONARY = 488;
    extern const int INCORRECT_DICTIONARY_DEFINITION = 489;
    extern const int CANNOT_FORMAT_DATETIME = 490;
    extern const int UNACCEPTABLE_URL = 491;
    extern const int ACCESS_ENTITY_NOT_FOUND = 492;
    extern const int ACCESS_ENTITY_ALREADY_EXISTS = 493;
    extern const int ACCESS_ENTITY_FOUND_DUPLICATES = 494;
    extern const int ACCESS_ENTITY_STORAGE_READONLY = 495;
    extern const int QUOTA_REQUIRES_CLIENT_KEY = 496;
    extern const int NOT_ENOUGH_PRIVILEGES = 497;
    extern const int LIMIT_BY_WITH_TIES_IS_NOT_SUPPORTED = 498;
    extern const int S3_ERROR = 499;
<<<<<<< HEAD
    extern const int CANNOT_CREATE_DICTIONARY_FROM_METADATA = 500;
=======
    extern const int CANNOT_CREATE_DATABASE = 500;
>>>>>>> 38353d12

    extern const int KEEPER_EXCEPTION = 999;
    extern const int POCO_EXCEPTION = 1000;
    extern const int STD_EXCEPTION = 1001;
    extern const int UNKNOWN_EXCEPTION = 1002;

    extern const int CONDITIONAL_TREE_PARENT_NOT_FOUND = 2001;
    extern const int ILLEGAL_PROJECTION_MANIPULATOR = 2002;
}

}<|MERGE_RESOLUTION|>--- conflicted
+++ resolved
@@ -474,11 +474,8 @@
     extern const int NOT_ENOUGH_PRIVILEGES = 497;
     extern const int LIMIT_BY_WITH_TIES_IS_NOT_SUPPORTED = 498;
     extern const int S3_ERROR = 499;
-<<<<<<< HEAD
     extern const int CANNOT_CREATE_DICTIONARY_FROM_METADATA = 500;
-=======
-    extern const int CANNOT_CREATE_DATABASE = 500;
->>>>>>> 38353d12
+    extern const int CANNOT_CREATE_DATABASE = 501;
 
     extern const int KEEPER_EXCEPTION = 999;
     extern const int POCO_EXCEPTION = 1000;
