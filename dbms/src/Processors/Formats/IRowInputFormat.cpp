#include <Processors/Formats/IRowInputFormat.h>
#include <IO/WriteHelpers.h>    // toString
#include <common/logger_useful.h>


namespace DB
{

namespace ErrorCodes
{
    extern const int CANNOT_PARSE_INPUT_ASSERTION_FAILED;
    extern const int CANNOT_PARSE_QUOTED_STRING;
    extern const int CANNOT_PARSE_DATE;
    extern const int CANNOT_PARSE_DATETIME;
    extern const int CANNOT_READ_ARRAY_FROM_TEXT;
    extern const int CANNOT_PARSE_NUMBER;
    extern const int CANNOT_PARSE_UUID;
    extern const int TOO_LARGE_STRING_SIZE;
    extern const int INCORRECT_NUMBER_OF_COLUMNS;
    extern const int TIMEOUT_EXCEEDED;
}

namespace
{

bool isParseError(int code)
{
    return code == ErrorCodes::CANNOT_PARSE_INPUT_ASSERTION_FAILED
        || code == ErrorCodes::CANNOT_PARSE_QUOTED_STRING
        || code == ErrorCodes::CANNOT_PARSE_DATE
        || code == ErrorCodes::CANNOT_PARSE_DATETIME
        || code == ErrorCodes::CANNOT_READ_ARRAY_FROM_TEXT
        || code == ErrorCodes::CANNOT_PARSE_NUMBER
        || code == ErrorCodes::CANNOT_PARSE_UUID
        || code == ErrorCodes::TOO_LARGE_STRING_SIZE;
}

<<<<<<< HEAD

static bool handleOverflowMode(OverflowMode mode, const String & message, int code)
{
    switch (mode)
    {
        case OverflowMode::THROW:
            throw Exception(message, code);
        case OverflowMode::BREAK:
            return false;
        default:
            throw Exception("Logical error: unknown overflow mode", ErrorCodes::LOGICAL_ERROR);
    }
}


bool checkTimeLimit(const IRowInputFormat::Params & params, const Stopwatch & stopwatch)
{
    if (params.max_execution_time != 0
        && stopwatch.elapsed() > static_cast<UInt64>(params.max_execution_time.totalMicroseconds()) * 1000)
        return handleOverflowMode(params.timeout_overflow_mode,
              "Timeout exceeded: elapsed " + toString(stopwatch.elapsedSeconds())
              + " seconds, maximum: " + toString(params.max_execution_time.totalMicroseconds() / 1000000.0),
              ErrorCodes::TIMEOUT_EXCEEDED);

    return true;
=======
>>>>>>> 367c073c
}

Chunk IRowInputFormat::generate()
{
    if (total_rows == 0)
        readPrefix();

    const Block & header = getPort().getHeader();

    size_t num_columns = header.columns();
    MutableColumns columns = header.cloneEmptyColumns();
    size_t prev_rows = total_rows;

    ///auto chunk_missing_values = std::make_unique<ChunkMissingValues>();

    try
    {
        for (size_t rows = 0; rows < params.max_block_size; ++rows)
        {
            try
            {
                ++total_rows;

                RowReadExtension info;
                if (!readRow(columns, info))
                    break;
                if (params.callback)
                    params.callback();

                for (size_t column_idx = 0; column_idx < info.read_columns.size(); ++column_idx)
                {
                    if (!info.read_columns[column_idx])
                    {
                        size_t column_size = columns[column_idx]->size();
                        if (column_size == 0)
                            throw Exception("Unexpected empty column", ErrorCodes::INCORRECT_NUMBER_OF_COLUMNS);
                        block_missing_values.setBit(column_idx, column_size - 1);
                    }
                }
            }
            catch (Exception & e)
            {
                /// Logic for possible skipping of errors.

                if (!isParseError(e.code()))
                    throw;

                if (params.allow_errors_num == 0 && params.allow_errors_ratio == 0)
                    throw;

                ++num_errors;
                Float64 current_error_ratio = static_cast<Float64>(num_errors) / total_rows;

                if (num_errors > params.allow_errors_num
                    && current_error_ratio > params.allow_errors_ratio)
                {
                    e.addMessage("(Already have " + toString(num_errors) + " errors"
                        " out of " + toString(total_rows) + " rows"
                        ", which is " + toString(current_error_ratio) + " of all rows)");
                    throw;
                }

                if (!allowSyncAfterError())
                {
                    e.addMessage("(Input format doesn't allow to skip errors)");
                    throw;
                }

                syncAfterError();

                /// Truncate all columns in block to minimal size (remove values, that was appended to only part of columns).

                size_t min_size = std::numeric_limits<size_t>::max();
                for (size_t column_idx = 0; column_idx < num_columns; ++column_idx)
                    min_size = std::min(min_size, columns[column_idx]->size());

                for (size_t column_idx = 0; column_idx < num_columns; ++column_idx)
                {
                    auto & column = columns[column_idx];
                    if (column->size() > min_size)
                        column->popBack(column->size() - min_size);
                }
            }
        }
    }
    catch (Exception & e)
    {
        if (!isParseError(e.code()))
            throw;

        String verbose_diagnostic;
        try
        {
            verbose_diagnostic = getDiagnosticInfo();
        }
        catch (...)
        {
            /// Error while trying to obtain verbose diagnostic. Ok to ignore.
        }

        e.addMessage("(at row " + toString(total_rows) + ")\n" + verbose_diagnostic);
        throw;
    }

    if (columns.empty() || columns[0]->empty())
    {
        if (params.allow_errors_num > 0 || params.allow_errors_ratio > 0)
        {
            Logger * log = &Logger::get("IRowInputFormat");
            LOG_TRACE(log, "Skipped " << num_errors << " rows with errors while reading the input stream");
        }

        readSuffix();
        return {};
    }

    Chunk chunk(std::move(columns), total_rows - prev_rows);
    //chunk.setChunkInfo(std::move(chunk_missing_values));
    return chunk;
}

void IRowInputFormat::syncAfterError()
{
    throw Exception("Method syncAfterError is not implemented for input format", ErrorCodes::NOT_IMPLEMENTED);
}

}<|MERGE_RESOLUTION|>--- conflicted
+++ resolved
@@ -20,8 +20,6 @@
     extern const int TIMEOUT_EXCEEDED;
 }
 
-namespace
-{
 
 bool isParseError(int code)
 {
@@ -35,35 +33,6 @@
         || code == ErrorCodes::TOO_LARGE_STRING_SIZE;
 }
 
-<<<<<<< HEAD
-
-static bool handleOverflowMode(OverflowMode mode, const String & message, int code)
-{
-    switch (mode)
-    {
-        case OverflowMode::THROW:
-            throw Exception(message, code);
-        case OverflowMode::BREAK:
-            return false;
-        default:
-            throw Exception("Logical error: unknown overflow mode", ErrorCodes::LOGICAL_ERROR);
-    }
-}
-
-
-bool checkTimeLimit(const IRowInputFormat::Params & params, const Stopwatch & stopwatch)
-{
-    if (params.max_execution_time != 0
-        && stopwatch.elapsed() > static_cast<UInt64>(params.max_execution_time.totalMicroseconds()) * 1000)
-        return handleOverflowMode(params.timeout_overflow_mode,
-              "Timeout exceeded: elapsed " + toString(stopwatch.elapsedSeconds())
-              + " seconds, maximum: " + toString(params.max_execution_time.totalMicroseconds() / 1000000.0),
-              ErrorCodes::TIMEOUT_EXCEEDED);
-
-    return true;
-=======
->>>>>>> 367c073c
-}
 
 Chunk IRowInputFormat::generate()
 {
