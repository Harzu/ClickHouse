#pragma once

#include <Core/Row.h>
#include <Core/ColumnNumbers.h>
#include <Common/AlignedBuffer.h>
#include <DataStreams/MergingSortedBlockInputStream.h>
#include <AggregateFunctions/IAggregateFunction.h>
#include <AggregateFunctions/AggregateFunctionFactory.h>


namespace DB
{

namespace ErrorCodes
{
    extern const int LOGICAL_ERROR;
}


/** Merges several sorted streams into one.
  * For each group of consecutive identical values of the primary key (the columns by which the data is sorted),
  *  collapses them into one row, summing all the numeric columns except the primary key.
  * If in all numeric columns, except for the primary key, the result is zero, it deletes the row.
  */
class SummingSortedBlockInputStream : public MergingSortedBlockInputStream
{
public:
    SummingSortedBlockInputStream(
        const BlockInputStreams & inputs_,
        const SortDescription & description_,
        /// List of columns to be summed. If empty, all numeric columns that are not in the description are taken.
        const Names & column_names_to_sum_,
        size_t max_block_size_);

    String getName() const override { return "SummingSorted"; }

protected:
    /// Can return 1 more records than max_block_size.
    Block readImpl() override;

private:
    Logger * log = &Logger::get("SummingSortedBlockInputStream");

    /// Read up to the end.
    bool finished = false;

    /// Columns with which values should be summed.
<<<<<<< HEAD
    Names column_names_to_sum;    /// If set, it is converted to column_numbers_to_aggregate when initialized.
=======
>>>>>>> aabee36d
    ColumnNumbers column_numbers_not_to_aggregate;

    /** A table can have nested tables that are treated in a special way.
     *    If the name of the nested table ends in `Map` and it contains at least two columns,
     *    satisfying the following criteria:
     *        - the first column, as well as all columns whose names end with `ID`, `Key` or `Type` - numeric ((U)IntN, Date, DateTime);
     *        (a tuple of such columns will be called `keys`)
     *        - the remaining columns are arithmetic ((U)IntN, Float32/64), called (`values`...).
     *    This nested table is treated as a mapping (keys...) => (values...) and when merge
     *    its rows, the merge of the elements of two sets by (keys...) with summing of corresponding (values...).
     *
     *    Example:
     *    [(1, 100)] + [(2, 150)] -> [(1, 100), (2, 150)]
     *    [(1, 100)] + [(1, 150)] -> [(1, 250)]
     *    [(1, 100)] + [(1, 150), (2, 150)] -> [(1, 250), (2, 150)]
     *    [(1, 100), (2, 150)] + [(1, -100)] -> [(2, 150)]
     *
     *  This very unusual functionality is made exclusively for the banner system,
     *   is not supposed for use by anyone else,
     *   and can be deleted at any time.
     */

    /// Stores aggregation function, state, and columns to be used as function arguments
    struct AggregateDescription
    {
        /// An aggregate function 'sumWithOverflow' or 'sumMapWithOverflow' for summing.
        AggregateFunctionPtr function;
        IAggregateFunction::AddFunc add_function = nullptr;
        std::vector<size_t> column_numbers;
        MutableColumnPtr merged_column;
        AlignedBuffer state;
        bool created = false;

        /// In case when column has type AggregateFunction: use the aggregate function from itself instead of 'function' above.
        bool is_agg_func_type = false;

        void init(const char * function_name, const DataTypes & argument_types)
        {
            function = AggregateFunctionFactory::instance().get(function_name, argument_types);
            add_function = function->getAddressOfAddFunction();
            state.reset(function->sizeOfData(), function->alignOfData());
        }

        void createState()
        {
            if (created)
                return;
            if (is_agg_func_type)
                merged_column->insertDefault();
            else
                function->create(state.data());
            created = true;
        }

        void destroyState()
        {
            if (!created)
                return;
            if (!is_agg_func_type)
                function->destroy(state.data());
            created = false;
        }

        /// Explicitly destroy aggregation state if the stream is terminated
        ~AggregateDescription()
        {
            destroyState();
        }

        AggregateDescription() = default;
        AggregateDescription(AggregateDescription &&) = default;
        AggregateDescription(const AggregateDescription &) = delete;
    };

    /// Stores numbers of key-columns and value-columns.
    struct MapDescription
    {
        std::vector<size_t> key_col_nums;
        std::vector<size_t> val_col_nums;
    };

    std::vector<AggregateDescription> columns_to_aggregate;
    std::vector<MapDescription> maps_to_sum;

    RowRef current_key;        /// The current primary key.
    RowRef next_key;           /// The primary key of the next row.

    Row current_row;
    bool current_row_is_zero = true;    /// Are all summed columns zero (or empty)? It is updated incrementally.

<<<<<<< HEAD
    bool output_is_non_empty = false;   /// Have we given out at least one row as a result.
=======
>>>>>>> aabee36d
    size_t merged_rows = 0;             /// Number of rows merged into current result block

    /** We support two different cursors - with Collation and without.
     *  Templates are used instead of polymorphic SortCursor and calls to virtual functions.
     */
    void merge(MutableColumns & merged_columns, std::priority_queue<SortCursor> & queue);

    /// Insert the summed row for the current group into the result and updates some of per-block flags if the row is not "zero".
<<<<<<< HEAD
    /// If force_insertion=true, then the row will be inserted even if it is "zero"
    void insertCurrentRowIfNeeded(ColumnPlainPtrs & merged_columns, bool force_insertion);

    /// Returns true if merge result is not empty
    template <typename TSortCursor>
    bool mergeMap(const MapDescription & map, Row & row, TSortCursor & cursor);

    // Add the row under the cursor to the `row`.
    template <typename TSortCursor>
    void addRow(Row & row, TSortCursor & cursor);
=======
    void insertCurrentRowIfNeeded(MutableColumns & merged_columns);

    /// Returns true if merge result is not empty
    bool mergeMap(const MapDescription & map, Row & row, SortCursor & cursor);

    // Add the row under the cursor to the `row`.
    void addRow(SortCursor & cursor);
>>>>>>> aabee36d
};

}<|MERGE_RESOLUTION|>--- conflicted
+++ resolved
@@ -45,10 +45,6 @@
     bool finished = false;
 
     /// Columns with which values should be summed.
-<<<<<<< HEAD
-    Names column_names_to_sum;    /// If set, it is converted to column_numbers_to_aggregate when initialized.
-=======
->>>>>>> aabee36d
     ColumnNumbers column_numbers_not_to_aggregate;
 
     /** A table can have nested tables that are treated in a special way.
@@ -139,10 +135,6 @@
     Row current_row;
     bool current_row_is_zero = true;    /// Are all summed columns zero (or empty)? It is updated incrementally.
 
-<<<<<<< HEAD
-    bool output_is_non_empty = false;   /// Have we given out at least one row as a result.
-=======
->>>>>>> aabee36d
     size_t merged_rows = 0;             /// Number of rows merged into current result block
 
     /** We support two different cursors - with Collation and without.
@@ -151,18 +143,6 @@
     void merge(MutableColumns & merged_columns, std::priority_queue<SortCursor> & queue);
 
     /// Insert the summed row for the current group into the result and updates some of per-block flags if the row is not "zero".
-<<<<<<< HEAD
-    /// If force_insertion=true, then the row will be inserted even if it is "zero"
-    void insertCurrentRowIfNeeded(ColumnPlainPtrs & merged_columns, bool force_insertion);
-
-    /// Returns true if merge result is not empty
-    template <typename TSortCursor>
-    bool mergeMap(const MapDescription & map, Row & row, TSortCursor & cursor);
-
-    // Add the row under the cursor to the `row`.
-    template <typename TSortCursor>
-    void addRow(Row & row, TSortCursor & cursor);
-=======
     void insertCurrentRowIfNeeded(MutableColumns & merged_columns);
 
     /// Returns true if merge result is not empty
@@ -170,7 +150,6 @@
 
     // Add the row under the cursor to the `row`.
     void addRow(SortCursor & cursor);
->>>>>>> aabee36d
 };
 
 }