#include <Storages/MergeTree/MergedBlockOutputStream.h>
#include <IO/createWriteBufferFromFileBase.h>
#include <Common/escapeForFileName.h>
#include <DataTypes/NestedUtils.h>
#include <Common/StringUtils/StringUtils.h>
#include <Common/typeid_cast.h>
#include <Common/MemoryTracker.h>
#include <Poco/File.h>


namespace DB
{

namespace
{

constexpr auto DATA_FILE_EXTENSION = ".bin";
constexpr auto MARKS_FILE_EXTENSION = ".mrk";

}


/// Implementation of IMergedBlockOutputStream.

IMergedBlockOutputStream::IMergedBlockOutputStream(
    MergeTreeData & storage_,
    size_t min_compress_block_size_,
    size_t max_compress_block_size_,
    CompressionSettings compression_settings_,
    size_t aio_threshold_)
    : storage(storage_),
    min_compress_block_size(min_compress_block_size_),
    max_compress_block_size(max_compress_block_size_),
    aio_threshold(aio_threshold_),
    compression_settings(compression_settings_)
{
}


void IMergedBlockOutputStream::addStreams(
    const String & path,
    const String & name,
    const IDataType & type,
    const CompressionCodecPtr & codec,
    size_t estimated_size,
    bool skip_offsets)
{
    IDataType::StreamCallback callback = [&] (const IDataType::SubstreamPath & substream_path)
    {
        if (skip_offsets && !substream_path.empty() && substream_path.back().type == IDataType::Substream::ArraySizes)
            return;

        String stream_name = IDataType::getFileNameForStream(name, substream_path);

        /// Shared offsets for Nested type.
        if (column_streams.count(stream_name))
            return;

        column_streams[stream_name] = std::make_unique<ColumnStream>(
            stream_name,
            path + stream_name, DATA_FILE_EXTENSION,
            path + stream_name, MARKS_FILE_EXTENSION,
            codec,
            max_compress_block_size,
            estimated_size,
            aio_threshold);
    };

    IDataType::SubstreamPath stream_path;
    type.enumerateStreams(callback, stream_path);
}


IDataType::OutputStreamGetter IMergedBlockOutputStream::createStreamGetter(
        const String & name, WrittenOffsetColumns & offset_columns, bool skip_offsets)
{
    return [&, skip_offsets] (const IDataType::SubstreamPath & substream_path) -> WriteBuffer *
    {
        bool is_offsets = !substream_path.empty() && substream_path.back().type == IDataType::Substream::ArraySizes;
        if (is_offsets && skip_offsets)
            return nullptr;

        String stream_name = IDataType::getFileNameForStream(name, substream_path);

        /// Don't write offsets more than one time for Nested type.
        if (is_offsets && offset_columns.count(stream_name))
            return nullptr;

        return &column_streams[stream_name]->compressed;
    };
}


void IMergedBlockOutputStream::writeData(
    const String & name,
    const IDataType & type,
    const IColumn & column,
    WrittenOffsetColumns & offset_columns,
    bool skip_offsets,
    IDataType::SerializeBinaryBulkStatePtr & serialization_state)
{
    auto & settings = storage.context.getSettingsRef();
    IDataType::SerializeBinaryBulkSettings serialize_settings;
    serialize_settings.getter = createStreamGetter(name, offset_columns, skip_offsets);
    serialize_settings.low_cardinality_max_dictionary_size = settings.low_cardinality_max_dictionary_size;
    serialize_settings.low_cardinality_use_single_dictionary_for_part = settings.low_cardinality_use_single_dictionary_for_part != 0;

    size_t size = column.size();
    size_t prev_mark = 0;
    while (prev_mark < size)
    {
        size_t limit = 0;

        /// If there is `index_offset`, then the first mark goes not immediately, but after this number of rows.
        if (prev_mark == 0 && index_offset != 0)
            limit = index_offset;
        else
        {
            limit = storage.index_granularity;

            /// Write marks.
            type.enumerateStreams([&] (const IDataType::SubstreamPath & substream_path)
            {
                bool is_offsets = !substream_path.empty() && substream_path.back().type == IDataType::Substream::ArraySizes;
                if (is_offsets && skip_offsets)
                    return;

                String stream_name = IDataType::getFileNameForStream(name, substream_path);

                /// Don't write offsets more than one time for Nested type.
                if (is_offsets && offset_columns.count(stream_name))
                    return;

                ColumnStream & stream = *column_streams[stream_name];

                /// There could already be enough data to compress into the new block.
                if (stream.compressed.offset() >= min_compress_block_size)
                    stream.compressed.next();

                writeIntBinary(stream.plain_hashing.count(), stream.marks);
                writeIntBinary(stream.compressed.offset(), stream.marks);
            }, serialize_settings.path);
        }

        type.serializeBinaryBulkWithMultipleStreams(column, prev_mark, limit, serialize_settings, serialization_state);

        /// So that instead of the marks pointing to the end of the compressed block, there were marks pointing to the beginning of the next one.
        type.enumerateStreams([&] (const IDataType::SubstreamPath & substream_path)
        {
            bool is_offsets = !substream_path.empty() && substream_path.back().type == IDataType::Substream::ArraySizes;
            if (is_offsets && skip_offsets)
                return;

            String stream_name = IDataType::getFileNameForStream(name, substream_path);

            /// Don't write offsets more than one time for Nested type.
            if (is_offsets && offset_columns.count(stream_name))
                return;

            column_streams[stream_name]->compressed.nextIfAtEnd();
        }, serialize_settings.path);

        prev_mark += limit;
    }

    /// Memoize offsets for Nested types, that are already written. They will not be written again for next columns of Nested structure.
    type.enumerateStreams([&] (const IDataType::SubstreamPath & substream_path)
    {
        bool is_offsets = !substream_path.empty() && substream_path.back().type == IDataType::Substream::ArraySizes;
        if (is_offsets)
        {
            String stream_name = IDataType::getFileNameForStream(name, substream_path);
            offset_columns.insert(stream_name);
        }
    }, serialize_settings.path);
}


/// Implementation of IMergedBlockOutputStream::ColumnStream.

IMergedBlockOutputStream::ColumnStream::ColumnStream(
    const String & escaped_column_name_,
    const String & data_path,
    const std::string & data_file_extension_,
    const std::string & marks_path,
    const std::string & marks_file_extension_,
    const CompressionCodecPtr & compression_codec,
    size_t max_compress_block_size,
    size_t estimated_size,
    size_t aio_threshold) :
    escaped_column_name(escaped_column_name_),
    data_file_extension{data_file_extension_},
    marks_file_extension{marks_file_extension_},
    plain_file(createWriteBufferFromFileBase(data_path + data_file_extension, estimated_size, aio_threshold, max_compress_block_size)),
    plain_hashing(*plain_file), compressed_buf(compression_codec->liftCompressed(plain_hashing)), compressed(*compressed_buf.get()),
    marks_file(marks_path + marks_file_extension, 4096, O_TRUNC | O_CREAT | O_WRONLY), marks(marks_file)
{
}

void IMergedBlockOutputStream::ColumnStream::finalize()
{
    compressed.next();
    plain_file->next();
    marks.next();
}

void IMergedBlockOutputStream::ColumnStream::sync()
{
    plain_file->sync();
    marks_file.sync();
}

void IMergedBlockOutputStream::ColumnStream::addToChecksums(MergeTreeData::DataPart::Checksums & checksums)
{
    String name = escaped_column_name;

    checksums.files[name + data_file_extension].is_compressed = true;
    checksums.files[name + data_file_extension].uncompressed_size = compressed.count();
    checksums.files[name + data_file_extension].uncompressed_hash = compressed.getHash();
    checksums.files[name + data_file_extension].file_size = plain_hashing.count();
    checksums.files[name + data_file_extension].file_hash = plain_hashing.getHash();

    checksums.files[name + marks_file_extension].file_size = marks.count();
    checksums.files[name + marks_file_extension].file_hash = marks.getHash();
}


/// Implementation of MergedBlockOutputStream.

MergedBlockOutputStream::MergedBlockOutputStream(
    MergeTreeData & storage_,
    String part_path_,
    const NamesAndTypesList & columns_list_,
    CompressionSettings compression_settings)
    : IMergedBlockOutputStream(
        storage_, storage_.context.getSettings().min_compress_block_size,
        storage_.context.getSettings().max_compress_block_size, compression_settings,
        storage_.context.getSettings().min_bytes_to_use_direct_io),
    columns_list(columns_list_), part_path(part_path_)
{
    init();
    for (const auto & it : columns_list)
    {
        const auto columns = storage.getColumns();
        addStreams(part_path, it.name, *it.type, columns.getCodec(it.name, compression_settings), 0, false);
    }
}

MergedBlockOutputStream::MergedBlockOutputStream(
    MergeTreeData & storage_,
    String part_path_,
    const NamesAndTypesList & columns_list_,
    CompressionSettings compression_settings,
    const MergeTreeData::DataPart::ColumnToSize & merged_column_to_size_,
    size_t aio_threshold_)
    : IMergedBlockOutputStream(
        storage_, storage_.context.getSettings().min_compress_block_size,
        storage_.context.getSettings().max_compress_block_size, compression_settings,
        aio_threshold_),
    columns_list(columns_list_), part_path(part_path_)
{
    init();

    /// If summary size is more than threshold than we will use AIO
    size_t total_size = 0;
    if (aio_threshold > 0)
    {
        for (const auto & it : columns_list)
        {
            auto it2 = merged_column_to_size_.find(it.name);
            if (it2 != merged_column_to_size_.end())
                total_size += it2->second;
        }
<<<<<<< HEAD
=======

        const auto columns = storage.getColumns();
        addStreams(part_path, it.name, *it.type, columns.getCodec(it.name, compression_settings), estimated_size, false);
>>>>>>> cdb37437
    }

    for (const auto & it : columns_list)
        addStreams(part_path, it.name, *it.type, total_size, false);
}

std::string MergedBlockOutputStream::getPartPath() const
{
    return part_path;
}

/// If data is pre-sorted.
void MergedBlockOutputStream::write(const Block & block)
{
    writeImpl(block, nullptr);
}

/** If the data is not sorted, but we pre-calculated the permutation, after which they will be sorted.
    * This method is used to save RAM, since you do not need to keep two blocks at once - the source and the sorted.
    */
void MergedBlockOutputStream::writeWithPermutation(const Block & block, const IColumn::Permutation * permutation)
{
    writeImpl(block, permutation);
}

void MergedBlockOutputStream::writeSuffix()
{
    throw Exception("Method writeSuffix is not supported by MergedBlockOutputStream", ErrorCodes::NOT_IMPLEMENTED);
}

void MergedBlockOutputStream::writeSuffixAndFinalizePart(
        MergeTreeData::MutableDataPartPtr & new_part,
        const NamesAndTypesList * total_column_list,
        MergeTreeData::DataPart::Checksums * additional_column_checksums)
{
    /// Finish columns serialization.
    if (!serialization_states.empty())
    {
        auto & settings = storage.context.getSettingsRef();
        IDataType::SerializeBinaryBulkSettings serialize_settings;
        serialize_settings.low_cardinality_max_dictionary_size = settings.low_cardinality_max_dictionary_size;
        serialize_settings.low_cardinality_use_single_dictionary_for_part = settings.low_cardinality_use_single_dictionary_for_part != 0;
        WrittenOffsetColumns offset_columns;
        auto it = columns_list.begin();
        for (size_t i = 0; i < columns_list.size(); ++i, ++it)
        {
            serialize_settings.getter = createStreamGetter(it->name, offset_columns, false);
            it->type->serializeBinaryBulkStateSuffix(serialize_settings, serialization_states[i]);
        }
    }

    if (!total_column_list)
        total_column_list = &columns_list;

    /// Finish write and get checksums.
    MergeTreeData::DataPart::Checksums checksums;

    if (additional_column_checksums)
        checksums = std::move(*additional_column_checksums);

    if (index_stream)
    {
        index_stream->next();
        checksums.files["primary.idx"].file_size = index_stream->count();
        checksums.files["primary.idx"].file_hash = index_stream->getHash();
        index_stream = nullptr;
    }

    for (ColumnStreams::iterator it = column_streams.begin(); it != column_streams.end(); ++it)
    {
        it->second->finalize();
        it->second->addToChecksums(checksums);
    }

    column_streams.clear();

    if (storage.format_version >= MERGE_TREE_DATA_MIN_FORMAT_VERSION_WITH_CUSTOM_PARTITIONING)
    {
        new_part->partition.store(storage, part_path, checksums);
        if (new_part->minmax_idx.initialized)
            new_part->minmax_idx.store(storage, part_path, checksums);
        else if (rows_count)
            throw Exception("MinMax index was not initialized for new non-empty part " + new_part->name
                + ". It is a bug.", ErrorCodes::LOGICAL_ERROR);

        WriteBufferFromFile count_out(part_path + "count.txt", 4096);
        HashingWriteBuffer count_out_hashing(count_out);
        writeIntText(rows_count, count_out_hashing);
        count_out_hashing.next();
        checksums.files["count.txt"].file_size = count_out_hashing.count();
        checksums.files["count.txt"].file_hash = count_out_hashing.getHash();
    }

    {
        /// Write a file with a description of columns.
        WriteBufferFromFile out(part_path + "columns.txt", 4096);
        total_column_list->writeText(out);
    }

    {
        /// Write file with checksums.
        WriteBufferFromFile out(part_path + "checksums.txt", 4096);
        checksums.write(out);
    }

    new_part->rows_count = rows_count;
    new_part->marks_count = marks_count;
    new_part->modification_time = time(nullptr);
    new_part->columns = *total_column_list;
    new_part->index.assign(std::make_move_iterator(index_columns.begin()), std::make_move_iterator(index_columns.end()));
    new_part->checksums = checksums;
    new_part->bytes_on_disk = MergeTreeData::DataPart::calculateTotalSizeOnDisk(new_part->getFullPath());
}

void MergedBlockOutputStream::init()
{
    Poco::File(part_path).createDirectories();

    if (storage.hasPrimaryKey())
    {
        index_file_stream = std::make_unique<WriteBufferFromFile>(
            part_path + "primary.idx", DBMS_DEFAULT_BUFFER_SIZE, O_TRUNC | O_CREAT | O_WRONLY);
        index_stream = std::make_unique<HashingWriteBuffer>(*index_file_stream);
    }
}


void MergedBlockOutputStream::writeImpl(const Block & block, const IColumn::Permutation * permutation)
{
    block.checkNumberOfRows();
    size_t rows = block.rows();

    /// The set of written offset columns so that you do not write shared offsets of nested structures columns several times
    WrittenOffsetColumns offset_columns;

    auto primary_key_column_names = storage.primary_key_columns;

    /// Here we will add the columns related to the Primary Key, then write the index.
    std::vector<ColumnWithTypeAndName> primary_key_columns(primary_key_column_names.size());
    std::map<String, size_t> primary_key_column_name_to_position;

    for (size_t i = 0, size = primary_key_column_names.size(); i < size; ++i)
    {
        const auto & name = primary_key_column_names[i];

        if (!primary_key_column_name_to_position.emplace(name, i).second)
            throw Exception("Primary key contains duplicate columns", ErrorCodes::BAD_ARGUMENTS);

        primary_key_columns[i] = block.getByName(name);

        /// Reorder primary key columns in advance and add them to `primary_key_columns`.
        if (permutation)
            primary_key_columns[i].column = primary_key_columns[i].column->permute(*permutation, 0);
    }

    if (index_columns.empty())
    {
        index_columns.resize(primary_key_column_names.size());
        for (size_t i = 0, size = primary_key_column_names.size(); i < size; ++i)
            index_columns[i] = primary_key_columns[i].column->cloneEmpty();
    }

    if (serialization_states.empty())
    {
        serialization_states.reserve(columns_list.size());
        WrittenOffsetColumns tmp_offset_columns;
        IDataType::SerializeBinaryBulkSettings settings;

        for (const auto & col : columns_list)
        {
            settings.getter = createStreamGetter(col.name, tmp_offset_columns, false);
            serialization_states.emplace_back(nullptr);
            col.type->serializeBinaryBulkStatePrefix(settings, serialization_states.back());
        }
    }

    /// Now write the data.
    auto it = columns_list.begin();
    for (size_t i = 0; i < columns_list.size(); ++i, ++it)
    {
        const ColumnWithTypeAndName & column = block.getByName(it->name);

        if (permutation)
        {
            auto primary_column_it = primary_key_column_name_to_position.find(it->name);
            if (primary_key_column_name_to_position.end() != primary_column_it)
            {
                auto & primary_column = *primary_key_columns[primary_column_it->second].column;
                writeData(column.name, *column.type, primary_column, offset_columns, false, serialization_states[i]);
            }
            else
            {
                /// We rearrange the columns that are not included in the primary key here; Then the result is released - to save RAM.
                ColumnPtr permuted_column = column.column->permute(*permutation, 0);
                writeData(column.name, *column.type, *permuted_column, offset_columns, false, serialization_states[i]);
            }
        }
        else
        {
            writeData(column.name, *column.type, *column.column, offset_columns, false, serialization_states[i]);
        }
    }

    rows_count += rows;

    {
        /** While filling index (index_columns), disable memory tracker.
          * Because memory is allocated here (maybe in context of INSERT query),
          *  but then freed in completely different place (while merging parts), where query memory_tracker is not available.
          * And otherwise it will look like excessively growing memory consumption in context of query.
          *  (observed in long INSERT SELECTs)
          */
        auto temporarily_disable_memory_tracker = getCurrentMemoryTrackerActionLock();

        /// Write index. The index contains Primary Key value for each `index_granularity` row.
        for (size_t i = index_offset; i < rows; i += storage.index_granularity)
        {
            if (storage.hasPrimaryKey())
            {
                for (size_t j = 0, size = primary_key_columns.size(); j < size; ++j)
                {
                    const IColumn & primary_column = *primary_key_columns[j].column.get();
                    index_columns[j]->insertFrom(primary_column, i);
                    primary_key_columns[j].type->serializeBinary(primary_column, i, *index_stream);
                }
            }

            ++marks_count;
        }
    }

    size_t written_for_last_mark = (storage.index_granularity - index_offset + rows) % storage.index_granularity;
    index_offset = (storage.index_granularity - written_for_last_mark) % storage.index_granularity;
}


/// Implementation of MergedColumnOnlyOutputStream.

MergedColumnOnlyOutputStream::MergedColumnOnlyOutputStream(
    MergeTreeData & storage_, const Block & header_, String part_path_, bool sync_,
    CompressionSettings compression_settings, bool skip_offsets_,
    WrittenOffsetColumns & already_written_offset_columns)
    : IMergedBlockOutputStream(
        storage_, storage_.context.getSettings().min_compress_block_size,
        storage_.context.getSettings().max_compress_block_size, compression_settings,
        storage_.context.getSettings().min_bytes_to_use_direct_io),
    header(header_), part_path(part_path_), sync(sync_), skip_offsets(skip_offsets_),
    already_written_offset_columns(already_written_offset_columns)
{
}

void MergedColumnOnlyOutputStream::write(const Block & block)
{
    if (!initialized)
    {
        column_streams.clear();
        serialization_states.clear();
        serialization_states.reserve(block.columns());
        WrittenOffsetColumns tmp_offset_columns;
        IDataType::SerializeBinaryBulkSettings settings;

        for (size_t i = 0; i < block.columns(); ++i)
        {
            const auto & col = block.safeGetByPosition(i);

            const auto columns = storage.getColumns();
            addStreams(part_path, col.name, *col.type, columns.getCodec(col.name, compression_settings), 0, skip_offsets);
            serialization_states.emplace_back(nullptr);
            settings.getter = createStreamGetter(col.name, tmp_offset_columns, false);
            col.type->serializeBinaryBulkStatePrefix(settings, serialization_states.back());
        }

        initialized = true;
    }

    size_t rows = block.rows();

    WrittenOffsetColumns offset_columns = already_written_offset_columns;
    for (size_t i = 0; i < block.columns(); ++i)
    {
        const ColumnWithTypeAndName & column = block.safeGetByPosition(i);
        writeData(column.name, *column.type, *column.column, offset_columns, skip_offsets, serialization_states[i]);
    }

    size_t written_for_last_mark = (storage.index_granularity - index_offset + rows) % storage.index_granularity;
    index_offset = (storage.index_granularity - written_for_last_mark) % storage.index_granularity;
}

void MergedColumnOnlyOutputStream::writeSuffix()
{
    throw Exception("Method writeSuffix is not supported by MergedColumnOnlyOutputStream", ErrorCodes::NOT_IMPLEMENTED);
}

MergeTreeData::DataPart::Checksums MergedColumnOnlyOutputStream::writeSuffixAndGetChecksums()
{
    /// Finish columns serialization.
    auto & settings = storage.context.getSettingsRef();
    IDataType::SerializeBinaryBulkSettings serialize_settings;
    serialize_settings.low_cardinality_max_dictionary_size = settings.low_cardinality_max_dictionary_size;
    serialize_settings.low_cardinality_use_single_dictionary_for_part = settings.low_cardinality_use_single_dictionary_for_part != 0;

    for (size_t i = 0, size = header.columns(); i < size; ++i)
    {
        auto & column = header.getByPosition(i);
        serialize_settings.getter = createStreamGetter(column.name, already_written_offset_columns, skip_offsets);
        column.type->serializeBinaryBulkStateSuffix(serialize_settings, serialization_states[i]);
    }

    MergeTreeData::DataPart::Checksums checksums;

    for (auto & column_stream : column_streams)
    {
        column_stream.second->finalize();
        if (sync)
            column_stream.second->sync();

        column_stream.second->addToChecksums(checksums);
    }

    column_streams.clear();
    serialization_states.clear();
    initialized = false;

    return checksums;
}

}<|MERGE_RESOLUTION|>--- conflicted
+++ resolved
@@ -271,16 +271,11 @@
             if (it2 != merged_column_to_size_.end())
                 total_size += it2->second;
         }
-<<<<<<< HEAD
-=======
-
-        const auto columns = storage.getColumns();
-        addStreams(part_path, it.name, *it.type, columns.getCodec(it.name, compression_settings), estimated_size, false);
->>>>>>> cdb37437
-    }
-
+    }
+
+    auto columns = storage.getColumns();
     for (const auto & it : columns_list)
-        addStreams(part_path, it.name, *it.type, total_size, false);
+        addStreams(part_path, it.name, *it.type, columns.getCodec(it.name, compression_settings), total_size, false);
 }
 
 std::string MergedBlockOutputStream::getPartPath() const
