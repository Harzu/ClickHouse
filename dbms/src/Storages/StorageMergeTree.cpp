--- conflicted
+++ resolved
@@ -177,11 +177,6 @@
 
     database_name = new_database_name;
     table_name = new_table_name;
-<<<<<<< HEAD
-=======
-    database_name = new_database_name;
-    full_path = new_full_path;
->>>>>>> 462b5530
 
     /// NOTE: Logger names are not updated.
 }
