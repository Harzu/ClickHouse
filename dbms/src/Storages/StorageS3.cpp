#include <Common/config.h>

#if USE_AWS_S3

#include <IO/S3Common.h>
#include <Storages/StorageFactory.h>
#include <Storages/StorageS3.h>

#include <Interpreters/Context.h>
#include <Interpreters/evaluateConstantExpression.h>
#include <Parsers/ASTLiteral.h>

#include <IO/ReadBufferFromS3.h>
#include <IO/ReadHelpers.h>
#include <IO/WriteBufferFromS3.h>
#include <IO/WriteHelpers.h>

#include <Formats/FormatFactory.h>

#include <DataStreams/IBlockOutputStream.h>
#include <DataStreams/IBlockInputStream.h>
#include <DataStreams/AddingDefaultsBlockInputStream.h>
#include <DataStreams/narrowBlockInputStreams.h>

#include <DataTypes/DataTypeString.h>

#include <aws/s3/S3Client.h>
<<<<<<< HEAD
#include <Processors/Sources/SourceWithProgress.h>
#include <Processors/Pipe.h>
=======
#include <aws/s3/model/ListObjectsRequest.h>

#include <Common/parseGlobs.h>
#include <re2/re2.h>
>>>>>>> 1162c220


namespace DB
{
namespace ErrorCodes
{
    extern const int NUMBER_OF_ARGUMENTS_DOESNT_MATCH;
    extern const int UNEXPECTED_EXPRESSION;
    extern const int S3_ERROR;
}


namespace
{
    class StorageS3Source : public SourceWithProgress
    {
    public:
<<<<<<< HEAD
        StorageS3Source(
=======
        StorageS3BlockInputStream(
            bool need_path,
            bool need_file,
>>>>>>> 1162c220
            const String & format,
            String name_,
            const Block & sample_block,
            const Context & context,
            const ColumnDefaults & column_defaults,
            UInt64 max_block_size,
            const CompressionMethod compression_method,
            const std::shared_ptr<Aws::S3::S3Client> & client,
            const String & bucket,
            const String & key)
<<<<<<< HEAD
            : SourceWithProgress(sample_block), name(std::move(name_))
=======
            : name(name_)
            , with_file_column(need_file)
            , with_path_column(need_path)
            , file_path(bucket + "/" + key)
>>>>>>> 1162c220
        {
            read_buf = wrapReadBufferWithCompressionMethod(std::make_unique<ReadBufferFromS3>(client, bucket, key), compression_method);
            reader = FormatFactory::instance().getInput(format, *read_buf, sample_block, context, max_block_size);

            if (!column_defaults.empty())
                reader = std::make_shared<AddingDefaultsBlockInputStream>(reader, column_defaults, context);
        }

        String getName() const override
        {
            return name;
        }

        Chunk generate() override
        {
<<<<<<< HEAD
            if (!reader)
                return {};

            if (!initialized)
            {
                reader->readSuffix();
                initialized = true;
            }
=======
            auto res = reader->read();
            if (res)
            {
                if (with_path_column)
                    res.insert({DataTypeString().createColumnConst(res.rows(), file_path)->convertToFullColumnIfConst(), std::make_shared<DataTypeString>(),
                            "_path"});  /// construction with const is for probably generating less code
                if (with_file_column)
                {
                    size_t last_slash_pos = file_path.find_last_of('/');
                    res.insert({DataTypeString().createColumnConst(res.rows(), file_path.substr(
                            last_slash_pos + 1))->convertToFullColumnIfConst(), std::make_shared<DataTypeString>(),
                                "_file"});
                }
            }
            return res;
        }

        Block getHeader() const override
        {
            auto res = reader->getHeader();
            if (res)
            {
                if (with_path_column)
                    res.insert({DataTypeString().createColumn(), std::make_shared<DataTypeString>(), "_path"});
                if (with_file_column)
                    res.insert({DataTypeString().createColumn(), std::make_shared<DataTypeString>(), "_file"});
            }
            return res;
        }
>>>>>>> 1162c220

            if (auto block = reader->read())
            {
                UInt64 num_rows = block.rows();
                return Chunk(block.getColumns(), num_rows);
            }

            reader->readSuffix();
            reader.reset();

            return {};
        }

    private:
        String name;
        std::unique_ptr<ReadBuffer> read_buf;
        BlockInputStreamPtr reader;
<<<<<<< HEAD
        bool initialized = false;
=======
        bool with_file_column = false;
        bool with_path_column = false;
        String file_path;
>>>>>>> 1162c220
    };

    class StorageS3BlockOutputStream : public IBlockOutputStream
    {
    public:
        StorageS3BlockOutputStream(
            const String & format,
            UInt64 min_upload_part_size,
            const Block & sample_block_,
            const Context & context,
            const CompressionMethod compression_method,
            const std::shared_ptr<Aws::S3::S3Client> & client,
            const String & bucket,
            const String & key)
            : sample_block(sample_block_)
        {
            write_buf = wrapWriteBufferWithCompressionMethod(
                std::make_unique<WriteBufferFromS3>(client, bucket, key, min_upload_part_size), compression_method, 3);
            writer = FormatFactory::instance().getOutput(format, *write_buf, sample_block, context);
        }

        Block getHeader() const override
        {
            return sample_block;
        }

        void write(const Block & block) override
        {
            writer->write(block);
        }

        void writePrefix() override
        {
            writer->writePrefix();
        }

        void writeSuffix() override
        {
            writer->writeSuffix();
            writer->flush();
            write_buf->finalize();
        }

    private:
        Block sample_block;
        std::unique_ptr<WriteBuffer> write_buf;
        BlockOutputStreamPtr writer;
    };
}


StorageS3::StorageS3(
    const S3::URI & uri_,
    const String & access_key_id_,
    const String & secret_access_key_,
    const StorageID & table_id_,
    const String & format_name_,
    UInt64 min_upload_part_size_,
    const ColumnsDescription & columns_,
    const ConstraintsDescription & constraints_,
    Context & context_,
    const String & compression_method_ = "")
    : IStorage(table_id_, ColumnsDescription({
            {"_path", std::make_shared<DataTypeString>()},
            {"_file", std::make_shared<DataTypeString>()}
        }, true))
    , uri(uri_)
    , context_global(context_)
    , format_name(format_name_)
    , min_upload_part_size(min_upload_part_size_)
    , compression_method(compression_method_)
    , client(S3::ClientFactory::instance().create(uri_.endpoint, access_key_id_, secret_access_key_))
{
    context_global.getRemoteHostFilter().checkURL(uri_.uri);
    setColumns(columns_);
    setConstraints(constraints_);
}


<<<<<<< HEAD
Pipes StorageS3::readWithProcessors(
=======
namespace
{

/* "Recursive" directory listing with matched paths as a result.
 * Have the same method in StorageFile.
 */
Strings listFilesWithRegexpMatching(Aws::S3::S3Client & client, const S3::URI & globbed_uri)
{
    if (globbed_uri.bucket.find_first_of("*?{") != globbed_uri.bucket.npos)
    {
        throw Exception("Expression can not have wildcards inside bucket name", ErrorCodes::UNEXPECTED_EXPRESSION);
    }

    const String key_prefix = globbed_uri.key.substr(0, globbed_uri.key.find_first_of("*?{"));
    if (key_prefix.size() == globbed_uri.key.size())
    {
        return {globbed_uri.key};
    }

    Aws::S3::Model::ListObjectsRequest request;
    request.SetBucket(globbed_uri.bucket);
    request.SetPrefix(key_prefix);

    re2::RE2 matcher(makeRegexpPatternFromGlobs(globbed_uri.key));
    Strings result;
    Aws::S3::Model::ListObjectsOutcome outcome;
    int page = 0;
    do
    {
        ++page;
        outcome = client.ListObjects(request);
        if (!outcome.IsSuccess())
        {
            throw Exception("Could not list objects in bucket " + quoteString(request.GetBucket())
                    + " with prefix " + quoteString(request.GetPrefix())
                    + ", page " + std::to_string(page), ErrorCodes::S3_ERROR);
        }

        for (const auto & row : outcome.GetResult().GetContents())
        {
            String key = row.GetKey();
            if (re2::RE2::FullMatch(key, matcher))
                result.emplace_back(std::move(key));
        }

        request.SetMarker(outcome.GetResult().GetNextMarker());
    }
    while (outcome.GetResult().GetIsTruncated());

    return result;
}

}


BlockInputStreams StorageS3::read(
>>>>>>> 1162c220
    const Names & column_names,
    const SelectQueryInfo & /*query_info*/,
    const Context & context,
    QueryProcessingStage::Enum /*processed_stage*/,
    size_t max_block_size,
    unsigned num_streams)
{
<<<<<<< HEAD
    auto block_input = std::make_shared<StorageS3Source>(
        format_name,
        getName(),
        getHeaderBlock(column_names),
        context,
        getColumns().getDefaults(),
        max_block_size,
        chooseCompressionMethod(uri.endpoint, compression_method),
        client,
        uri.bucket,
        uri.key);

    Pipes pipes;
    pipes.emplace_back(std::move(block_input));
    return pipes;
=======
    BlockInputStreams result;
    bool need_path_column = false;
    bool need_file_column = false;
    for (const auto & column : column_names)
    {
        if (column == "_path")
            need_path_column = true;
        if (column == "_file")
            need_file_column = true;
    }

    for (const String & key : listFilesWithRegexpMatching(*client, uri))
    {
        BlockInputStreamPtr block_input = std::make_shared<StorageS3BlockInputStream>(
            need_path_column,
            need_file_column,
            format_name,
            getName(),
            getHeaderBlock(column_names),
            context,
            max_block_size,
            chooseCompressionMethod(uri.endpoint, compression_method),
            client,
            uri.bucket,
            key);

        auto column_defaults = getColumns().getDefaults();
        if (column_defaults.empty())
            result.emplace_back(std::move(block_input));
        else
            result.emplace_back(std::make_shared<AddingDefaultsBlockInputStream>(block_input, column_defaults, context));
    }

    return narrowBlockInputStreams(result, num_streams);
>>>>>>> 1162c220
}

BlockOutputStreamPtr StorageS3::write(const ASTPtr & /*query*/, const Context & /*context*/)
{
    return std::make_shared<StorageS3BlockOutputStream>(
        format_name, min_upload_part_size, getSampleBlock(), context_global,
        chooseCompressionMethod(uri.endpoint, compression_method),
        client, uri.bucket, uri.key);
}

void registerStorageS3(StorageFactory & factory)
{
    factory.registerStorage("S3", [](const StorageFactory::Arguments & args)
    {
        ASTs & engine_args = args.engine_args;

        if (engine_args.size() < 2 || engine_args.size() > 5)
            throw Exception(
                "Storage S3 requires 2 to 5 arguments: url, [access_key_id, secret_access_key], name of used format and [compression_method].", ErrorCodes::NUMBER_OF_ARGUMENTS_DOESNT_MATCH);

        for (size_t i = 0; i < engine_args.size(); ++i)
            engine_args[i] = evaluateConstantExpressionOrIdentifierAsLiteral(engine_args[i], args.local_context);

        String url = engine_args[0]->as<ASTLiteral &>().value.safeGet<String>();
        Poco::URI uri (url);
        S3::URI s3_uri (uri);

        String format_name = engine_args[engine_args.size() - 1]->as<ASTLiteral &>().value.safeGet<String>();

        String access_key_id;
        String secret_access_key;
        if (engine_args.size() >= 4)
        {
            access_key_id = engine_args[1]->as<ASTLiteral &>().value.safeGet<String>();
            secret_access_key = engine_args[2]->as<ASTLiteral &>().value.safeGet<String>();
        }

        UInt64 min_upload_part_size = args.local_context.getSettingsRef().s3_min_upload_part_size;

        String compression_method;
        if (engine_args.size() == 3 || engine_args.size() == 5)
            compression_method = engine_args.back()->as<ASTLiteral &>().value.safeGet<String>();
        else
            compression_method = "auto";

        return StorageS3::create(s3_uri, access_key_id, secret_access_key, args.table_id, format_name, min_upload_part_size, args.columns, args.constraints, args.context);
    });
}

}

#endif<|MERGE_RESOLUTION|>--- conflicted
+++ resolved
@@ -25,15 +25,13 @@
 #include <DataTypes/DataTypeString.h>
 
 #include <aws/s3/S3Client.h>
-<<<<<<< HEAD
+#include <aws/s3/model/ListObjectsRequest.h>
+
+#include <Common/parseGlobs.h>
+#include <re2/re2.h>
+
 #include <Processors/Sources/SourceWithProgress.h>
 #include <Processors/Pipe.h>
-=======
-#include <aws/s3/model/ListObjectsRequest.h>
-
-#include <Common/parseGlobs.h>
-#include <re2/re2.h>
->>>>>>> 1162c220
 
 
 namespace DB
@@ -51,13 +49,20 @@
     class StorageS3Source : public SourceWithProgress
     {
     public:
-<<<<<<< HEAD
+
+        static Block getHeader(Block sample_block, bool with_path_column, bool with_file_column)
+        {
+            if (with_path_column)
+                sample_block.insert({DataTypeString().createColumn(), std::make_shared<DataTypeString>(), "_path"});
+            if (with_file_column)
+                sample_block.insert({DataTypeString().createColumn(), std::make_shared<DataTypeString>(), "_file"});
+
+            return sample_block;
+        }
+
         StorageS3Source(
-=======
-        StorageS3BlockInputStream(
             bool need_path,
             bool need_file,
->>>>>>> 1162c220
             const String & format,
             String name_,
             const Block & sample_block,
@@ -68,14 +73,11 @@
             const std::shared_ptr<Aws::S3::S3Client> & client,
             const String & bucket,
             const String & key)
-<<<<<<< HEAD
-            : SourceWithProgress(sample_block), name(std::move(name_))
-=======
-            : name(name_)
+            : SourceWithProgress(getHeader(sample_block, need_path, need_file)
+            , name(std::move(name_))
             , with_file_column(need_file)
             , with_path_column(need_path)
             , file_path(bucket + "/" + key)
->>>>>>> 1162c220
         {
             read_buf = wrapReadBufferWithCompressionMethod(std::make_unique<ReadBufferFromS3>(client, bucket, key), compression_method);
             reader = FormatFactory::instance().getInput(format, *read_buf, sample_block, context, max_block_size);
@@ -91,7 +93,6 @@
 
         Chunk generate() override
         {
-<<<<<<< HEAD
             if (!reader)
                 return {};
 
@@ -100,42 +101,22 @@
                 reader->readSuffix();
                 initialized = true;
             }
-=======
-            auto res = reader->read();
-            if (res)
+
+            if (auto block = reader->read())
             {
+                auto columns = block.getColumns();
+
                 if (with_path_column)
-                    res.insert({DataTypeString().createColumnConst(res.rows(), file_path)->convertToFullColumnIfConst(), std::make_shared<DataTypeString>(),
-                            "_path"});  /// construction with const is for probably generating less code
+                    columns.push_back(DataTypeString().createColumnConst(res.rows(), file_path)->convertToFullColumnIfConst());
                 if (with_file_column)
                 {
                     size_t last_slash_pos = file_path.find_last_of('/');
-                    res.insert({DataTypeString().createColumnConst(res.rows(), file_path.substr(
-                            last_slash_pos + 1))->convertToFullColumnIfConst(), std::make_shared<DataTypeString>(),
-                                "_file"});
+                    columns.push_back(DataTypeString().createColumnConst(res.rows(), file_path.substr(
+                            last_slash_pos + 1))->convertToFullColumnIfConst());
                 }
-            }
-            return res;
-        }
-
-        Block getHeader() const override
-        {
-            auto res = reader->getHeader();
-            if (res)
-            {
-                if (with_path_column)
-                    res.insert({DataTypeString().createColumn(), std::make_shared<DataTypeString>(), "_path"});
-                if (with_file_column)
-                    res.insert({DataTypeString().createColumn(), std::make_shared<DataTypeString>(), "_file"});
-            }
-            return res;
-        }
->>>>>>> 1162c220
-
-            if (auto block = reader->read())
-            {
+
                 UInt64 num_rows = block.rows();
-                return Chunk(block.getColumns(), num_rows);
+                return Chunk(std::move(columns), num_rows);
             }
 
             reader->readSuffix();
@@ -148,13 +129,10 @@
         String name;
         std::unique_ptr<ReadBuffer> read_buf;
         BlockInputStreamPtr reader;
-<<<<<<< HEAD
         bool initialized = false;
-=======
         bool with_file_column = false;
         bool with_path_column = false;
         String file_path;
->>>>>>> 1162c220
     };
 
     class StorageS3BlockOutputStream : public IBlockOutputStream
@@ -234,9 +212,6 @@
 }
 
 
-<<<<<<< HEAD
-Pipes StorageS3::readWithProcessors(
-=======
 namespace
 {
 
@@ -292,8 +267,7 @@
 }
 
 
-BlockInputStreams StorageS3::read(
->>>>>>> 1162c220
+Pipes StorageS3::readWithProcessors(
     const Names & column_names,
     const SelectQueryInfo & /*query_info*/,
     const Context & context,
@@ -301,24 +275,7 @@
     size_t max_block_size,
     unsigned num_streams)
 {
-<<<<<<< HEAD
-    auto block_input = std::make_shared<StorageS3Source>(
-        format_name,
-        getName(),
-        getHeaderBlock(column_names),
-        context,
-        getColumns().getDefaults(),
-        max_block_size,
-        chooseCompressionMethod(uri.endpoint, compression_method),
-        client,
-        uri.bucket,
-        uri.key);
-
     Pipes pipes;
-    pipes.emplace_back(std::move(block_input));
-    return pipes;
-=======
-    BlockInputStreams result;
     bool need_path_column = false;
     bool need_file_column = false;
     for (const auto & column : column_names)
@@ -330,29 +287,21 @@
     }
 
     for (const String & key : listFilesWithRegexpMatching(*client, uri))
-    {
-        BlockInputStreamPtr block_input = std::make_shared<StorageS3BlockInputStream>(
+        pipes.emplace_back(std::make_shared<StorageS3Source>(
             need_path_column,
             need_file_column,
             format_name,
             getName(),
             getHeaderBlock(column_names),
             context,
+            getColumns().getDefaults(),
             max_block_size,
             chooseCompressionMethod(uri.endpoint, compression_method),
             client,
             uri.bucket,
-            key);
-
-        auto column_defaults = getColumns().getDefaults();
-        if (column_defaults.empty())
-            result.emplace_back(std::move(block_input));
-        else
-            result.emplace_back(std::make_shared<AddingDefaultsBlockInputStream>(block_input, column_defaults, context));
-    }
-
-    return narrowBlockInputStreams(result, num_streams);
->>>>>>> 1162c220
+            key));
+
+    return narrowPipes(std::move(pipes), num_streams);
 }
 
 BlockOutputStreamPtr StorageS3::write(const ASTPtr & /*query*/, const Context & /*context*/)
